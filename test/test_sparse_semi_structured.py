# Owner(s): ["module: sparse"]
import itertools
import random
import unittest

import torch
from torch import nn
import torch.nn.functional as F

from torch.sparse import (
    SparseSemiStructuredTensor,
    SparseSemiStructuredTensorCUSPARSELT,
    SparseSemiStructuredTensorCUTLASS,
    to_sparse_semi_structured,
)

from torch.sparse._semi_structured_conversions import (
    sparse_semi_structured_from_dense_cutlass,
    _sparse_semi_structured_tile,
    _compute_compressed_swizzled_bitmask,
)

from torch.testing import make_tensor
from torch.testing._internal.common_cuda import _get_torch_cuda_version
from torch.testing._internal.common_cuda import GFX942_Exact
from torch.testing._internal.common_device_type import (
    dtypes,
    instantiate_device_type_tests,
)

from torch.testing._internal.common_dtype import all_types_and_complex
import torch._dynamo.test_case
from torch.testing._internal.common_utils import (
    parametrize,
    run_tests,
    subtest,
    TestCase,
    TEST_WITH_ROCM,
    IS_WINDOWS,
)

from torch.testing._internal.inductor_utils import HAS_GPU

<<<<<<< HEAD
from torch.utils._triton import has_triton
import torch.version
=======
import pytest
>>>>>>> 9656a603

SEMI_STRUCTURED_SUPPORTED_BACKENDS = dict()

_IS_SM8X = False
_IS_SM9X = False

if torch.cuda.is_available():
    _IS_SM8X = torch.cuda.get_device_capability(0)[0] == 8
    _IS_SM9X = torch.cuda.get_device_capability(0)[0] == 9
    _IS_MI300x = torch.version.hip is not None and GFX942_Exact
    SEMI_STRUCTURED_SUPPORTED_BACKENDS["cutlass"] = SparseSemiStructuredTensorCUTLASS
    if _IS_MI300x:
        SEMI_STRUCTURED_SUPPORTED_BACKENDS["cusparselt"] = SparseSemiStructuredTensorCUSPARSELT

    # CUTLASS kernels only work for Ampere
    if _IS_SM8X:
        SEMI_STRUCTURED_SUPPORTED_BACKENDS["cutlass"] = SparseSemiStructuredTensorCUTLASS

    # add cuSPASRELt tests if available
    if torch.backends.cusparselt.is_available() and (_IS_SM8X or _IS_SM9X):
        SEMI_STRUCTURED_SUPPORTED_BACKENDS["cusparselt"] = SparseSemiStructuredTensorCUSPARSELT

inference_dtypes = dtypes(torch.float16, torch.bfloat16, torch.int8) \
    if torch.version.hip is not None else dtypes(torch.float16, torch.bfloat16, torch.float32, torch.int8)
training_dtypes = dtypes(torch.float16, torch.bfloat16)
parametrize_backends = parametrize("backend", SEMI_STRUCTURED_SUPPORTED_BACKENDS)

atol_rtol_kw = {
    torch.float16: {
        "rtol": 1e-3,
        "atol": 1e-3,
    },
    torch.bfloat16: {
        "rtol": 1e-1,
        "atol": 1e-1,
    },
}

def sparse24_largest_mask_2d(original):
    sparse = SparseSemiStructuredTensorCUTLASS.prune_dense_static_sort(original)
    return sparse.to_dense().bool()

def sparsify24_dense(original):
    return sparse24_largest_mask_2d(original) * original

def rand_sparse_semi_structured_mask(
    r, c, dtype=torch.float16, device="cuda", choice=None
):
    """
    This function returns a 1:2 sparse matrix of size (r, c).
    Note that this means this matrix will also be 2:4 and 4:8 sparse as well.
    """

    choices = [[0, 1], [1, 0]]
    mask_entries = [choice or random.choice(choices) for i in range(r * c // 2)]

    return (
        torch.tensor(mask_entries, dtype=dtype, device=device)
        .reshape(r, c)
        .contiguous()
    )

def rand_sparse_semi_structured(r, c, dtype, device, choice=None):
    pattern = '2by4' if dtype != torch.float32 else '1by2'
    if pattern == '1by2':
        ksparse = 2
        choices = [
            [0, 1],
            [1, 0]
        ]
    elif pattern == '2by4':
        ksparse = 4
        choices = [
            [1, 1, 0, 0],
            [1, 0, 1, 0],
            [1, 0, 0, 1],
            [0, 1, 1, 0],
            [0, 1, 0, 1],
            [0, 0, 1, 1]
        ]
    mask_entries = [choice or random.choice(choices) for i in range(r * c // ksparse)]
    mask = torch.tensor(mask_entries, dtype=torch.bool).view(r, c).to(device)
    dense = make_tensor(r, c, dtype=dtype, device=device)
    dense[dense == 0] = 1  # To prevent zeros except where mask applied.
    dense = dense.masked_fill(~mask, 0)
    return dense


def rand_sparse_semi_structured_all_patterns(r, c, dtype, device):
    pattern = '2by4' if dtype != torch.float32 else '1by2'
    if pattern == '1by2':
        ksparse = 2
        choices = [
            [[0, 0], [0, 1]],
            [[0, 1], [0, 1]],
            [[1, 0], [1, 0]],
            [[1, 1], [1, 0]]
        ]
    elif pattern == '2by4':
        ksparse = 4
        choices = [
            [[0, 0, 0, 0], [0, 0, 1, 1]],
            [[0, 0, 0, 1], [0, 0, 1, 1]],
            [[0, 0, 1, 0], [0, 0, 1, 1]],
            [[0, 0, 1, 1], [0, 0, 1, 1]],
            [[0, 1, 0, 0], [0, 1, 1, 0]],
            [[0, 1, 0, 1], [0, 1, 0, 1]],
            [[0, 1, 1, 0], [0, 1, 1, 0]],
            [[0, 1, 1, 1], [0, 1, 0, 1]],
            [[1, 0, 0, 0], [1, 0, 1, 0]],
            [[1, 0, 0, 1], [1, 0, 0, 1]],
            [[1, 0, 1, 0], [1, 0, 1, 0]],
            [[1, 0, 1, 1], [1, 0, 0, 1]],
            [[1, 1, 0, 0], [1, 1, 0, 0]],
            [[1, 1, 0, 1], [1, 1, 0, 0]],
            [[1, 1, 1, 0], [1, 1, 0, 0]],
            [[1, 1, 1, 1], [1, 1, 0, 0]],
        ]
    mask_rows = [random.randint(0, len(choices) - 1) for i in range(r * c // ksparse)]

    COL_INV, COL_VAL = 0, 1
    mask_entries_inv = [choices[i][COL_INV] for i in mask_rows]
    mask_entries_val = [choices[i][COL_VAL] for i in mask_rows]
    mask_inv = torch.tensor(mask_entries_inv, dtype=torch.bool).view(r, c).to(device)
    mask_val = torch.tensor(mask_entries_val, dtype=torch.bool).view(r, c).to(device)
    dense = make_tensor(r, c, dtype=dtype, device=device)
    dense[dense == 0] = 1   # To prevent zeros except where mask below applied.
    dense_inv = dense.masked_fill(~mask_inv, 0)
    dense_val = dense_inv.masked_fill(~mask_val, 0)

    return dense_inv, dense_val


class SparseSemiStructuredTensorCompileTest(torch._dynamo.test_case.TestCase):

    def setUp(self):
        if len(SEMI_STRUCTURED_SUPPORTED_BACKENDS) == 0:
            self.skipTest('semi-structured sparsity has no available backend!')
        super().setUp()

    def tearDown(self):
        super().tearDown()

    @staticmethod
    def _test_mlp_contiguous_relu_compile(backend, dense_input_shape):
        """
        Test nn.Linear + .contiguous() + nn.ReLU with SparseSemiStructuredTensor + torch.compile
        We expect:
            (1) The sparse tensor subclass should turn nn.Linear into `aten._structured_sparse_addmm` + `aten.contiguous()`
            (2) Inductor should fuse the .contiguous() call into the relu
        """

        class Model(nn.Module):
            def __init__(self) -> None:
                super().__init__()
                self.linear = nn.Linear(128, 128)

            def forward(self, x):
                x = self.linear(x)
                x = x.contiguous()
                return torch.nn.functional.relu(x)

        input = torch.rand(dense_input_shape, device="cuda").half()
        model = Model().eval().cuda().half()
        mod_linear = model.linear
        m, n = mod_linear.weight.shape
        mask = torch.Tensor([1, 0, 0, 1]).tile((m, n // 4)).bool().cuda()
        # set masked weight
        mod_linear.weight = nn.Parameter(mod_linear.weight * mask)

        dense_result = model(input)
        mod_linear.weight = nn.Parameter(SEMI_STRUCTURED_SUPPORTED_BACKENDS[backend].from_dense(mod_linear.weight))
        sparse_result = model(input)

        model = torch.compile(model, backend="inductor", fullgraph=True)
        sparse_compile_result = model(input)

        # test that sparse_compile_result and dense_result are numerically close
        torch.testing.assert_close(dense_result, sparse_compile_result, rtol=1e-3, atol=1e-3)
        # assert sparse and sparse_compile have the same strides,
        # as meta registrations may return contiguous tensors when the output is transposed
        # https://github.com/pytorch/pytorch/pull/114477
        assert sparse_result.stride() == sparse_compile_result.stride()

    @unittest.skipIf(IS_WINDOWS, "torch.compile not supported on windows")
    @unittest.skipIf("cusparselt" not in SEMI_STRUCTURED_SUPPORTED_BACKENDS, "cusparselt not supported on this machine")
    @unittest.skipIf(TEST_WITH_ROCM, "test not supported on ROCm")
    def test_mlp_contiguous_relu_compile_cusparselt(self):
        """
        test for cuSPASRELt meta registrations (_cslt_sparse_mm) + torch.compile
        """
        for dense_input_shape in [(1, 128), (64, 128), (128, 128), (64, 128, 128)]:
            SparseSemiStructuredTensorCompileTest._test_mlp_contiguous_relu_compile("cusparselt", dense_input_shape)


    @unittest.skipIf("cutlass" not in SEMI_STRUCTURED_SUPPORTED_BACKENDS, "cutlass not supported on this machine")
    @unittest.skipIf(IS_WINDOWS, "torch.compile not supported on windows")
    @unittest.skipIf(TEST_WITH_ROCM, "test not supported on ROCm")
    def test_mlp_contiguous_relu_compile_cutlass(self):
        """
        test for CUTLASS meta registrations (_sparse_semi_structured_addmm) + torch.compile
        """
        for dense_input_shape in [(1, 128), (64, 128), (128, 128), (64, 128, 128)]:
            SparseSemiStructuredTensorCompileTest._test_mlp_contiguous_relu_compile("cutlass", dense_input_shape)


    @unittest.skipIf(IS_WINDOWS, "torch.compile not supported on windows")
    @unittest.skipIf("cusparselt" not in SEMI_STRUCTURED_SUPPORTED_BACKENDS, "cusparselt not supported on this machine")
    @unittest.skipIf(TEST_WITH_ROCM, "test not supported on ROCm")
    def test_sp24_compile(self) -> None:
        x = torch.randn([1024, 512], device="cuda", dtype=torch.float16, requires_grad=True)
        e = torch.eye(x.shape[0], x.shape[0], device="cuda", dtype=torch.float16)

        def fn(x, e):
            y = SparseSemiStructuredTensorCUSPARSELT.prune_dense_static_sort(x)
            y = y.t()
            return x @ y

        # Eager
        output = fn(x, e)
        output.backward(output)
        # Torch compile
        output = torch.compile(fn)(x, e)
        output.backward(output)

class TestSparseSemiStructured(TestCase):

    def setUp(self):
        if len(SEMI_STRUCTURED_SUPPORTED_BACKENDS) == 0:
            self.skipTest('semi-structured sparsity has no available backend!')
        if IS_WINDOWS:
            self.skipTest("torch.compile not supported on windows")

    @inference_dtypes
    @parametrize_backends
    def test_to_sparse_semi_structured(self, dtype, backend):
        SparseSemiStructuredTensor._FORCE_CUTLASS = (backend == "cutlass")
        A = rand_sparse_semi_structured_mask(128, 256, dtype=dtype)
        A_sparse = to_sparse_semi_structured(A)

        assert A.shape == A_sparse.shape
        assert A.device == A_sparse.device
        assert A.dtype == A_sparse.dtype

        assert isinstance(A, torch.Tensor)
        assert isinstance(A_sparse, SparseSemiStructuredTensor)

    @unittest.skipIf(TEST_WITH_ROCM, "test not supported on ROCm: requires hipsparselt update")
    @inference_dtypes
    @parametrize_backends
    @parametrize("dense_input_shape", [(128, 1), (128, 64), (128, 128)])
    def test_mm_sparse_first_NN(self, dense_input_shape, dtype, device, backend):
        """
        Ensure torch.mm(A_sparse, B) is correct for float16 and will throw error for int8
        """
        SparseSemiStructuredTensor._FORCE_CUTLASS = (backend == "cutlass")
        A = rand_sparse_semi_structured_mask(256, 128, dtype=dtype)
        A_sparse = to_sparse_semi_structured(A)

        B = torch.rand(dense_input_shape, device=A_sparse.device).to(dtype)

        # Currently we don't support int matmul on GPU, so evaluate on CPU and copy over
        if dtype is torch.int8:
            if backend == "cutlass":
                with self.assertRaisesRegex(RuntimeError, "spgemm_cutlass_dispatch_layouts"):
                    sparse_result = torch.mm(A_sparse, B)
            else:
                with self.assertRaisesRegex(RuntimeError,
                                            "CUDA error: operation not supported when calling `cusparseLtMatmulDescriptorInit"):
                    sparse_result = torch.mm(A_sparse, B)
        else:
            dense_result = torch.mm(A, B)
            sparse_result = torch.mm(A_sparse, B)
            torch.testing.assert_close(dense_result, sparse_result, rtol=1e-3, atol=1e-3)

    @unittest.skipIf(TEST_WITH_ROCM, "test not supported on ROCm: requires hipsparselt update")
    @inference_dtypes
    @parametrize_backends
    @parametrize("dense_input_shape", [(1, 128), (64, 128), (128, 128)])
    def test_mm_sparse_first_NT(self, dense_input_shape, dtype, device, backend):
        """
        Ensure torch.mm(A_sparse, B.t()) is correct for float16/bfloat16
        and will throw an error for int8 + padding
        """
        SparseSemiStructuredTensor._FORCE_CUTLASS = (backend == "cutlass")
        A = rand_sparse_semi_structured_mask(256, 128, dtype=dtype)
        A_sparse = to_sparse_semi_structured(A)

        B = torch.rand(dense_input_shape, device=A_sparse.device).to(dtype)

        # Currently we don't support int matmul on GPU, so evaluate on CPU and copy over
        if dtype is torch.int8 and dense_input_shape in {(1, 128)}:
            # padding with int8 throws an error because transposing B yields a contiguous output
            # and row-row 2:4 sparse @ dense with NN is not supported by cuSPARSELt or CUTLASS.
            if backend == "cutlass":
                with self.assertRaisesRegex(RuntimeError, "spgemm_cutlass_dispatch_layouts"):
                    sparse_result = torch.mm(A_sparse, B.t())
            else:
                with self.assertRaisesRegex(RuntimeError,
                                            "CUDA error: operation not supported when calling `cusparseLtMatmulDescriptorInit"):
                    sparse_result = torch.mm(A_sparse, B.t())
        elif dtype is torch.int8:
            # test transpose
            dense_result = torch.mm(A.cpu(), B.t().cpu()).to(device, dtype=torch.int8)
            sparse_result = torch.mm(A_sparse, B.t())
            torch.testing.assert_close(dense_result, sparse_result, rtol=1e-3, atol=1e-3)
        else:
            # test transpose
            dense_result = torch.mm(A, B.t())
            sparse_result = torch.mm(A_sparse, B.t())
            torch.testing.assert_close(dense_result, sparse_result, rtol=1e-3, atol=1e-3)

    @inference_dtypes
    @parametrize("dense_input_shape", [(1, 128), (64, 128), (128, 128)])
    @parametrize_backends
    def test_mm_sparse_first_TN(self, dtype, dense_input_shape, device, backend):
        """
        Ensure torch.mm(A_sparse.t(), B) throws error
        """
        SparseSemiStructuredTensor._FORCE_CUTLASS = (backend == "cutlass")
        if backend == "cutlass" and IS_WINDOWS:
            self.skipTest("CUTLASS not supported on Windows")
        A = rand_sparse_semi_structured_mask(128, 256, dtype=dtype)
        A_sparse = to_sparse_semi_structured(A)

        B = torch.rand(dense_input_shape, device=A_sparse.device).to(dtype)

        with self.assertRaisesRegex(
            NotImplementedError,
            r"`SparseSemiStructuredTensor.*` matmul: operation is not supported",
        ):
            torch.mm(A_sparse.t(), B)

    @unittest.skipIf(TEST_WITH_ROCM, "test not supported on ROCm: requires hipsparselt update")
    @inference_dtypes
    @parametrize("dense_input_shape", [(1, 128), (64, 128), (128, 128)])
    @parametrize_backends
    def test_mm_sparse_second_NT(self, dense_input_shape, dtype, device, backend):
        """
        Ensure torch.mm(A, B_sparse.t()) is correct
        """
        SparseSemiStructuredTensor._FORCE_CUTLASS = (backend == "cutlass")
        if backend == "cutlass" and IS_WINDOWS:
            self.skipTest("CUTLASS not supported on Windows")
        B = rand_sparse_semi_structured_mask(256, 128, dtype=dtype)
        B_sparse = to_sparse_semi_structured(B)

        A = torch.rand(dense_input_shape, device=B_sparse.device).to(dtype)

        # Currently we don't support int matmul on GPU, so evaluate on CPU and copy over
        if dtype is torch.int8:
            dense_result = torch.mm(A.cpu(), B.t().cpu()).to(device, dtype=torch.int8)
            sparse_result = torch.mm(A, B_sparse.t())
        else:
            dense_result = torch.mm(A, B.t())
            sparse_result = torch.mm(A, B_sparse.t())

        torch.testing.assert_close(dense_result, sparse_result, rtol=1e-3, atol=1e-3)

    @inference_dtypes
    @parametrize("dense_input_shape", [(1, 128), (64, 128), (128, 128)])
    @parametrize_backends
    def test_mm_sparse_second_NN(self, dense_input_shape, dtype, device, backend):
        """
        Ensure torch.mm(A, B_sparse) throws error
        """
        SparseSemiStructuredTensor._FORCE_CUTLASS = (backend == "cutlass")
        if backend == "cutlass" and IS_WINDOWS:
            self.skipTest("CUTLASS not supported on Windows")
        B = rand_sparse_semi_structured_mask(256, 128, dtype=dtype)
        B_sparse = to_sparse_semi_structured(B)

        A = torch.rand(dense_input_shape, device=B_sparse.device).to(dtype)

        with self.assertRaisesRegex(
            NotImplementedError,
            r"`SparseSemiStructuredTensor.*` matmul: operation is not supported",
        ):
            sparse_result = torch.mm(A, B_sparse)

    @unittest.skipIf(TEST_WITH_ROCM, "test not supported on ROCm: requires hipsparselt update")
    @parametrize("dense_input_shape", [(1, 128), (64, 128), (128, 128), (64, 128, 128)])
    @parametrize("inference_mode", [subtest(True), subtest(False)])
    @parametrize_backends
    def test_linear(self, dense_input_shape, inference_mode, device, backend):
        """
        Test nn.Linear has the same numerics
        """
        SparseSemiStructuredTensor._FORCE_CUTLASS = (backend == "cutlass")
        if backend == "cutlass" and IS_WINDOWS:
            self.skipTest("CUTLASS not supported on Windows")
        input = torch.rand((dense_input_shape), device=device).half()
        model = nn.Linear(128, 256).to(device).half()
        m, n = model.weight.shape
        mask = rand_sparse_semi_structured_mask(m, n, device=device, dtype=torch.bool)
        # set masked weight
        model.weight = nn.Parameter(model.weight * mask)

        dense_result = model(input)

        model.weight = nn.Parameter(to_sparse_semi_structured(model.weight))

        if inference_mode:
            with torch.inference_mode():
                sparse_result = model(input)
        else:
            sparse_result = model(input)

        torch.testing.assert_close(dense_result, sparse_result, rtol=1e-3, atol=1e-3)

    @unittest.skipIf(TEST_WITH_ROCM, "test not supported on ROCm: requires hipsparselt update")
    @parametrize("dense_input_shape", [(1, 128), (64, 128), (128, 128), (64, 128, 128)])
    @parametrize_backends
    def test_mlp(self, device, dense_input_shape, backend):
        SparseSemiStructuredTensor._FORCE_CUTLASS = (backend == "cutlass")
        input = torch.rand(dense_input_shape, device=device).half()
        model = (
            nn.Sequential(
                nn.Linear(128, 256),
                nn.Linear(256, 128),
            )
            .half()
            .to(device)
        )

        for i in range(2):
            m, n = model[i].weight.shape
            mask = rand_sparse_semi_structured_mask(
                m, n, device=device, dtype=torch.bool
            )
            # set masked weight
            model[i].weight = nn.Parameter(model[i].weight * mask)

        dense_result = model(input)

        for i in range(2):
            model[i].weight = nn.Parameter(to_sparse_semi_structured(model[i].weight))

        sparse_result = model(input)

        torch.testing.assert_close(dense_result, sparse_result, rtol=1e-3, atol=1e-3)

    @unittest.skipIf(TEST_WITH_ROCM, "test not supported on ROCm: requires hipsparselt update")
    @parametrize_backends
    def test_values(self, backend):
        SparseSemiStructuredTensor._FORCE_CUTLASS = (backend == "cutlass")
        if backend == "cutlass" and IS_WINDOWS:
            self.skipTest("CUTLASS not supported on Windows")
        A = rand_sparse_semi_structured_mask(128, 128)
        A_sparse = to_sparse_semi_structured(A)
        assert A_sparse.values().shape == (128, 64)
        assert (A_sparse.values() == 1).all()

    @parametrize_backends
    def test_indices(self, backend):
        SparseSemiStructuredTensor._FORCE_CUTLASS = (backend == "cutlass")
        if backend == "cutlass" and IS_WINDOWS:
            self.skipTest("CUTLASS not supported on Windows")
        A = rand_sparse_semi_structured_mask(128, 128)
        A_sparse = to_sparse_semi_structured(A)
        assert A_sparse.indices().shape == (128, 8)

    @unittest.skipIf(TEST_WITH_ROCM, "test not supported on ROCm: requires hipsparselt update")
    @inference_dtypes
    @parametrize_backends
    def test_min_sparse_shape(self, dtype, device, backend):
        SparseSemiStructuredTensor._FORCE_CUTLASS = (backend == "cutlass")
        config = SEMI_STRUCTURED_SUPPORTED_BACKENDS[backend]._DTYPE_SHAPE_CONSTRAINTS[dtype]
        A = rand_sparse_semi_structured_mask(config.sparse_min_rows, config.sparse_min_cols, dtype=dtype, device=device)
        A_sparse = to_sparse_semi_structured(A)
        B = torch.rand((config.sparse_min_cols, config.dense_min_cols), device=device).to(dtype)
        if dtype == torch.int8:
            dense_res = torch.mm(A.cpu(), B.cpu()).to(device, dtype=torch.int8)
            # int8 sparse matmul not supported for R/R -> R layout, so we transpose one of the arguments to get R/C -> R
            B_t = B.t().contiguous()
            sparse_res = torch.mm(A_sparse, B_t.t())
        else:
            dense_res = torch.mm(A, B)
            sparse_res = torch.mm(A_sparse, B)
        torch.testing.assert_close(sparse_res, dense_res, rtol=1e-3, atol=1e-3)

    @inference_dtypes
    @parametrize_backends
    def test_unsupported_shape(self, dtype, device, backend):
        SparseSemiStructuredTensor._FORCE_CUTLASS = (backend == "cutlass")
        if backend == "cutlass" and IS_WINDOWS:
            self.skipTest("CUTLASS not supported on Windows")
        A = rand_sparse_semi_structured_mask(2, 2, dtype=dtype, device=device)
        with self.assertRaisesRegex(RuntimeError, "Error original_tensor.shape"):
            A_sparse = to_sparse_semi_structured(A)

    @dtypes(*all_types_and_complex())
    @parametrize_backends
    def test_unsupported_dtype(self, dtype, device, backend):
        SparseSemiStructuredTensor._FORCE_CUTLASS = (backend == "cutlass")
        if backend == "cutlass" and IS_WINDOWS:
            self.skipTest("CUTLASS not supported on Windows")
        A = rand_sparse_semi_structured_mask(128, 128, dtype=dtype, device=device)

        if dtype not in SEMI_STRUCTURED_SUPPORTED_BACKENDS[backend]._DTYPE_SHAPE_CONSTRAINTS:
            with self.assertRaisesRegex(RuntimeError, "Error original_tensor.dtype"):
                A_sparse = to_sparse_semi_structured(A)
        else:
            A_sparse = to_sparse_semi_structured(A)

    @parametrize_backends
    def test_unsupported_dim(self, device, backend):
        SparseSemiStructuredTensor._FORCE_CUTLASS = (backend == "cutlass")
        if backend == "cutlass" and IS_WINDOWS:
            self.skipTest("CUTLASS not supported on Windows")
        A = torch.rand(128, 128, 128, device=device, dtype=torch.float16)

        with self.assertRaisesRegex(RuntimeError, "Error original_tensor.dim"):
            A_sparse = to_sparse_semi_structured(A)


def create_random_mask(shape) -> torch.Tensor:
    r = random.Random(0)
    mask = torch.zeros(shape, dtype=torch.bool)
    for line in range(mask.shape[0]):
        for col in range(0, mask.shape[1], 4):
            sparsity = r.choice(
                [
                    [False, False, True, True],
                    [False, True, False, True],
                    [True, False, False, True],
                    [False, True, True, False],
                    [True, False, True, False],
                    [True, True, False, False],
                ]
            )
            mask[line, col : col + 4] = torch.tensor(sparsity, dtype=torch.bool)
    return mask

class TestSparseSemiStructuredTraining(TestCase):

    def setUp(self):
        if not _IS_SM8X and not _IS_MI300x:
            self.skipTest('Only runs on SM80/MI300x')
        if IS_WINDOWS:
            self.skipTest('CUTLASS not supported on windows')


    @unittest.skipIf(TEST_WITH_ROCM, "test not supported on ROCm: cutlass not supported")
    @training_dtypes
    def test_prune_dense_static_sort(self, dtype) -> None:
        # Ideally we would like to clone and compare, but that won't work because the sorting order will be different
        # instead we pass the pruned matrix to the CUDA implementation and preserve the sparsity pattern.
        dense = torch.randn(128, 128, device="cuda", dtype=dtype)
        pruned = _sparse_semi_structured_tile(dense)

        # CUTLASS
        reference_cutlass = SparseSemiStructuredTensorCUTLASS.prune_dense_static_sort(pruned, algorithm="largest_abs_values_greedy")
        torch.testing.assert_close(pruned, reference_cutlass.to_dense())

        packed_cutlass, meta_cutlass = sparse_semi_structured_from_dense_cutlass(pruned)
        packed_t_cutlass, meta_t_cutlass = sparse_semi_structured_from_dense_cutlass(pruned.t().contiguous())
        meta_cutlass = meta_cutlass.as_strided(reference_cutlass.meta.shape, reference_cutlass.meta.stride())
        meta_t_cutlass = meta_t_cutlass.as_strided(reference_cutlass.meta_t.shape, reference_cutlass.meta_t.stride())
        compressed_swizzled_bitmask = _compute_compressed_swizzled_bitmask(pruned)
        compressed_swizzled_bitmask = compressed_swizzled_bitmask.as_strided(reference_cutlass.compressed_swizzled_bitmask.shape,
                                                                             reference_cutlass.compressed_swizzled_bitmask.stride())
        cutlass = SparseSemiStructuredTensorCUTLASS(dense.shape,
                                                    packed_cutlass,
                                                    meta_cutlass,
                                                    packed_t_cutlass,
                                                    meta_t_cutlass,
                                                    compressed_swizzled_bitmask)
        torch.testing.assert_close(reference_cutlass.to_dense(), cutlass.to_dense())

        # CUSPARSELT
        reference_cusparselt = SparseSemiStructuredTensorCUSPARSELT.prune_dense_static_sort(pruned,
                                                                                            algorithm="largest_abs_values_greedy")
        torch.testing.assert_close(pruned, reference_cusparselt.to_dense())

        packed_cusparselt = torch._cslt_compress(pruned)
        packed_t_cusparselt = torch._cslt_compress(pruned.t().contiguous())
        cusparselt = SparseSemiStructuredTensorCUSPARSELT(dense.shape,
                                                          packed_cusparselt,
                                                          None,
                                                          packed_t_cusparselt,
                                                          None,
                                                          compressed_swizzled_bitmask)
        torch.testing.assert_close(reference_cusparselt.to_dense(), cusparselt.to_dense())



    @unittest.skipIf(TEST_WITH_ROCM, "test not supported on ROCm: requires semi structure tile kernel")
    @training_dtypes
    @parametrize_backends
    def test_pruning_algo_largest_abs_values_greedy(self, dtype, backend) -> None:
        inp = torch.tensor(
            [[4, 3, 2, 1], [-1, -3, 0.6, 0.5], [1, 2, 3, 4], [10, 2, -1, 5]],
            device="cuda",
            dtype=dtype,
        )
        inp = F.pad(inp, (0, 128 - 4, 0, 128 - 4), "constant", 1)
        sInp = SEMI_STRUCTURED_SUPPORTED_BACKENDS[backend].prune_dense_static_sort(inp, algorithm="largest_abs_values_greedy")

        mask = sInp.to_dense() / inp
        assert mask[:4, :4].int().tolist() == [
            [1, 1, 0, 0],
            [0, 1, 1, 0],
            [0, 0, 1, 1],
            [1, 0, 0, 1],
        ]

    @unittest.skipIf(TEST_WITH_ROCM, "test not supported on ROCm")
    @training_dtypes
    def test_gemm(self, dtype) -> None:
        M, N, K = 32, 32, 64
        a = torch.randn([M, K], device="cuda", dtype=dtype)
        b = torch.randn([K, N], device="cuda", dtype=dtype)
        mask = rand_sparse_semi_structured_mask(M, K, dtype=torch.bool)

        a.masked_fill_(~mask, 0)

        a_sparse = to_sparse_semi_structured(a)

        masked_a = a * mask
        ref_out = masked_a @ b
        sp24_out = a_sparse @ b
        torch.testing.assert_close(ref_out, sp24_out, **atol_rtol_kw[dtype])


    @unittest.skipIf(TEST_WITH_ROCM, "test not supported on ROCm: requires semi structure tile kernel")
    @training_dtypes
    @parametrize_backends
    def test_pack_both_ways_meta_correctness(self, dtype, backend) -> None:
        M, N = 128, 256
        # Construct x to make sure we always have exactly 8 elements per 4x4 tile
        a = (4 * torch.arange(8))[:, None] + torch.arange(8)[None, :]
        a = a.repeat(M // 8, N // 8)
        assert a.shape == (M, N)
        a = a.cuda().to(dtype)
        b = torch.randn([a.shape[1], 128], device="cuda", dtype=dtype)

        a_sparse = SEMI_STRUCTURED_SUPPORTED_BACKENDS[backend].prune_dense_static_sort(a)

        mask_dense = sparse24_largest_mask_2d(a).to(dtype)

        if backend == "cutlass":
            assert isinstance(a_sparse, SparseSemiStructuredTensorCUTLASS)
            (packed, meta, packed_t, meta_t, bitmask) = torch._sparse_semi_structured_tile(
                mask_dense, use_cutlass=True)

            sparse_mask = SparseSemiStructuredTensorCUTLASS(
                mask_dense.shape,
                packed=packed,
                meta=meta,
                packed_t=packed_t,
                meta_t=meta_t,
                compressed_swizzled_bitmask=bitmask,
            )
            torch.testing.assert_close(a_sparse.meta.view(torch.short), sparse_mask.meta)

        ref_gemm = (mask_dense * a) @ b
        pack_gemm = a_sparse @ b
        torch.testing.assert_close(ref_gemm, pack_gemm, **atol_rtol_kw[dtype])

    @unittest.skipIf(TEST_WITH_ROCM, "test not supported on ROCm: requires semi structure tile kernel")
    @training_dtypes
    def test_pack_both_ways_id(self, dtype) -> None:
        N = 512
        torch.manual_seed(0)
        a = torch.randn([N, N], dtype=dtype, device="cuda")
        b = torch.eye(N, dtype=dtype, device="cuda")

        packed, meta, packed_t, meta_t = torch._sparse_semi_structured_tile(a)[
            :4
        ]
        # Heuristic to ensure we pack the same values
        torch.testing.assert_close(
            packed.to(torch.float64).sum(), packed_t.to(torch.float64).sum()
        )

        mask_dense = sparse24_largest_mask_2d(a.to(dtype))

        ref_gemm = mask_dense * a
        # Test A@B
        pack_gemm = torch._sparse_semi_structured_linear(b.t(), packed, meta).t()
        max_diff = (ref_gemm - pack_gemm).abs().argmax()
        torch.testing.assert_close(
            ref_gemm, pack_gemm,
            **atol_rtol_kw[dtype]
        ), f"packed is wrong at pos: ({max_diff // N}, {max_diff % N})"
        # Test A.t@B
        pack_gemm = torch._sparse_semi_structured_linear(b.t(), packed_t, meta_t)
        max_diff = (ref_gemm - pack_gemm).abs().argmax()

        torch.testing.assert_close(
            ref_gemm, pack_gemm,
            **atol_rtol_kw[dtype]
        ), f"packed_t is wrong at pos: ({max_diff // N}, {max_diff % N})"

    @unittest.skipIf(TEST_WITH_ROCM, "test not supported on ROCm: requires semi structure tile kernel")
    @training_dtypes
    def test_pack_both_ways_edge_case1(self, dtype) -> None:
        # In this case, the heuristic will keep 7 values out of 16
        # instead of 8. let's see how the kernel handles this
        quad = torch.tensor(
            [
                [2, -1, -2, -3],  # Should be packed as `2 <null>`
                [-1, 8, -1, 6],
                [-1, -1, 4, 5],
                [-1, 3, 7, -1],
            ],
            dtype=dtype,
            device="cuda",
        )
        a = torch.randn([32, 64], dtype=dtype, device="cuda")
        a[:4, :4] = quad
        packed, meta, packed_t, meta_t = torch._sparse_semi_structured_tile(a)[:4]
        # Check first line in A
        assert packed[0, 0].item() == 2
        assert packed[0, 1].item() == 0
        # And first column in A.t
        assert packed_t[0, 0].item() == 2
        assert packed_t[0, 1].item() == 0

    @unittest.skipIf(TEST_WITH_ROCM, "test not supported on ROCm: requires semi structure tile kernel")
    @training_dtypes
    def test_sp24_apply(self, dtype) -> None:
        M, N = 256, 1024
        x = torch.randn([M, N], dtype=dtype, device="cuda")
        (
            packed,
            meta,
            packed_t,
            meta_t,
            bitmask,
        ) = torch._sparse_semi_structured_tile(x)
        packed2, packed_t2 = torch._sparse_semi_structured_apply(x, bitmask)
        torch.testing.assert_close(packed, packed2)
        torch.testing.assert_close(packed_t, packed_t2)

    @unittest.skipIf(TEST_WITH_ROCM, "test not supported on ROCm: requires semi structure tile kernel")
    @training_dtypes
    def test_sp24_apply_dense(self, dtype) -> None:
        M, N = 256, 1024
        x = torch.randn([M, N], dtype=dtype, device="cuda")
        (
            packed,
            meta,
            packed_t,
            meta_t,
            bitmask,
        ) = torch._sparse_semi_structured_tile(x)

        expected = SparseSemiStructuredTensorCUTLASS(
            x.shape,
            packed=packed,
            meta=meta,
            packed_t=packed_t,
            meta_t=meta_t,
            compressed_swizzled_bitmask=bitmask,
        ).to_dense()

        packed2, packed_t2 = torch._sparse_semi_structured_apply(x, bitmask)
        sparse = SparseSemiStructuredTensorCUTLASS(
            x.shape,
            packed=packed2,
            meta=meta,
            packed_t=packed_t2,
            meta_t=meta_t,
            compressed_swizzled_bitmask=bitmask,
        )

        dense = torch._sparse_semi_structured_apply_dense(x, bitmask)

        torch.testing.assert_close(dense, expected)
        torch.testing.assert_close(sparse.to_dense(), expected)


    @unittest.skipIf(TEST_WITH_ROCM, "test not supported on ROCm: requires semi structure tile kernel")
    @training_dtypes
    def test_sp24_matmuls(self, dtype) -> None:
        M, N, K = 64, 256, 1024
        a = torch.randn([M, K], device="cuda", dtype=dtype)
        b = torch.randn([K, N], device="cuda", dtype=dtype)
        a_m = sparse24_largest_mask_2d(a)
        b_m = sparse24_largest_mask_2d(b)
        (packed, meta, packed_t, meta_t, bitmask) = torch._sparse_semi_structured_tile(a)
        a_s = SparseSemiStructuredTensorCUTLASS(
            a.shape,
            packed=packed,
            meta=meta,
            packed_t=packed_t,
            meta_t=meta_t,
            compressed_swizzled_bitmask=bitmask,
        )
        (packed, meta, packed_t, meta_t, bitmask) = torch._sparse_semi_structured_tile(b)
        b_s = SparseSemiStructuredTensorCUTLASS(
            b.shape,
            packed=packed,
            meta=meta,
            packed_t=packed_t,
            meta_t=meta_t,
            compressed_swizzled_bitmask=bitmask,
        )

        torch.testing.assert_close(a_s @ b, (a * a_m) @ b, rtol=1e-1, atol=1.5e-1)
        torch.testing.assert_close(a @ b_s, a @ (b * b_m), rtol=1e-1, atol=1.5e-1)
        torch.testing.assert_close(
            a @ a_s.t(), a @ (a * a_m).t(), rtol=1e-1, atol=1.5e-1
        )
        torch.testing.assert_close(
            a_s.t() @ a, (a * a_m).t() @ a, rtol=1e-1, atol=1e-1
        )

    @unittest.skipIf(TEST_WITH_ROCM, "test not supported on ROCm: requires semi structure tile kernel")
    def test_sp24_matmuls_mat_vec(self) -> None:
        a = torch.randn([64, 128], device="cuda", dtype=torch.float16)
        b = torch.randn([128], device="cuda", dtype=torch.float16)
        a_m = sparse24_largest_mask_2d(a)
        a_s = to_sparse_semi_structured(a)

        with pytest.raises(NotImplementedError):
            torch.testing.assert_close(a_s @ b, (a * a_m) @ b, **atol_rtol_kw[a.dtype])


    @unittest.skipIf(TEST_WITH_ROCM, "test not supported on ROCm: requires semi structure tile kernel")
    def test_sp24_matmuls_bmm(self) -> None:
        a = torch.randn([64, 128], device="cuda", dtype=torch.float16)
        b = torch.randn([5, 6, 128], device="cuda", dtype=torch.float16)
        a_m = sparse24_largest_mask_2d(a)
        a_s = to_sparse_semi_structured(a)

        with pytest.raises(NotImplementedError):
            torch.testing.assert_close(a_s @ b, (a * a_m) @ b, **atol_rtol_kw[a.dtype])

class TestSparseSemiStructuredCUTLASS(TestCase):
    """
    This contains CUTLASS specific tests for
         - torch._sparse_semi_structured_linear
    """
    def setUp(self):
        if "cutlass" not in SEMI_STRUCTURED_SUPPORTED_BACKENDS:
            self.skipTest('CUTLASS not enabled')

    @unittest.skipIf(TEST_WITH_ROCM or IS_WINDOWS, "ROCm and Windows doesn't support CUTLASS")
    @inference_dtypes
    def test_linear_cutlass(self, device, dtype):

        def run_test(batch_shape, m, n, k, device, dtype, dtype_out, add_bias, activation, rtol, atol):
            weight = rand_sparse_semi_structured(m, k, dtype, device)
            input = make_tensor((*batch_shape, n, k), dtype=dtype, device=device)
            bias = make_tensor((m,), dtype=dtype_out, device=device) if add_bias else None

            dtype_dense = torch.float32
            input_dense = input.to(dtype_dense)
            weight_dense = weight.to(dtype_dense)
            bias_dense = bias.to(dtype_dense) if add_bias else None
            output0 = torch.nn.functional.linear(input_dense, weight_dense, bias=bias_dense)
            if activation == "relu":
                relu = torch.nn.ReLU()
                output0 = relu(output0)
            elif activation == "silu":
                silu = torch.nn.SiLU()
                output0 = silu(output0)

            compressed = to_sparse_semi_structured(weight)

            weight_sparse = compressed.values()
            meta = compressed.indices()

            output1 = torch._sparse_semi_structured_linear(input, weight_sparse, meta, bias=bias, activation=activation,
                                                           out_dtype=dtype_out if dtype == torch.int8 else None)
            torch.testing.assert_close(output1.to(dtype_dense), output0, rtol=rtol, atol=atol)

        if dtype == torch.float32:
            # Inputs are converted to TF32 internally for sparse GEMM,
            # so make dense GEMM to do the same for matching results.
            orig = torch.backends.cuda.matmul.allow_tf32
            torch.backends.cuda.matmul.allow_tf32 = True

        batch_shapes = [[], [3], [3, 1]]
        dtype_out = {torch.int8: torch.int32, torch.half: torch.half, torch.bfloat16: torch.bfloat16, torch.float32: torch.float32}
        activations = [None, "relu", "silu"]
        rtol, atol = 1e-3, 1e-3
        if dtype == torch.bfloat16:
            rtol, atol = 5e-3, 5e-3
        elif dtype == torch.float32:
            rtol, atol = 1e-3, 75e-2
        for batch_shape, m, n, k, add_bias, activation in \
                itertools.product(batch_shapes, range(3), range(3), range(3), (False, True), activations):
            if activation == "silu" and dtype == torch.int8:
                continue  # SiLU not supported for integer inputs

            m = 2 ** m * 32
            n = 2 ** n * 32
            k = 2 ** k * 128
            run_test(batch_shape, m, n, k, device, dtype, dtype_out[dtype], add_bias, activation, rtol, atol)

        if dtype == torch.float32:
            torch.backends.cuda.matmul.allow_tf32 = orig


    @unittest.skipIf(TEST_WITH_ROCM or IS_WINDOWS, "ROCm and Windows doesn't support CUTLASS")
    @parametrize("backend", ["cutlass"])
    @inference_dtypes
    def test_sparse_semi_structured_ops_cutlass(self, device, dtype, backend):
        SparseSemiStructuredTensor._FORCE_CUTLASS = (backend == "cutlass")
        if backend == "cutlass" and IS_WINDOWS:
            self.skipTest("CUTLASS not supported on Windows")

        def run_test(m, n, k, device, dtype, dtype_out, use_input, rtol, atol):
            mat1 = rand_sparse_semi_structured(m, k, dtype, device)
            # mat2 transposed as int8 case supports only row-major/column-major combination
            mat2 = make_tensor((n, k), dtype=dtype, device=device).t()
            input = make_tensor((m,), dtype=dtype_out, device=device) if use_input else None

            if use_input:
                if dtype.is_floating_point:
                    alpha = 1.3
                    beta = -0.7
                else:
                    alpha = 2
                    beta = -3

            dtype_dense = torch.float32
            mat1_dense = mat1.to(dtype_dense)
            mat2_dense = mat2.to(dtype_dense)
            if not use_input:
                output0 = torch.mm(mat1_dense, mat2_dense)
            else:
                input_dense = input.to(dtype_dense)[:, None]
                output0 = torch.addmm(input_dense, mat1_dense, mat2_dense, alpha=alpha, beta=beta)

            compressed = to_sparse_semi_structured(mat1)

            mat1_sparse = compressed.values()
            mat1_meta = compressed.indices()

            if not use_input:
                output1 = torch._sparse_semi_structured_mm(mat1_sparse, mat1_meta, mat2, out_dtype=dtype_out)
            else:
                output1 = torch._sparse_semi_structured_addmm(
                    input, mat1_sparse, mat1_meta, mat2, alpha=alpha, beta=beta, out_dtype=dtype_out
                )
            torch.testing.assert_close(output1.to(dtype_dense), output0, rtol=rtol, atol=atol)

        if dtype == torch.float32:
            # Inputs are converted to TF32 internally for sparse GEMM,
            # so make dense GEMM to do the same for matching results.
            orig = torch.backends.cuda.matmul.allow_tf32
            torch.backends.cuda.matmul.allow_tf32 = True

        dtype_out = {torch.int8: torch.int32, torch.half: torch.half, torch.bfloat16: torch.bfloat16, torch.float32: torch.float32}
        rtol, atol = 1e-3, 1e-3
        if dtype == torch.bfloat16:
            rtol, atol = 5e-3, 5e-3
        elif dtype == torch.float32:
            rtol, atol = 1e-3, 75e-2
        for m, n, k, use_input in \
                itertools.product(range(3), range(3), range(3), (False, True)):
            m = 2 ** m * 32
            n = 2 ** n * 32
            k = 2 ** k * 128
            run_test(m, n, k, device, dtype, dtype_out[dtype], use_input, rtol, atol)

        if dtype == torch.float32:
            torch.backends.cuda.matmul.allow_tf32 = orig


<<<<<<< HEAD
    @unittest.skipIf(not has_triton(), "Test needs triton and recent GPU arch")
    @unittest.skipIf(TEST_WITH_ROCM, "test not supported on ROCm")
=======
    @unittest.skipIf(not HAS_GPU, "Inductor+gpu needs triton and recent GPU arch")
>>>>>>> 9656a603
    @inference_dtypes
    def test_conversions(self, device, dtype):

        def run_test(r, c, device, dtype):
            dense_ref = rand_sparse_semi_structured(r, c, dtype, device)

            compressed = to_sparse_semi_structured(dense_ref)

            # The torch.ops.aten._to_sparse_semi_structured operator
            # uses CUTLASS to perform conversion from given dense
            # matrix to the pair of corresponding sparse and metadata
            # matrices, with the later used here as a reference to
            # compare the metadata matrix produced by conversion
            # performed by SparseSemiStructuredTensor class
            # constructor against.
            _, meta_ref = torch.ops.aten._to_sparse_semi_structured(dense_ref)

            meta = compressed.indices()
            torch.testing.assert_close(meta, meta_ref, rtol=0, atol=0)

            dense = compressed.to_dense()
            torch.testing.assert_close(dense, dense_ref, rtol=0, atol=0)

        shapes = [[32, 128], [32, 256], [64, 128], [64, 256]]
        for r, c in shapes:
            run_test(r, c, device, dtype)

<<<<<<< HEAD
    @unittest.skipIf(not has_triton(), "Test needs triton and recent GPU arch")
    @unittest.skipIf(TEST_WITH_ROCM, "test not supported on ROCm")
=======
    @unittest.skipIf(not HAS_GPU, "Inductor+gpu needs triton and recent GPU arch")
>>>>>>> 9656a603
    @inference_dtypes
    def test_conversions_all_patterns(self, device, dtype):
        r, c = 32, 128

        dense_inv, dense_val = rand_sparse_semi_structured_all_patterns(r, c, dtype, device)

        compressed = to_sparse_semi_structured(dense_inv)
        dense = compressed.to_dense()

        torch.testing.assert_close(dense, dense_val, rtol=0, atol=0)



CUSPARSELT_NUM_ALG_IDS = 4
CUSPARSELT_MIXED_DTYPE_SUPPORT = [torch.float16, torch.bfloat16, torch.int32]


class TestSparseSemiStructuredCUSPARSELT(TestCase):
    """
    This contains cuSPARSELt specific tests for
        torch._cslt_compress
        torch._cslt_sparse_mm
    """
    def setUp(self):
        if not _IS_SM8X and not _IS_MI300x:
            self.skipTest('Only runs on SM80/MI300x')
        if "cusparselt" not in SEMI_STRUCTURED_SUPPORTED_BACKENDS:
            self.skipTest('cuSPARSELt not enabled')

    @parametrize("out_dtype", CUSPARSELT_MIXED_DTYPE_SUPPORT)
    @parametrize("dense_input_shape", [(128, 128)])
    def test_cslt_sparse_mm_mixed_dtype(self, dense_input_shape, out_dtype, device):
        A = rand_sparse_semi_structured_mask(128, 128, dtype=torch.int8)
        A_compressed = torch._cslt_compress(A)

        B = torch.rand(dense_input_shape, device=device).to(torch.int8)

        dense_result = torch.mm(A.cpu().to(torch.int64), B.t().cpu().to(torch.int64)).to(device, dtype=out_dtype)
        sparse_result = torch._cslt_sparse_mm(A_compressed, B.t(), out_dtype=out_dtype)
        torch.testing.assert_close(dense_result, sparse_result, rtol=1e-3, atol=1e-3)

    @unittest.skip("cuSPARSELt v0.6.x does not support bfloat/float16 alpha scaling")
    @training_dtypes
    @unittest.skipIf(TEST_WITH_ROCM, "test not supported on ROCm: requires hipsparselt update")
    def test_cslt_sparse_mm_alpha(self, dtype, device):
        A = torch.Tensor([0, 0, 1, 1]).tile((128, 64)).to(dtype).cuda()
        B = torch.ones((256, 128), device=device).to(dtype)
        alpha = torch.Tensor([2**(-i) for i in range(128)]).cuda()
        bias = torch.ones(128, device=device).to(dtype)

        A_compressed = torch._cslt_compress(A)
        sparse_result = torch._cslt_sparse_mm(A_compressed, B, alpha=alpha, bias=bias)

        alpha_scaled = torch.stack([alpha] * 128).t()
        dense_result = alpha_scaled * torch.mm(A.to(torch.float32), B.to(torch.float32))
        dense_result = dense_result.to(dtype)

        torch.testing.assert_close(sparse_result, dense_result, rtol=1e-3, atol=1e-3)

    @parametrize("out_dtype", CUSPARSELT_MIXED_DTYPE_SUPPORT)
    @unittest.skipIf(TEST_WITH_ROCM, "test not supported on ROCm: requires hipsparselt update")
    def test_cslt_sparse_mm_alpha_mixed_dtype(self, out_dtype, device):
        A = torch.Tensor([0, 0, 10, 10]).tile((128, 64)).to(torch.int8).cuda()
        B = torch.ones((128, 256), device=device).to(torch.int8).t()
        alpha = torch.Tensor([2**(-i) if out_dtype is not torch.int32 else 1
                              for i in range(128)]).cuda()

        A_compressed = torch._cslt_compress(A)
        sparse_result = torch._cslt_sparse_mm(A_compressed, B, alpha=alpha, out_dtype=out_dtype).cpu()

        alpha_scaled = torch.stack([alpha] * 128).t()
        dense_result = alpha_scaled.cpu() * torch.mm(A.to(torch.int64).cpu(), B.to(torch.int64).cpu())
        dense_result = dense_result.to(out_dtype)

        torch.testing.assert_close(sparse_result, dense_result, rtol=1e-3, atol=1e-3)

    @parametrize("alg_id", range(CUSPARSELT_NUM_ALG_IDS))
    @inference_dtypes
    @unittest.skipIf(TEST_WITH_ROCM, "test not supported on ROCm: requires hipsparselt update")
    def test_cslt_sparse_mm_alg_id(self, device, dtype, alg_id):
        # alg_id=3 not supported for float32 dtype
        if dtype == torch.float32 and alg_id == 3:
            return
        A = rand_sparse_semi_structured_mask(128, 128, dtype=dtype)
        A_compressed = torch._cslt_compress(A)
        B = torch.ones((128, 128), device=device).to(dtype)

        A_compressed = torch._cslt_compress(A)
        sparse_result = torch._cslt_sparse_mm(A_compressed, B.t(), alg_id=alg_id)

        dense_result = torch.mm(A.to(torch.float32), B.to(torch.float32))
        dense_result = dense_result.to(dtype)

        torch.testing.assert_close(sparse_result, dense_result, rtol=1e-3, atol=1e-3)

    @inference_dtypes
    def test_cslt_sparse_mm_search(self, device, dtype):
        A = rand_sparse_semi_structured_mask(128, 128, dtype=dtype)
        A_compressed = torch._cslt_compress(A)
        B = torch.ones((128, 128), device=device).to(dtype)

        A_compressed = torch._cslt_compress(A)
        alg_id = torch._cslt_sparse_mm_search(A_compressed, B.t())
        # for cuSPARSELt v0.4.0 there is a bug where although there are 5 alg_ids, we run into an error
        # when setting using the last one (4)
        # in cuSPARSELt v0.5.0 there are only 4 alg_ids total, so we should remove the +1 here when we update.
        # TODO Move this into the cuSPARSELt backendk
        assert alg_id in range(CUSPARSELT_NUM_ALG_IDS + 1)

    def test_cusparselt_backend(self):
        version = _get_torch_cuda_version()
        assert torch.backends.cusparselt.is_available()

        # CUDA 11.8 has cuSPARSELt v0.4.0 support
        if version == (11, 8):
            assert torch.backends.cusparselt.version() == 400
        # CUDA 12.1 has cuSPARSELt v0.5.2 support
        elif version == (12, 1):
            assert torch.backends.cusparselt.version() == 502
        # CUDA 12.4+ has cuSPARSELt v0.6.2 support
        elif version >= (12, 4):
            assert torch.backends.cusparselt.version() == 602
        else:
            assert torch.backends.cusparselt.version() is None

if len(SEMI_STRUCTURED_SUPPORTED_BACKENDS) > 0:
    instantiate_device_type_tests(TestSparseSemiStructured, globals(), only_for="cuda")
if "cutlass" in SEMI_STRUCTURED_SUPPORTED_BACKENDS:
    instantiate_device_type_tests(TestSparseSemiStructuredCUTLASS, globals(), only_for="cuda")
    instantiate_device_type_tests(TestSparseSemiStructuredTraining, globals(), only_for="cuda")
if "cusparselt" in SEMI_STRUCTURED_SUPPORTED_BACKENDS:
    instantiate_device_type_tests(TestSparseSemiStructuredCUSPARSELT, globals(), only_for="cuda")

if __name__ == "__main__":
    run_tests()<|MERGE_RESOLUTION|>--- conflicted
+++ resolved
@@ -41,12 +41,7 @@
 
 from torch.testing._internal.inductor_utils import HAS_GPU
 
-<<<<<<< HEAD
-from torch.utils._triton import has_triton
-import torch.version
-=======
 import pytest
->>>>>>> 9656a603
 
 SEMI_STRUCTURED_SUPPORTED_BACKENDS = dict()
 
@@ -1012,12 +1007,9 @@
             torch.backends.cuda.matmul.allow_tf32 = orig
 
 
-<<<<<<< HEAD
-    @unittest.skipIf(not has_triton(), "Test needs triton and recent GPU arch")
+
     @unittest.skipIf(TEST_WITH_ROCM, "test not supported on ROCm")
-=======
     @unittest.skipIf(not HAS_GPU, "Inductor+gpu needs triton and recent GPU arch")
->>>>>>> 9656a603
     @inference_dtypes
     def test_conversions(self, device, dtype):
 
@@ -1045,12 +1037,8 @@
         for r, c in shapes:
             run_test(r, c, device, dtype)
 
-<<<<<<< HEAD
-    @unittest.skipIf(not has_triton(), "Test needs triton and recent GPU arch")
     @unittest.skipIf(TEST_WITH_ROCM, "test not supported on ROCm")
-=======
     @unittest.skipIf(not HAS_GPU, "Inductor+gpu needs triton and recent GPU arch")
->>>>>>> 9656a603
     @inference_dtypes
     def test_conversions_all_patterns(self, device, dtype):
         r, c = 32, 128
