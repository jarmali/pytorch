# Owner(s): ["module: functorch"]
import contextlib
import functools
import unittest

import torch
import torch.utils._pytree as pytree
from functorch.experimental import control_flow
from functorch.experimental.control_flow import cond, UnsupportedAliasMutationException
from torch._higher_order_ops.associative_scan import associative_scan
from torch._higher_order_ops.while_loop import while_loop
from torch._subclasses.functional_tensor import (
    CppFunctionalizeAPI,
    FunctionalTensor,
    FunctionalTensorMode,
    PythonFunctionalizeAPI,
)
from torch.fx.experimental.proxy_tensor import make_fx
from torch.testing._internal.common_cuda import SM70OrLater
from torch.testing._internal.common_quantization import skipIfNoDynamoSupport
from torch.testing._internal.common_utils import (
    decorateIf,
    instantiate_parametrized_tests,
    IS_WINDOWS,
    parametrize,
    run_tests,
<<<<<<< HEAD
=======
    skipIfRocm,
>>>>>>> 02169364
    skipIfTorchDynamo,
    TEST_WITH_TORCHDYNAMO,
    TestCase,
    xfailIfTorchDynamo,
)


# TODO: pull these helpers from AOTAutograd later
def to_fun(t):
    if isinstance(t, torch.Tensor):
        return FunctionalTensor.to_functional(t)
    return t


def from_fun(t):
    if not isinstance(t, FunctionalTensor):
        # quick sanity assert
        if isinstance(t, torch.Tensor):
            assert not torch._is_functional_tensor(t)
        return t
    torch._sync(t)
    return torch._from_functional_tensor(t.elem)


def to_fun_old(t):
    if isinstance(t, torch.Tensor) and not torch._is_functional_tensor(t):
        out = torch._to_functional_tensor(t)
        torch._mirror_autograd_meta_to(t, out)
        return out
    return t


def from_fun_old(t):
    # quick sanity assert
    if isinstance(t, torch.Tensor):
        assert torch._is_functional_tensor(t)
        torch._sync(t)
        return torch._from_functional_tensor(t)
    return t


def _fake_map(f, x, *args):
    from functorch.experimental.control_flow import _stack_pytree, _unstack_pytree

    x_pytrees = _unstack_pytree(x)
    zs = []
    for xp in x_pytrees:
        zs.append(f(xp, *args))
    return _stack_pytree(zs)


def _fake_while_loop(cond_fn, body_fn, operands):
    while cond_fn(*operands):
        operands = body_fn(*operands)
    return operands


def _fake_associative_scan(combine_fn, input, dim, reverse=False):
    inp_leaves, spec = pytree.tree_flatten(input)
    result_flat = []
    num_leaves = len(inp_leaves)
    op = reversed if reverse else lambda x: x

    for ind in op(range(inp_leaves[0].size(dim))):
        r = [
            inp_leaves[leave_ind][(slice(None),) * dim + (ind,)]
            for leave_ind in range(num_leaves)
        ]
        if (ind > 0 and not reverse) or (
            ind < (inp_leaves[0].size(dim) - 1) and reverse
        ):
            r = combine_fn(
                pytree.tree_unflatten(result_flat[-1], spec),
                pytree.tree_unflatten(r, spec),
            )
        r_flat, _ = pytree.tree_flatten(r)
        result_flat.append(r_flat)

    results = [
        torch.stack([e[leave_ind] for e in op(result_flat)], dim)
        for leave_ind in range(num_leaves)
    ]
    return pytree.tree_unflatten(results, spec)


def _while_loop_tests():
    def simple(x):
        def cond_fn(x):
            return x.sum() < 10

        def body_fn(x):
            return (x + 1,)

        return while_loop(cond_fn, body_fn, (x,))

    def simple_with_mutation(x):
        def cond_fn(x):
            y = x.clone().add_(1).add_(-1)
            return y.sum() < 10

        def body_fn(x):
            y = x.clone().add_(1).add_(-1)
            return (y + 1,)

        return while_loop(cond_fn, body_fn, (x,))

    def nested(out_iter, it, y):
        def cond_fn(out_iter, it, y):
            return it.sum() < 10

        def body_fn(out_iter, it, y):
            return (out_iter.clone(), it + y, y + 1)

        def outer_cond_fn(out_iter, it, y):
            return out_iter.sum() < 2

        def outer_body_fn(out_iter, it, y):
            out_iter, it, y = while_loop(cond_fn, body_fn, (out_iter, it, y))
            return (out_iter + 1, it, y)

        return while_loop(outer_cond_fn, outer_body_fn, (out_iter, it, y))

    class Nested(torch.nn.Module):
        def forward(self, ci, cj, a, b):
            def cond_fn(i1, j1, x1, y1):
                return i1 > 0

            def body_fn(i1, j1, x1, y1):
                def cond_fn_nested(i2, j2, x2, y2):
                    return j2 > 0

                def body_fn_nested(i2, j2, x2, y2):
                    return i2.clone(), j2 - 1, x2 + 3.14, y2 - 2.71

                i1, j1, x1, y1 = while_loop(
                    cond_fn_nested, body_fn_nested, [i1, j1, x1, y1]
                )
                return i1 - 1, j1.clone(), x1 * 2, y1 / 2

            return while_loop(cond_fn, body_fn, (ci, cj, a, b))

    class SimpleWithLinear(torch.nn.Module):
        def __init__(self) -> None:
            super().__init__()
            self.linear = torch.nn.Linear(2, 2)
            self.dec = torch.nn.Buffer(torch.tensor(1))

        def forward(self, iter, x):
            def cond_fn(it, x):
                return it - self.dec > 0

            def body_fn(it, x):
                return it - 1, self.linear(x)

            return while_loop(cond_fn, body_fn, (iter, x))

    class NestedWithLinear(torch.nn.Module):
        def __init__(self) -> None:
            super().__init__()
            self.mod = SimpleWithLinear()
            self.outer_linear = torch.nn.Linear(2, 2)
            self.dec = torch.nn.Buffer(torch.tensor(1))

        def forward(self, iter, x):
            def cond_fn(it, x):
                return it - self.dec > 0

            def body_fn(it, x):
                return it - 1, self.outer_linear(self.mod(it, x)[1])

            return while_loop(cond_fn, body_fn, (iter, x))

    nested2 = Nested()
    simple_with_linear = SimpleWithLinear()
    nested_with_linear = NestedWithLinear()

    x = torch.zeros(1)
    y = torch.zeros(1)
    z = torch.zeros(1)
    return {
        "simple": (simple, (x,)),
        "nested": (nested, (x, y, z)),
        "nested2": (
            nested2,
            (torch.tensor(2), torch.tensor(2), torch.ones(2, 2), torch.ones(2, 2)),
        ),
        "simple_with_mutation": (simple_with_mutation, (x,)),
        "simple_with_linear": (
            simple_with_linear,
            (torch.tensor(3), torch.randn(2, 2)),
        ),
        "nested_with_linear": (
            nested_with_linear,
            (torch.tensor(3), torch.randn(2, 2)),
        ),
    }


WHILE_LOOP_TESTS = _while_loop_tests()


def collect_meta_for_filtered_nodes(
    gm: torch.fx.GraphModule, node_names, meta_field_name
):
    ret = []
    for mod in gm.modules():
        for node in mod.graph.nodes:
            if node.name in node_names:
                for field_name in meta_field_name:
                    ret.append(node.meta.get(field_name))
    return ret


def reduce_func(*operands):
    acc = 0
    for operand in operands:
        acc += operand
    return acc


class ReduceObj:
    def __call__(self, *operands):
        return reduce_func(*operands)


class ReduceMod(torch.nn.Module):
    def _reduce(self, *operands):
        return reduce_func(*operands)

    def forward(self, *operands):
        return self._reduce(*operands)


@unittest.skipIf(IS_WINDOWS, "Windows not supported for this test")
@skipIfNoDynamoSupport
class TestControlFlow(TestCase):
    def setUp(self):
        torch._dynamo.reset()
        super().setUp()

    def test_cond_no_trace(self):
        def true_fn(x):
            return x.sin()

        def false_fn(x):
            return x.cos()

        x = torch.randn(4)
        result = cond(False, true_fn, false_fn, [x])
        self.assertEqual(result, torch.cos(x))

    @unittest.skipIf(not torch.cuda.is_available(), "Test requires CUDA.")
    def test_cond_gpu(self):
        def true_fn(x):
            return x.sin()

        def false_fn(x):
            return x.cos()

        x = torch.randn(4, device="cuda")
        pred = torch.tensor(False, device="cuda")
        result = cond(pred, true_fn, false_fn, [x])
        self.assertEqual(result, torch.cos(x))

    def test_cond_autograd_simple(self):
        def true_fn(x):
            return x.sin()

        def false_fn(x):
            return x.cos()

        for pred, fn in zip(
            [torch.tensor(False), torch.tensor(True)], [false_fn, true_fn]
        ):
            x = torch.randn(4, requires_grad=True)
            result = cond(pred, true_fn, false_fn, (x,))
            self.assertEqual(result, fn(x))

            grad_out = torch.ones_like(result)
            grads = torch.autograd.grad(result, (x,), grad_out)
            expected_grads = torch.autograd.grad(fn(x), (x,), grad_out)
            self.assertEqual(expected_grads, grads)

        def f(pred, x):
            result = cond(pred, true_fn, false_fn, (x,))
            grad_out = torch.ones_like(result)
            return torch.autograd.grad(result, (x,), grad_out)

        gm = make_fx(f, tracing_mode="symbolic")(pred, x)

        self.assertExpectedInline(
            gm.code.strip(),
            """\
def forward(self, pred_1, x_1):
    true_graph_0 = self.true_graph_0
    false_graph_0 = self.false_graph_0
    cond = torch.ops.higher_order.cond(pred_1, true_graph_0, false_graph_0, (x_1,));  true_graph_0 = false_graph_0 = None
    getitem = cond[0];  cond = None
    ones_like = torch.ops.aten.ones_like.default(getitem, pin_memory = False);  getitem = None
    true_graph_1 = self.true_graph_1
    false_graph_1 = self.false_graph_1
    cond_1 = torch.ops.higher_order.cond(pred_1, true_graph_1, false_graph_1, (ones_like, x_1));  pred_1 = true_graph_1 = false_graph_1 = ones_like = x_1 = None
    getitem_1 = cond_1[0];  cond_1 = None
    return (getitem_1,)""",  # noqa: B950
        )

    def test_cond_autograd_complex(self):
        def true_fn(x):
            return torch.abs((x**2).sin())

        def false_fn(x):
            return (x + 42).cos()

        for pred, fn in zip(
            [torch.tensor(False), torch.tensor(True)], [false_fn, true_fn]
        ):
            x = torch.randn(4, requires_grad=True)
            result = cond(pred, true_fn, false_fn, (x,))
            self.assertEqual(result, fn(x))

            grad_out = torch.ones_like(result)
            grads = torch.autograd.grad(result, (x,), grad_out)
            expected_grads = torch.autograd.grad(fn(x), (x,), grad_out)
            self.assertEqual(expected_grads, grads)

        def f(pred, x):
            result = cond(pred, true_fn, false_fn, (x,))
            grad_out = torch.ones_like(result)
            return torch.autograd.grad(result, (x,), grad_out)

        gm = make_fx(f, tracing_mode="symbolic")(pred, x)
        self.assertExpectedInline(
            gm.code.strip(),
            """\
def forward(self, pred_1, x_1):
    true_graph_0 = self.true_graph_0
    false_graph_0 = self.false_graph_0
    cond = torch.ops.higher_order.cond(pred_1, true_graph_0, false_graph_0, (x_1,));  true_graph_0 = false_graph_0 = None
    getitem = cond[0];  cond = None
    ones_like = torch.ops.aten.ones_like.default(getitem, pin_memory = False);  getitem = None
    true_graph_1 = self.true_graph_1
    false_graph_1 = self.false_graph_1
    cond_1 = torch.ops.higher_order.cond(pred_1, true_graph_1, false_graph_1, (ones_like, x_1));  pred_1 = true_graph_1 = false_graph_1 = ones_like = x_1 = None
    getitem_1 = cond_1[0];  cond_1 = None
    return (getitem_1,)""",  # noqa: B950
        )

    @skipIfTorchDynamo("Skip due to graph break when run with dynamo")
    def test_cond_autograd_nested(self):
        class Nested(torch.nn.Module):
            def forward(self, p0, p1, p2, a, b, c):
                def true_fn(x0, y0, z0):
                    def true_true_fn(x1, y1, z1):
                        return (x1 - y1 * z1) * 3.14

                    def true_false_fn(x1, y1, z1):
                        def true_false_true_fn(x2, y2, z2):
                            return (x2 * y2 * z2) / 2.71

                        def true_false_false_fn(x2, y2, z2):
                            return (x2 + y2 + z2) * 1.23

                        return torch.cond(
                            p2, true_false_true_fn, true_false_false_fn, [x1, y1, z1]
                        )

                    return torch.cond(p1, true_true_fn, true_false_fn, [x0, y0, z0])

                def false_fn(x0, y0, z0):
                    def false_true_fn(x1, y1, z1):
                        def false_true_true_fn(x2, y2, z2):
                            return (x2 - y2 - z2) + 1.23

                        def false_true_false_fn(x2, y2, z2):
                            return (x2 / y2 / z2) - 3.14

                        return torch.cond(
                            p2, false_true_true_fn, false_true_false_fn, [x1, y1, z1]
                        )

                    def false_false_fn(x1, y1, z1):
                        return (x1 - y1 * z1) / 2.71

                    return torch.cond(p1, false_true_fn, false_false_fn, [x0, y0, z0])

                return torch.cond(p0, true_fn, false_fn, [a, b, c])

        nn_module = Nested()

        def true_fn(x):
            return nn_module(
                torch.tensor(False), torch.tensor(True), torch.tensor(False), x, x, x
            )

        def false_fn(x):
            return nn_module(
                torch.tensor(True), torch.tensor(False), torch.tensor(True), x, x, x
            )

        x = torch.randn(4, requires_grad=True)

        for pred, fn in zip(
            [torch.tensor(False), torch.tensor(True)], [false_fn, true_fn]
        ):
            result = cond(pred, true_fn, false_fn, (x,))
            self.assertEqual(result, fn(x))

            grad_out = torch.ones_like(result)
            grads = torch.autograd.grad(result, (x,), grad_out)
            expected_grads = torch.autograd.grad(fn(x), (x,), grad_out)
            self.assertEqual(expected_grads, grads)

    @skipIfTorchDynamo("Skip due to graph break when run with dynamo")
    def test_cond_autograd_mixed_require_grad(self):
        def true_fn(x, y, z):
            return x * y * z

        def false_fn(x, y, z):
            return x + y + z

        x = torch.randn(4, requires_grad=True)
        y = torch.randn(4, requires_grad=False)

        for pred, fn in zip(
            [torch.tensor(False), torch.tensor(True)], [false_fn, true_fn]
        ):
            result = cond(pred, true_fn, false_fn, (x, y, x))
            self.assertEqual(result, fn(x, y, x))

            grad_out = torch.ones_like(result)
            grads = torch.autograd.grad(result, (x,), grad_out)
            expected_grads = torch.autograd.grad(fn(x, y, x), (x,), grad_out)
            self.assertEqual(expected_grads, grads)

        def f(pred, x, y, z):
            result = cond(pred, true_fn, false_fn, (x, y, z))
            grad_out = torch.ones_like(result)
            return torch.autograd.grad(result, (x,), grad_out)

        gm = make_fx(f, tracing_mode="symbolic")(pred, x, y, x)
        self.assertExpectedInline(
            gm.code.strip(),
            """\
def forward(self, pred_1, x_1, y_1, z_1):
    true_graph_0 = self.true_graph_0
    false_graph_0 = self.false_graph_0
    cond = torch.ops.higher_order.cond(pred_1, true_graph_0, false_graph_0, (z_1, y_1));  true_graph_0 = false_graph_0 = None
    getitem = cond[0];  cond = None
    ones_like = torch.ops.aten.ones_like.default(getitem, pin_memory = False);  getitem = None
    true_graph_1 = self.true_graph_1
    false_graph_1 = self.false_graph_1
    cond_1 = torch.ops.higher_order.cond(pred_1, true_graph_1, false_graph_1, (ones_like, z_1, y_1));  pred_1 = true_graph_1 = false_graph_1 = ones_like = z_1 = y_1 = None
    getitem_1 = cond_1[0]
    getitem_2 = cond_1[1];  cond_1 = getitem_2 = None
    return (getitem_1,)""",  # noqa: B950
        )

    @skipIfTorchDynamo("Skip due to graph break when run with dynamo")
    def test_cond_autograd_grad_through_cond(self):
        nn_module = torch.nn.Linear(4, 4)

        def true_fn(x):
            return nn_module(x)

        def false_fn(X):
            return x * nn_module(x)

        x = torch.randn(4, requires_grad=True)

        for pred, fn in zip(
            [torch.tensor(False), torch.tensor(True)], [false_fn, true_fn]
        ):
            result = cond(pred, true_fn, false_fn, (x,))
            self.assertEqual(result, fn(x))

            grad_out = torch.ones_like(result)
            grads = torch.autograd.grad(result, (nn_module.weight,), grad_out)
            expected_grads = torch.autograd.grad(
                fn(
                    x,
                ),
                (nn_module.weight,),
                grad_out,
            )
            self.assertEqual(expected_grads, grads)

        def f(pred, x):
            result = cond(pred, true_fn, false_fn, (x,))
            grad_out = torch.ones_like(result)
            return torch.autograd.grad(result, (nn_module.weight,), grad_out)

        # need to set _allow_non_fake_inputs = True because model parameters don't
        # get fakified.
        gm = make_fx(f, tracing_mode="symbolic", _allow_non_fake_inputs=True)(pred, x)
        self.assertExpectedInline(
            gm.code.strip(),
            """\
def forward(self, pred_1, x_1):
    true_graph_0 = self.true_graph_0
    false_graph_0 = self.false_graph_0
    _param_constant0 = self._param_constant0
    _param_constant1 = self._param_constant1
    _tensor_constant0 = self._tensor_constant0
    cond = torch.ops.higher_order.cond(pred_1, true_graph_0, false_graph_0, (_param_constant0, _param_constant1, x_1, _tensor_constant0));  true_graph_0 = false_graph_0 = _param_constant0 = _param_constant1 = _tensor_constant0 = None
    getitem = cond[0];  cond = None
    ones_like = torch.ops.aten.ones_like.default(getitem, pin_memory = False);  getitem = None
    true_graph_1 = self.true_graph_1
    false_graph_1 = self.false_graph_1
    _param_constant0_1 = self._param_constant0
    _param_constant1_1 = self._param_constant1
    _tensor_constant0_1 = self._tensor_constant0
    cond_1 = torch.ops.higher_order.cond(pred_1, true_graph_1, false_graph_1, (ones_like, _param_constant0_1, _param_constant1_1, x_1, _tensor_constant0_1));  pred_1 = true_graph_1 = false_graph_1 = ones_like = _param_constant0_1 = _param_constant1_1 = x_1 = _tensor_constant0_1 = None
    getitem_1 = cond_1[0];  getitem_1 = None
    getitem_2 = cond_1[1]
    getitem_3 = cond_1[2];  getitem_3 = None
    getitem_4 = cond_1[3];  cond_1 = getitem_4 = None
    return (getitem_2,)""",  # noqa: B950
        )

    def test_cond_in_forloop(self):
        def for_loop_fake(x):
            for i in range(3):
                x = x * x + 1
            return x

        def for_loop_test(x):
            for i in range(3):
                pred = i < 3

                def true_fn(x):
                    return x * x + 1

                def false_fn(x):
                    return x

                x = cond(pred, true_fn, false_fn, (x,))

            return x

        x = torch.ones(4, requires_grad=True)
        x_new = for_loop_test(x)
        x_exp = for_loop_fake(x)

        self.assertEqual(x_new, x_exp)

        grad_out = torch.ones_like(x_new)
        grads = torch.autograd.grad(x_new, (x,), grad_out)
        expected_grads = torch.autograd.grad(x_exp, (x,), grad_out)
        self.assertEqual(expected_grads, grads)

        def f(x):
            x_new = for_loop_test(x)
            grad_out = torch.ones_like(x_new)
            return torch.autograd.grad(x_new, (x,), grad_out)

        gm = make_fx(f, tracing_mode="symbolic")(x)
        self.assertExpectedInline(
            gm.code.strip(),
            """\
def forward(self, x_1):
    mul = torch.ops.aten.mul.Tensor(x_1, x_1)
    add = torch.ops.aten.add.Tensor(mul, 1);  mul = None
    mul_1 = torch.ops.aten.mul.Tensor(add, add)
    add_1 = torch.ops.aten.add.Tensor(mul_1, 1);  mul_1 = None
    mul_2 = torch.ops.aten.mul.Tensor(add_1, add_1)
    add_2 = torch.ops.aten.add.Tensor(mul_2, 1);  mul_2 = None
    ones_like = torch.ops.aten.ones_like.default(add_2, pin_memory = False);  add_2 = None
    mul_3 = torch.ops.aten.mul.Tensor(ones_like, add_1)
    mul_4 = torch.ops.aten.mul.Tensor(ones_like, add_1);  ones_like = add_1 = None
    add_3 = torch.ops.aten.add.Tensor(mul_4, mul_3);  mul_4 = mul_3 = None
    mul_5 = torch.ops.aten.mul.Tensor(add_3, add)
    mul_6 = torch.ops.aten.mul.Tensor(add_3, add);  add_3 = add = None
    add_4 = torch.ops.aten.add.Tensor(mul_6, mul_5);  mul_6 = mul_5 = None
    mul_7 = torch.ops.aten.mul.Tensor(add_4, x_1)
    mul_8 = torch.ops.aten.mul.Tensor(add_4, x_1);  add_4 = x_1 = None
    add_5 = torch.ops.aten.add.Tensor(mul_8, mul_7);  mul_8 = mul_7 = None
    return (add_5,)""",  # noqa: B950
        )

    @skipIfTorchDynamo("Skip due to graph break when run with dynamo")
    def test_cond_autograd_pytree_not_all_inputs_used(self):
        def true_fn(x):
            return x["t"][0] + x["t"][1]["b"]

        def false_fn(x):
            return x["t"][0] * (x["t"][2][0] / x["t"][1]["b"])

        a = torch.randn(4, requires_grad=True)
        b = torch.randn(4, requires_grad=True)
        c = torch.randn(4, requires_grad=True)

        for pred, fn in zip(
            [torch.tensor(False), torch.tensor(True)], [false_fn, true_fn]
        ):
            result = cond(pred, true_fn, false_fn, ({"t": [a, {"b": b}, (c,)]},))
            self.assertEqual(result, fn({"t": [a, {"b": b}, (c,)]}))

            grad_out = torch.ones_like(result)
            if pred:
                with self.assertRaisesRegex(Exception, r"."):
                    grads = torch.autograd.grad(result, (a, b, c), grad_out)
                    expected_grads = torch.autograd.grad(
                        fn({"t": [a, {"b": b}, (c,)]}), (a, b, c), grad_out
                    )
                    self.assertEqual(expected_grads, grads)

        def f(pred, a, b, c):
            result = cond(pred, true_fn, false_fn, ({"t": [a, {"b": b}, (c,)]},))
            grad_out = torch.ones_like(result)
            return torch.autograd.grad(result, (a, b), grad_out)

        gm = make_fx(f, tracing_mode="symbolic", _allow_non_fake_inputs=True)(
            pred, a, b, c
        )
        self.assertExpectedInline(
            gm.code.strip(),
            """\
def forward(self, pred_1, a_1, b_1, c_1):
    true_graph_0 = self.true_graph_0
    false_graph_0 = self.false_graph_0
    cond = torch.ops.higher_order.cond(pred_1, true_graph_0, false_graph_0, (a_1, b_1, c_1));  true_graph_0 = false_graph_0 = None
    getitem = cond[0];  cond = None
    ones_like = torch.ops.aten.ones_like.default(getitem, pin_memory = False);  getitem = None
    true_graph_1 = self.true_graph_1
    false_graph_1 = self.false_graph_1
    cond_1 = torch.ops.higher_order.cond(pred_1, true_graph_1, false_graph_1, (ones_like, a_1, b_1, c_1));  pred_1 = true_graph_1 = false_graph_1 = ones_like = a_1 = b_1 = c_1 = None
    getitem_1 = cond_1[0]
    getitem_2 = cond_1[1]
    getitem_3 = cond_1[2];  cond_1 = getitem_3 = None
    return (getitem_1, getitem_2)""",  # noqa: B950
        )
        # Forward
        self.assertExpectedInline(
            gm.true_graph_0.code.strip(),
            """\
def forward(self, arg0_1, arg1_1, arg2_1):
    add = torch.ops.aten.add.Tensor(arg0_1, arg1_1);  arg0_1 = arg1_1 = None
    return (add,)""",
        )
        # Backward
        self.assertExpectedInline(
            gm.true_graph_1.code.strip(),
            """\
def forward(self, arg0_1, arg1_1, arg2_1, arg3_1):
    add = torch.ops.aten.add.Tensor(arg1_1, arg2_1);  arg1_1 = arg2_1 = add = None
    clone = torch.ops.aten.clone.default(arg0_1)
    clone_1 = torch.ops.aten.clone.default(arg0_1);  arg0_1 = None
    return [clone, clone_1, None]""",
        )

    def test_cond_autograd_pytree_input(self):
        def true_fn(x):
            return x["t"][0] + x["t"][1]["b"] * x["t"][2][0]

        def false_fn(x):
            return x["t"][0] * (x["t"][2][0] / x["t"][1]["b"])

        a = torch.randn(4, requires_grad=True)
        b = torch.randn(4, requires_grad=True)
        c = torch.randn(4, requires_grad=True)

        for pred, fn in zip(
            [torch.tensor(False), torch.tensor(True)], [false_fn, true_fn]
        ):
            result = cond(pred, true_fn, false_fn, ({"t": [a, {"b": b}, (c,)]},))
            self.assertEqual(result, fn({"t": [a, {"b": b}, (c,)]}))

            grad_out = torch.ones_like(result)
            grads = torch.autograd.grad(result, (a, b), grad_out)
            expected_grads = torch.autograd.grad(
                fn({"t": [a, {"b": b}, (c,)]}), (a, b), grad_out
            )
            self.assertEqual(expected_grads, grads)

        def f(pred):
            result = cond(pred, true_fn, false_fn, ({"t": [a, {"b": b}, (c,)]},))
            grad_out = torch.ones_like(result)
            return torch.autograd.grad(result, (a, b), grad_out)

        # need to set _allow_non_fake_inputs = True because model parameters don't
        # get fakified.
        gm = make_fx(f, tracing_mode="symbolic", _allow_non_fake_inputs=True)(pred)
        self.assertExpectedInline(
            gm.code.strip(),
            """\
def forward(self, pred_1):
    true_graph_0 = self.true_graph_0
    false_graph_0 = self.false_graph_0
    _tensor_constant0 = self._tensor_constant0
    _tensor_constant1 = self._tensor_constant1
    _tensor_constant2 = self._tensor_constant2
    cond = torch.ops.higher_order.cond(pred_1, true_graph_0, false_graph_0, (_tensor_constant0, _tensor_constant1, _tensor_constant2));  true_graph_0 = false_graph_0 = _tensor_constant0 = _tensor_constant1 = _tensor_constant2 = None
    getitem = cond[0];  cond = None
    ones_like = torch.ops.aten.ones_like.default(getitem, pin_memory = False);  getitem = None
    true_graph_1 = self.true_graph_1
    false_graph_1 = self.false_graph_1
    _tensor_constant0_1 = self._tensor_constant0
    _tensor_constant1_1 = self._tensor_constant1
    _tensor_constant2_1 = self._tensor_constant2
    cond_1 = torch.ops.higher_order.cond(pred_1, true_graph_1, false_graph_1, (ones_like, _tensor_constant0_1, _tensor_constant1_1, _tensor_constant2_1));  pred_1 = true_graph_1 = false_graph_1 = ones_like = _tensor_constant0_1 = _tensor_constant1_1 = _tensor_constant2_1 = None
    getitem_1 = cond_1[0]
    getitem_2 = cond_1[1]
    getitem_3 = cond_1[2];  cond_1 = getitem_3 = None
    return (getitem_1, getitem_2)""",  # noqa: B950
        )

    def test_cond_autograd_different_pytree_output(self):
        def true_fn(x):
            return x["t"][0], {"r": x["t"][2][0] / x["t"][1]["b"]}, [x["t"][2][0]]

        def false_fn(x):
            return {"res": [x["t"][0] * x["t"][1]["b"], x["t"][2][0]]}

        a = torch.randn(4, requires_grad=True)
        b = torch.randn(4, requires_grad=True)
        c = torch.randn(4, requires_grad=True)

        for pred, fn in zip(
            [torch.tensor(False), torch.tensor(True)], [false_fn, true_fn]
        ):
            with self.assertRaisesRegex(
                torch._dynamo.exc.UncapturedHigherOrderOpError,
                "Cond doesn't work unless it is captured completely with torch.compile",
            ):
                cond(pred, true_fn, false_fn, ({"t": [a, {"b": b}, (c,)]},))

    @skipIfTorchDynamo("Skip due to graph break when run with dynamo")
    def test_cond_autograd_same_pytree_output(self):
        def true_fn(x):
            return {"res": [x["t"][0], (x["t"][2][0],)]}

        def false_fn(x):
            return {"res": [x["t"][1]["b"], (x["t"][2][0],)]}

        a = torch.randn(4, requires_grad=True)
        b = torch.randn(4, requires_grad=True)
        c = torch.randn(4, requires_grad=True)

        for pred, fn in zip(
            [torch.tensor(False), torch.tensor(True)], [false_fn, true_fn]
        ):
            result = cond(pred, true_fn, false_fn, ({"t": [a, {"b": b}, (c,)]},))
            result_exp = fn({"t": [a, {"b": b}, (c,)]})
            self.assertEqual(result, result_exp)

            result_flat, _ = pytree.tree_flatten(result)
            result_exp_flat, _ = pytree.tree_flatten(result_exp)

            grad_out = [torch.ones_like(g) for g in result_flat]
            expected_grads = torch.autograd.grad(result_exp_flat, (c,), grad_out)
            grads = torch.autograd.grad(result_flat, (c,), grad_out)
            self.assertEqual(expected_grads, grads)

        def f(pred):
            result = cond(pred, true_fn, false_fn, ({"t": [a, {"b": b}, (c,)]},))
            return result

        gm = make_fx(f, tracing_mode="symbolic", _allow_non_fake_inputs=True)(pred)
        self.assertExpectedInline(
            gm.code.strip(),
            """\
def forward(self, pred_1):
    true_graph_0 = self.true_graph_0
    false_graph_0 = self.false_graph_0
    _tensor_constant0 = self._tensor_constant0
    _tensor_constant1 = self._tensor_constant1
    _tensor_constant2 = self._tensor_constant2
    cond = torch.ops.higher_order.cond(pred_1, true_graph_0, false_graph_0, (_tensor_constant0, _tensor_constant1, _tensor_constant2));  pred_1 = true_graph_0 = false_graph_0 = _tensor_constant0 = _tensor_constant1 = _tensor_constant2 = None
    getitem = cond[0]
    getitem_1 = cond[1];  cond = None
    view = torch.ops.aten.view.default(getitem, [4]);  getitem = None
    view_1 = torch.ops.aten.view.default(getitem_1, [4]);  getitem_1 = None
    return {'res': [view, (view_1,)]}""",  # noqa: B950
        )

    @skipIfTorchDynamo("Skip due to graph break when run with dynamo")
    def test_cond_autograd_torch_nn_module(self):
        nn_module_true = torch.nn.Linear(4, 4)

        def true_fn(x):
            return nn_module_true(torch.abs((x**2).sin()))

        nn_module_false = torch.nn.GRUCell(4, 4)

        def false_fn(x):
            return nn_module_false((x + 42).cos())

        for pred, fn in zip(
            [torch.tensor(False), torch.tensor(True)], [false_fn, true_fn]
        ):
            x = torch.randn(4, requires_grad=True)
            result = cond(pred, true_fn, false_fn, (x,))
            self.assertEqual(result, fn(x))

            grad_out = torch.ones_like(result)
            grads = torch.autograd.grad(result, (x,), grad_out)
            expected_grads = torch.autograd.grad(fn(x), (x,), grad_out)
            self.assertEqual(expected_grads, grads)

        def f(pred, x):
            result = cond(pred, true_fn, false_fn, (x,))
            grad_out = torch.ones_like(result)
            return torch.autograd.grad(result, (x,), grad_out)

        gm = make_fx(f)(pred, x)
        self.assertExpectedInline(
            gm.code.strip(),
            """\
def forward(self, pred_1, x_1):
    true_graph_0 = self.true_graph_0
    false_graph_0 = self.false_graph_0
    _param_constant0 = self._param_constant0
    _param_constant1 = self._param_constant1
    _param_constant2 = self._param_constant2
    _param_constant3 = self._param_constant3
    _param_constant4 = self._param_constant4
    _param_constant5 = self._param_constant5
    cond = torch.ops.higher_order.cond(pred_1, true_graph_0, false_graph_0, (x_1, _param_constant0, _param_constant1, _param_constant2, _param_constant3, _param_constant4, _param_constant5));  true_graph_0 = false_graph_0 = _param_constant0 = _param_constant1 = _param_constant2 = _param_constant3 = _param_constant4 = _param_constant5 = None
    getitem = cond[0];  cond = None
    ones_like = torch.ops.aten.ones_like.default(getitem, pin_memory = False);  getitem = None
    true_graph_1 = self.true_graph_1
    false_graph_1 = self.false_graph_1
    _param_constant0_1 = self._param_constant0
    _param_constant1_1 = self._param_constant1
    _param_constant2_1 = self._param_constant2
    _param_constant3_1 = self._param_constant3
    _param_constant4_1 = self._param_constant4
    _param_constant5_1 = self._param_constant5
    cond_1 = torch.ops.higher_order.cond(pred_1, true_graph_1, false_graph_1, (ones_like, x_1, _param_constant0_1, _param_constant1_1, _param_constant2_1, _param_constant3_1, _param_constant4_1, _param_constant5_1));  pred_1 = true_graph_1 = false_graph_1 = ones_like = x_1 = _param_constant0_1 = _param_constant1_1 = _param_constant2_1 = _param_constant3_1 = _param_constant4_1 = _param_constant5_1 = None
    getitem_1 = cond_1[0]
    getitem_2 = cond_1[1];  getitem_2 = None
    getitem_3 = cond_1[2];  getitem_3 = None
    getitem_4 = cond_1[3];  getitem_4 = None
    getitem_5 = cond_1[4];  getitem_5 = None
    getitem_6 = cond_1[5];  getitem_6 = None
    getitem_7 = cond_1[6];  cond_1 = getitem_7 = None
    return (getitem_1,)""",  # noqa: B950
        )

    def test_cond_autograd_user_nn_module(self):
        class User_nn_module(torch.nn.Module):
            def __init__(self) -> None:
                super().__init__()

            def forward(self, input):
                return input * input

        nn_module_true = User_nn_module()

        def true_fn(x):
            return nn_module_true(torch.abs((x**2).sin()))

        nn_module_false = torch.nn.ReLU(inplace=False)

        def false_fn(x):
            return nn_module_false((x + 42).cos())

        for pred, fn in zip(
            [torch.tensor(False), torch.tensor(True)], [false_fn, true_fn]
        ):
            x = torch.randn(4, requires_grad=True)
            result = cond(pred, true_fn, false_fn, (x,))
            self.assertEqual(result, fn(x))

            grad_out = torch.ones_like(result)
            grads = torch.autograd.grad(result, (x,), grad_out)
            expected_grads = torch.autograd.grad(fn(x), (x,), grad_out)
            self.assertEqual(expected_grads, grads)

        def f(pred, x):
            result = cond(pred, true_fn, false_fn, (x,))
            grad_out = torch.ones_like(result)
            return torch.autograd.grad(result, (x,), grad_out)

        gm = make_fx(f)(pred, x)
        self.assertExpectedInline(
            gm.code.strip(),
            """\
def forward(self, pred_1, x_1):
    true_graph_0 = self.true_graph_0
    false_graph_0 = self.false_graph_0
    cond = torch.ops.higher_order.cond(pred_1, true_graph_0, false_graph_0, (x_1,));  true_graph_0 = false_graph_0 = None
    getitem = cond[0];  cond = None
    ones_like = torch.ops.aten.ones_like.default(getitem, pin_memory = False);  getitem = None
    true_graph_1 = self.true_graph_1
    false_graph_1 = self.false_graph_1
    cond_1 = torch.ops.higher_order.cond(pred_1, true_graph_1, false_graph_1, (ones_like, x_1));  pred_1 = true_graph_1 = false_graph_1 = ones_like = x_1 = None
    getitem_1 = cond_1[0];  cond_1 = None
    return (getitem_1,)""",  # noqa: B950
        )

    def test_cond_autograd_inner_fn(self):
        def true_fn(x):
            return torch.abs((x**2).sin())

        def false_fn(x):
            def inner_fn(x):
                return x**2

            return torch.abs(inner_fn(x).sin())

        x = torch.randn(4, requires_grad=True)
        pred = torch.tensor(False)
        fn = false_fn
        result_false = cond(pred, true_fn, false_fn, (x,))
        self.assertEqual(result_false, fn(x))

        grad_out = torch.ones_like(result_false)
        grads_false = torch.autograd.grad(result_false, (x,), grad_out)
        expected_grads = torch.autograd.grad(fn(x), (x,), grad_out)
        self.assertEqual(expected_grads, grads_false)

        pred = torch.tensor(True)
        fn = true_fn
        result_true = cond(pred, true_fn, false_fn, (x,))
        self.assertEqual(result_true, fn(x))
        self.assertEqual(result_false, result_true)

        grad_out = torch.ones_like(result_true)
        grads_true = torch.autograd.grad(result_true, (x,), grad_out)
        expected_grads = torch.autograd.grad(fn(x), (x,), grad_out)
        self.assertEqual(expected_grads, grads_true)
        self.assertEqual(grads_false, grads_true)

        def f(pred, x):
            result = cond(pred, true_fn, false_fn, (x,))
            grad_out = torch.ones_like(result)
            return torch.autograd.grad(result, (x,), grad_out)

        gm = make_fx(f)(pred, x)
        self.assertExpectedInline(
            gm.code.strip(),
            """\
def forward(self, pred_1, x_1):
    true_graph_0 = self.true_graph_0
    false_graph_0 = self.false_graph_0
    cond = torch.ops.higher_order.cond(pred_1, true_graph_0, false_graph_0, (x_1,));  true_graph_0 = false_graph_0 = None
    getitem = cond[0];  cond = None
    ones_like = torch.ops.aten.ones_like.default(getitem, pin_memory = False);  getitem = None
    true_graph_1 = self.true_graph_1
    false_graph_1 = self.false_graph_1
    cond_1 = torch.ops.higher_order.cond(pred_1, true_graph_1, false_graph_1, (ones_like, x_1));  pred_1 = true_graph_1 = false_graph_1 = ones_like = x_1 = None
    getitem_1 = cond_1[0];  cond_1 = None
    return (getitem_1,)""",  # noqa: B950
        )

    def test_cond_autograd_inner_tensor(self):
        def true_fn(x):
            return torch.abs((x**2).sin())

        def false_fn(x):
            y = torch.ones(4, requires_grad=False) * 42
            return (x * y).cos()

        for pred, fn in zip(
            [torch.tensor(False), torch.tensor(True)], [false_fn, true_fn]
        ):
            x = torch.randn(4, requires_grad=True)
            result = cond(pred, true_fn, false_fn, (x,))
            self.assertEqual(result, fn(x))

            grad_out = torch.ones_like(result)
            grads = torch.autograd.grad(result, (x,), grad_out)
            expected_grads = torch.autograd.grad(fn(x), (x,), grad_out)
            self.assertEqual(expected_grads, grads)

        def f(pred, x):
            result = cond(pred, true_fn, false_fn, (x,))
            grad_out = torch.ones_like(result)
            return torch.autograd.grad(result, (x,), grad_out)

        gm = make_fx(f, tracing_mode="symbolic")(pred, x)
        self.assertExpectedInline(
            gm.code.strip(),
            """\
def forward(self, pred_1, x_1):
    true_graph_0 = self.true_graph_0
    false_graph_0 = self.false_graph_0
    cond = torch.ops.higher_order.cond(pred_1, true_graph_0, false_graph_0, (x_1,));  true_graph_0 = false_graph_0 = None
    getitem = cond[0];  cond = None
    ones_like = torch.ops.aten.ones_like.default(getitem, pin_memory = False);  getitem = None
    true_graph_1 = self.true_graph_1
    false_graph_1 = self.false_graph_1
    cond_1 = torch.ops.higher_order.cond(pred_1, true_graph_1, false_graph_1, (ones_like, x_1));  pred_1 = true_graph_1 = false_graph_1 = ones_like = x_1 = None
    getitem_1 = cond_1[0];  cond_1 = None
    return (getitem_1,)""",  # noqa: B950
        )

    @unittest.skipIf(not torch.cuda.is_available(), "Test requires CUDA.")
    def test_cond_autograd_gpu(self):
        def true_fn(x):
            return x.sin()

        def false_fn(x):
            return x.cos()

        for pred, fn in zip(
            [torch.tensor(False, device="cuda"), torch.tensor(True, device="cuda")],
            [false_fn, true_fn],
        ):
            x = torch.randn(4, requires_grad=True, device="cuda")
            result = cond(pred, true_fn, false_fn, (x,))
            self.assertEqual(result, fn(x))

            grad_out = torch.ones_like(result)
            grads = torch.autograd.grad(result, (x,), grad_out)
            expected_grads = torch.autograd.grad(fn(x), (x,), grad_out)
            self.assertEqual(expected_grads, grads)

    @unittest.skipIf(not torch.cuda.is_available(), "Test requires CUDA.")
    def test_map_gpu(self):
        def f(x, y):
            return x + y

        xs = torch.ones(3, 2, 2, device="cuda")
        y = torch.ones(2, device="cuda")
        res = control_flow.map(f, xs, y)
        expected = _fake_map(f, xs, y)
        self.assertEqual(expected, res)

    @unittest.skipIf(not torch.cuda.is_available(), "Test requires CUDA.")
    def test_while_loop_gpu(self):
        def cond_fn(x):
            return x.sum() < 10

        def body_fn(x):
            return (x + 1,)

        x = torch.zeros(1, device="cuda")
        res = while_loop(cond_fn, body_fn, (x,))
        expected = _fake_while_loop(cond_fn, body_fn, (x,))
        self.assertEqual(expected, res)

    def test_map_illegal_inputs(self):
        def f(x, y):
            return x[0] + x[1] + y

        with self.assertRaisesRegex(
            RuntimeError,
            r"Mapped xs can only consist of tensors\. Got xs \[3, tensor\(\[1\., 1\.\]\)\]\.",
        ):
            _ = control_flow.map(f, (3, torch.ones(2)), torch.ones(2))

        with self.assertRaisesRegex(
            RuntimeError, r"Leading dimensions of mapped xs cannot be 0\."
        ):
            _ = control_flow.map(
                f, (torch.ones(0, 1, 2), torch.ones(0, 1, 2)), torch.ones(2)
            )

        with self.assertRaisesRegex(
            RuntimeError,
            r"Leading dimensions of mapped xs must be consistent\. "
            r"Got shapes \[torch\.Size\(\[3, 4, 5\]\), torch\.Size\(\[4, 4, 5\]\)\]\.",
        ):
            _ = control_flow.map(
                f, (torch.ones(3, 4, 5), torch.ones(4, 4, 5)), torch.ones(5)
            )

    def test_map_illegal_outputs(self):
        def f(x, y):
            return x.item()

        def f1(x, y):
            return y.size()

        def f2(x, y):
            return None

        x = torch.ones([3])
        y = torch.ones([1, 2, 3])
        with self.assertRaisesRegex(
            RuntimeError, r"Expect outputs of map only contains tensors or None\."
        ):
            _ = control_flow.map(f, x, y)

        with self.assertRaisesRegex(
            RuntimeError, r"Expect outputs of map only contains tensors or None\."
        ):
            out = control_flow.map(f1, x, y)

        # return None is OK
        _ = control_flow.map(f2, x, y)

    def test_map_list_in_out(self):
        def f(x, y):
            return [[x[0][0] + y]]

        xs = [[torch.ones(3, 2, 2)]]
        y = torch.ones(2)
        res = control_flow.map(f, xs, y)
        expected = _fake_map(f, xs, y)
        self.assertEqual(len(res), 1)
        self.assertEqual(len(res[0]), 1)
        self.assertEqual(expected, res)

    def test_map_dict_in_out(self):
        def f(x, y):
            return {"c": x["a"]["b"] + y}

        xs = {"a": {"b": torch.ones(3, 2, 2)}}
        y = torch.ones(2)
        res = control_flow.map(f, xs, y)
        expected = _fake_map(f, xs, y)
        self.assertEqual(len(res), 1)
        self.assertTrue("c" in res)
        self.assertEqual(expected, res)

    def test_map_autograd_simple(self):
        def f(x, y):
            return x.sin().cos() * y.cos().sin()

        xs = torch.ones(3, 2, 2, requires_grad=True)
        y = torch.ones(2, requires_grad=True)
        res = control_flow.map(f, xs, y)
        expected_res = _fake_map(f, xs, y)
        grad_out = torch.ones_like(res)
        grads = torch.autograd.grad(res, (xs, y), grad_out)
        expected_grads = torch.autograd.grad(expected_res, (xs, y), grad_out)
        self.assertEqual(expected_res, res)
        self.assertEqual(expected_grads, grads)

    def test_map_autograd_simple_partial_grad(self):
        def f(x, y):
            return x.sin().cos() * y.cos().sin()

        xs = torch.ones(3, 2, 2, requires_grad=True)
        # Disable the gradient computation for y
        y = torch.ones(2, requires_grad=False)
        res = control_flow.map(f, xs, y)
        expected_res = _fake_map(f, xs, y)
        grad_out = torch.ones_like(res)
        grads = torch.autograd.grad(res, (xs,), grad_out)
        expected_grads = torch.autograd.grad(expected_res, (xs,), grad_out)
        self.assertEqual(expected_res, res)
        self.assertEqual(expected_grads, grads)

    def test_map_autograd_no_grad_output(self):
        def f(x, y):
            return x[0].sin().cos() + y, y.cos().sin()

        xs = [torch.ones(3, 2, 2, requires_grad=True), torch.ones(3, 3)]
        # Disable the gradient computation for y
        y = torch.ones(2, requires_grad=False)
        res = control_flow.map(f, xs, y)
        expected_res = _fake_map(f, xs, y)
        grad_out = torch.ones_like(res[0])
        grads = torch.autograd.grad(res[0], (xs[0],), grad_out)
        expected_grads = torch.autograd.grad(expected_res[0], (xs[0],), grad_out)
        self.assertEqual(expected_res, res)
        self.assertEqual(expected_grads, grads)

    def test_map_autograd_nested_list(self):
        import torch.utils._pytree as pytree

        def f(x, y):
            a, b = x
            c, d = a
            return [[b.sin() * c.cos()], d.sin() * y.cos()]

        def fwbw(map_op, f, x, y):
            z = map_op(f, x, y)
            flat_x = pytree.tree_leaves(x)
            flat_z = pytree.tree_leaves(z)
            grads = torch.autograd.grad(
                flat_z, flat_x, [torch.ones_like(z) for z in flat_z]
            )
            return z, grads

        x = [
            [
                torch.randn(3, 2, 2, requires_grad=True),
                torch.randn(3, 2, 1, requires_grad=True),
            ],
            torch.ones(3, 1, 2, requires_grad=True),
        ]
        y = torch.ones(1, requires_grad=True)
        true_outs = fwbw(control_flow.map, f, x, y)
        fake_outs = fwbw(_fake_map, f, x, y)
        self.assertEqual(true_outs, fake_outs)

    @unittest.skipIf(not SM70OrLater, "triton")
    @unittest.skipIf(not torch.cuda.is_available(), "Test requires CUDA.")
    @parametrize("reverse", [False, True])
    @parametrize("combine_mode", ["pointwise", "generic"])
    @parametrize("device", [torch.device("cpu"), torch.device("cuda")])
    # Skipping the combination of combine_mode=pointwise and device=cpu
    # as the current implementation of pointwise does only support CUDA device
    @decorateIf(
        unittest.skip,
        lambda params: (
            params["combine_mode"] == "pointwise"
            and params["device"] == torch.device("cpu")
        ),
    )
    def test_pointwise_associative_scan_simple(self, reverse, combine_mode, device):
        def add(x: torch.Tensor, y: torch.Tensor):
            return x + y

        def mul(x: torch.Tensor, y: torch.Tensor):
            return x * y

        x = torch.randn(3, 10, 2, device=device)

        for op, op_pt in [(add, torch.cumsum), (mul, torch.cumprod)]:
            result = associative_scan(
                op, x, 0, reverse=reverse, combine_mode=combine_mode
            )
            result_exp = _fake_associative_scan(op, x, 0, reverse=reverse)
            self.assertEqual(result, result_exp)

        # Jax Examples
        x = torch.arange(0, 4, device=device)
        cumsum1 = associative_scan(
            add, x, 0, reverse=reverse, combine_mode=combine_mode
        )
        cumsum_exp = _fake_associative_scan(add, x, 0, reverse=reverse)
        if not reverse:
            self.assertEqual(
                cumsum1, torch.tensor([0.0, 1.0, 3.0, 6.0], dtype=torch.int64)
            )
        else:
            self.assertEqual(
                cumsum1, torch.tensor([6.0, 6.0, 5.0, 3.0], dtype=torch.int64)
            )
        self.assertEqual(cumsum1, cumsum_exp)

    @unittest.skipIf(not SM70OrLater, "triton")
    @unittest.skipIf(not torch.cuda.is_available(), "Test requires CUDA.")
    @parametrize("reverse", [False, True])
    @parametrize("combine_mode", ["pointwise", "generic"])
    @parametrize("device", [torch.device("cpu"), torch.device("cuda")])
    # Skipping the combination of combine_mode=pointwise and device=cpu
    # as the current implementation of pointwise does only support CUDA device
    @decorateIf(
        unittest.skip,
        lambda params: (
            params["combine_mode"] == "pointwise"
            and params["device"] == torch.device("cpu")
        ),
    )
    def test_pointwise_associative_scan_dim(self, reverse, combine_mode, device):
        import random

        def add(x: torch.Tensor, y: torch.Tensor):
            return x + y

        def mul(x: torch.Tensor, y: torch.Tensor):
            return x * y

        num_dims = [random.randint(2, 5) for _ in range(10)]
        for num_dim in num_dims:
            shapes = [random.randint(1, 10) for _ in range(num_dim)]
            rnd_scan_dim = random.randint(0, num_dim - 1)
            x = torch.randn(*shapes, device=device)

            for op, op_pt in [(add, torch.cumsum), (mul, torch.cumprod)]:
                result = associative_scan(
                    op, x, rnd_scan_dim, reverse=reverse, combine_mode=combine_mode
                )
                result_exp = _fake_associative_scan(
                    op, x, rnd_scan_dim, reverse=reverse
                )
                self.assertEqual(result, result_exp)
                if not reverse:
                    result_exp_PT = op_pt(x, rnd_scan_dim)
                    self.assertEqual(result, result_exp_PT)

    @unittest.skipIf(not SM70OrLater, "triton")
    @unittest.skipIf(not torch.cuda.is_available(), "Test requires CUDA.")
    @parametrize("reverse", [False, True])
    @parametrize("combine_mode", ["pointwise", "generic"])
    @parametrize("compile_mode", ["compile", "compile_dynamic_shape"])
    @parametrize("device", [torch.device("cpu"), torch.device("cuda")])
    # Skipping the combination of combine_mode=pointwise and device=cpu
    # as the current implementation of pointwise does only support CUDA device
    @decorateIf(
        unittest.skip,
        lambda params: (
            params["combine_mode"] == "pointwise"
            and params["device"] == torch.device("cpu")
        ),
    )
    def test_pointwise_associative_scan_compile(
        self, reverse, combine_mode, compile_mode, device
    ):
        def add(x: torch.Tensor, y: torch.Tensor):
            return x + y

        def mul(x: torch.Tensor, y: torch.Tensor):
            return x * y

        x = torch.randn(3, 10, 2, device=device)
        torch.compiler.reset()
        if compile_mode == "compile":
            associative_scan_fct = torch.compile(
                associative_scan, fullgraph=True, dynamic=False
            )
        else:
            associative_scan_fct = torch.compile(
                associative_scan, fullgraph=True, dynamic=True
            )

        for op, op_pt in [(add, torch.cumsum), (mul, torch.cumprod)]:
            result = associative_scan_fct(
                op, x, 0, reverse=reverse, combine_mode=combine_mode
            )
            result_exp = _fake_associative_scan(op, x, 0, reverse=reverse)
            self.assertEqual(result, result_exp)
            if not reverse:
                result_exp_PT = op_pt(x, 0)
                self.assertEqual(result, result_exp_PT)

        # Jax Examples
        x = torch.arange(0, 4, device=device)
        cumsum1 = associative_scan(
            add, x, 0, reverse=reverse, combine_mode=combine_mode
        )
        cumsum_exp = _fake_associative_scan(add, x, 0, reverse=reverse)
        if not reverse:
            self.assertEqual(
                cumsum1, torch.tensor([0.0, 1.0, 3.0, 6.0], dtype=torch.int64)
            )
        else:
            self.assertEqual(
                cumsum1, torch.tensor([6.0, 6.0, 5.0, 3.0], dtype=torch.int64)
            )
        self.assertEqual(cumsum1, cumsum_exp)

    @skipIfRocm(msg="Unsupported on ROCM yet")
    @unittest.skipIf(not SM70OrLater, "triton")
    @unittest.skipIf(not torch.cuda.is_available(), "Test requires CUDA.")
    @parametrize("reverse", [False, True])
    @parametrize("combine_mode", ["pointwise", "generic"])
    @parametrize("device", [torch.device("cpu"), torch.device("cuda")])
    # Skipping the combination of combine_mode=pointwise and device=cpu
    # as the current implementation of pointwise does only support CUDA device
    @decorateIf(
        unittest.skip,
        lambda params: (
            params["combine_mode"] == "pointwise"
            and params["device"] == torch.device("cpu")
        ),
    )
    def test_pointwise_associative_scan_binary_operator(
        self, reverse, combine_mode, device
    ):
        def fct(x, y):
            A_i, Bu_i = x
            A_j, Bu_j = y
            return A_j * A_i, A_j * Bu_i + Bu_j

        torch.compiler.reset()
        associative_scan1 = torch.compile(associative_scan, fullgraph=True)
        associative_scan2 = associative_scan

        state_dim = 20
        timesteps = 10
        projected_inputs = torch.randn(
            timesteps, state_dim, requires_grad=True, device=device
        )
        A = torch.randn(state_dim, requires_grad=True, device=device)
        elements = (A.repeat((timesteps, 1)), projected_inputs)

        result1 = associative_scan1(
            fct, elements, 0, combine_mode=combine_mode, reverse=reverse
        )
        result2 = associative_scan2(
            fct, elements, 0, combine_mode=combine_mode, reverse=reverse
        )
        expected_result = _fake_associative_scan(fct, elements, 0, reverse=reverse)
        self.assertEqual(
            result1,
            expected_result,
        )
        self.assertEqual([r.device.type for r in result1], [device.type] * len(result1))
        self.assertEqual(
            result2,
            expected_result,
        )
        self.assertEqual([r.device.type for r in result2], [device.type] * len(result2))

    @skipIfRocm(msg="Unsupported on ROCM yet")
    @unittest.skipIf(not SM70OrLater, "triton")
    @unittest.skipIf(not torch.cuda.is_available(), "Test requires CUDA.")
    @parametrize("reverse", [False, True])
    @parametrize("combine_mode", ["pointwise", "generic"])
    @parametrize("device", [torch.device("cpu"), torch.device("cuda")])
    # Skipping the combination of combine_mode=pointwise and device=cpu
    # as the current implementation of pointwise does only support CUDA device
    @decorateIf(
        unittest.skip,
        lambda params: (
            params["combine_mode"] == "pointwise"
            and params["device"] == torch.device("cpu")
        ),
    )
    def test_pointwise_associative_scan_tuple(self, reverse, combine_mode, device):
        def fct(x, y):
            return (x[0] + y[0], x[1] * y[1])

        x = torch.randn(3, 2, 2, device=device, requires_grad=True)
        y = torch.randn(3, 2, 2, device=device, requires_grad=True)
        inp = (x, y)

        result1 = associative_scan(
            fct, inp, 0, reverse=reverse, combine_mode=combine_mode
        )
        expected_result = _fake_associative_scan(fct, inp, 0, reverse=reverse)
        self.assertEqual(result1, expected_result)

<<<<<<< HEAD
=======
    @skipIfRocm(msg="Unsupported on ROCM yet")
    @requires_cuda
    @parametrize("reverse", [False, True])
    @parametrize("device", [torch.device("cpu"), torch.device("cuda")])
    def test_scan_tuple(self, reverse, device):
        x = torch.randn(3, 2, 2, device=device)
        y = torch.randn(3, 2, 2, device=device)
        inp = (x, y)
        init = tuple(torch._ops.ops.aten.slice(e, 0, 0, 1, 1) for e in inp)

        result_same = scan(
            get_scan_combine_fn("tuple_fct", False),
            init,
            inp,
            dim=0,
            reverse=reverse,
        )
        expected_result = _fake_scan(
            get_scan_combine_fn("tuple_fct", False),
            init=init,
            xs=inp,
            dim=0,
            reverse=reverse,
        )
        self.assertEqual(result_same, expected_result)

        def fct_different_output_tuple(x, y):
            return ((x[0] + y[0], x[1] * y[1]), (x[1] * y[1]))

        inp = (x, y)
        init = tuple(torch._ops.ops.aten.slice(e, 0, 0, 1, 1) for e in inp)

        result_diff = scan(
            fct_different_output_tuple, init, inp, dim=0, reverse=reverse
        )
        expected_result = _fake_scan(
            fct_different_output_tuple, init=init, xs=inp, dim=0, reverse=reverse
        )
        self.assertEqual(result_diff, expected_result)
        self.assertEqual(result_diff[1], result_same[1][1])

>>>>>>> 02169364
    @unittest.skipIf(not SM70OrLater, "triton")
    @unittest.skipIf(not torch.cuda.is_available(), "Test requires CUDA.")
    @parametrize("reverse", [False, True])
    @parametrize("combine_mode", ["pointwise", "generic"])
    @parametrize("device", [torch.device("cpu"), torch.device("cuda")])
    # Skipping the combination of combine_mode=pointwise and device=cpu
    # as the current implementation of pointwise does only support CUDA device
    @decorateIf(
        unittest.skip,
        lambda params: (
            params["combine_mode"] == "pointwise"
            and params["device"] == torch.device("cpu")
        ),
    )
    def test_pointwise_associative_scan_complex_pytree(
        self, reverse, combine_mode, device
    ):
        def fct_wrong_pytree(x, y):
            return {
                "i": x["i"] * y["j"][0][0],
                "k": 0.0,
                "j": ([x["j"][1][0]["o"]], [{"o": torch.sin(x["i"])}]),
            }

        def fct_pointwise(x, y):
            return {
                "i": x["i"] * y["i"],
                "j": (
                    [x["j"][0][0] * y["j"][0][0]],
                    [{"o": x["j"][1][0]["o"] + y["j"][1][0]["o"]}],
                ),
            }

        x = torch.randn(3, 2, 2, device=device, requires_grad=True)
        y = torch.randn(3, 2, 2, device=device, requires_grad=True)
        z = torch.randn(3, 2, 2, device=device, requires_grad=True)
        inp = {"i": x, "j": ([y], [{"o": z}])}

        with self.assertRaisesRegex(Exception, r"."):
            result = associative_scan(fct_wrong_pytree, inp, 0, combine_mode="generic")

        torch.compiler.reset()
        associative_scan1 = torch.compile(associative_scan, fullgraph=True)
        associative_scan2 = associative_scan

        result1 = associative_scan1(
            fct_pointwise, inp, 0, combine_mode=combine_mode, reverse=reverse
        )
        result2 = associative_scan2(
            fct_pointwise, inp, 0, combine_mode=combine_mode, reverse=reverse
        )
        expected_result = _fake_associative_scan(fct_pointwise, inp, 0, reverse=reverse)
        self.assertEqual(result1, expected_result)
        self.assertEqual(result2, expected_result)

    @unittest.skipIf(not SM70OrLater, "triton")
    @unittest.skipIf(not torch.cuda.is_available(), "Test requires CUDA.")
    @parametrize("reverse", [False, True])
    @parametrize("device", [torch.device("cpu"), torch.device("cuda")])
    def test_generic_associative_scan_generic_simple(self, reverse, device):
        def non_pointwise(x: torch.Tensor, y: torch.Tensor):
            W = torch.diag(torch.ones(2, device=device))
            return x @ W + y @ W

        x = torch.randn(3, 10, 2, device=device)
        with self.assertRaisesRegex(Exception, ".*"):
            out = associative_scan(
                non_pointwise, x, 0, reverse=reverse, combine_mode="pointwise"
            )

        result1 = associative_scan(
            non_pointwise, x, 0, reverse=reverse, combine_mode="generic"
        )
        result_expected = _fake_associative_scan(non_pointwise, x, 0, reverse=reverse)
        self.assertEqual(result1, result_expected)


@unittest.skipIf(IS_WINDOWS, "Windows not supported for this test")
@skipIfNoDynamoSupport
class TestControlFlowTraced(TestCase):
    def setUp(self):
        torch._dynamo.reset()
        super().setUp()

    def _check_tracing(self, fn, args, allow_non_fake_inputs=False):
        graphs = {}
        eager_res = fn(*args)
        for tracing_mode in ["symbolic", "real", "fake"]:
            graph = make_fx(
                fn,
                tracing_mode=tracing_mode,
                _allow_non_fake_inputs=allow_non_fake_inputs,
            )(*args)
            graphs[tracing_mode] = graph
            self.assertEqual(graph(*args), eager_res)
        return graphs

    def _check_compile(self, fn, args, *, backend="eager"):
        eager_res = fn(*args)
        compiled_fn = torch.compile(fn, backend=backend)
        self.assertEqual(compiled_fn(*args), eager_res)

    def test_cond_traced_not_nested(self):
        def true_fn(x):
            return x.sin()

        def false_fn(x):
            return x.cos()

        def f(x, y):
            return cond(y, true_fn, false_fn, [x])

        x = torch.randn(4)
        graph = make_fx(f)(x, torch.tensor(False))
        result_true = graph.forward(x, torch.tensor(True))
        result_false = graph.forward(x, torch.tensor(False))
        self.assertFalse(torch.allclose(result_true, result_false))
        self.assertEqual(result_true, torch.sin(x))
        self.assertEqual(result_false, torch.cos(x))

        graph = make_fx(f, tracing_mode="symbolic")(x, torch.tensor(False))
        self.assertEqual(graph(x, torch.tensor(True)), f(x, torch.tensor(True)))

    @skipIfTorchDynamo("Graph is not captured by backend if test with dynamo")
    def test_cond_simple_with_linear_compile_check_graph(self):
        from torch._dynamo.testing import EagerAndRecordGraphs

        def true_fn(x):
            return x.sin()

        def false_fn(x):
            return x.cos()

        x = torch.randn(4, requires_grad=True)

        def f(pred, x):
            result = cond(pred, true_fn, false_fn, (x,))
            grad_out = torch.ones_like(result)
            return torch.autograd.grad(result, (x,), grad_out)

        backend = EagerAndRecordGraphs()
        torch.compile(f, backend=backend)(torch.tensor(False), x)
        self.assertEqual(len(backend.graphs), 2)
        gm = backend.graphs[0]

        self.assertExpectedInline(
            gm.code.strip(),
            """\
def forward(self, L_pred_ : torch.Tensor, L_x_ : torch.Tensor):
    l_pred_ = L_pred_
    l_x_ = L_x_
    cond_true_0 = self.cond_true_0
    cond_false_0 = self.cond_false_0
    cond = torch.ops.higher_order.cond(l_pred_, cond_true_0, cond_false_0, [l_x_]);  l_pred_ = cond_true_0 = cond_false_0 = l_x_ = None
    result = cond[0];  cond = None
    grad_out = torch.ones_like(result)
    return (result, grad_out)""",  # noqa: B950
        )

        self.assertExpectedInline(
            gm.cond_true_0.code.strip(),
            """\
def forward(self, l_x_):
    l_x__1 = l_x_
    sin = l_x__1.sin();  l_x__1 = None
    return (sin,)""",  # noqa: B950
        )
        self.assertExpectedInline(
            gm.cond_false_0.code.strip(),
            """\
def forward(self, l_x_):
    l_x__1 = l_x_
    cos = l_x__1.cos();  l_x__1 = None
    return (cos,)""",  # noqa: B950
        )

        backward_gm = backend.graphs[1]
        self.assertExpectedInline(
            backward_gm.code.strip(),
            """\
def forward(self, L_ctx_saved_tensors_0_ : torch.Tensor, L_ctx_pred : torch.Tensor, L_flat_grads_0_ : torch.Tensor):
    l_ctx_saved_tensors_0_ = L_ctx_saved_tensors_0_
    l_ctx_pred = L_ctx_pred
    l_flat_grads_0_ = L_flat_grads_0_
    cond_true_0 = self.cond_true_0
    cond_false_0 = self.cond_false_0
    cond = torch.ops.higher_order.cond(l_ctx_pred, cond_true_0, cond_false_0, [l_ctx_saved_tensors_0_, l_flat_grads_0_]);  l_ctx_pred = cond_true_0 = cond_false_0 = l_ctx_saved_tensors_0_ = l_flat_grads_0_ = None
    getitem = cond[0];  cond = None
    return (getitem,)""",  # noqa: B950
        )

    def test_while_loop_nested_traced(self):
        fn, inp = WHILE_LOOP_TESTS["nested"]
        graphs = self._check_tracing(fn, inp)
        self.assertExpectedInline(
            graphs["symbolic"].code.strip("\n"),
            """\
def forward(self, out_iter_1, it_1, y_1):
    while_loop_cond_graph_0 = self.while_loop_cond_graph_0
    while_loop_body_graph_0 = self.while_loop_body_graph_0
    while_loop = torch.ops.higher_order.while_loop(while_loop_cond_graph_0, while_loop_body_graph_0, (out_iter_1, it_1, y_1), ());  while_loop_cond_graph_0 = while_loop_body_graph_0 = out_iter_1 = it_1 = y_1 = None
    getitem = while_loop[0]
    getitem_1 = while_loop[1]
    getitem_2 = while_loop[2];  while_loop = None
    return (getitem, getitem_1, getitem_2)
    """,  # noqa: B950
        )
        self.assertExpectedInline(
            graphs["symbolic"].while_loop_cond_graph_0.code.strip("\n"),
            """\
def forward(self, arg0_1, arg1_1, arg2_1):
    sum_1 = torch.ops.aten.sum.default(arg0_1);  arg0_1 = None
    lt = torch.ops.aten.lt.Scalar(sum_1, 2);  sum_1 = None
    return lt
    """,
        )
        self.assertExpectedInline(
            graphs["symbolic"].while_loop_body_graph_0.code.strip("\n"),
            """\
def forward(self, arg0_1, arg1_1, arg2_1):
    while_loop_cond_graph_0 = self.while_loop_cond_graph_0
    while_loop_body_graph_0 = self.while_loop_body_graph_0
    while_loop = torch.ops.higher_order.while_loop(while_loop_cond_graph_0, while_loop_body_graph_0, (arg0_1, arg1_1, arg2_1), ());  while_loop_cond_graph_0 = while_loop_body_graph_0 = arg0_1 = arg1_1 = arg2_1 = None
    getitem = while_loop[0]
    getitem_1 = while_loop[1]
    getitem_2 = while_loop[2];  while_loop = None
    add = torch.ops.aten.add.Tensor(getitem, 1);  getitem = None
    return (add, getitem_1, getitem_2)
    """,  # noqa: B950
        )

    def _wrap_with_functionalize(self, fn, func_type):
        mode = None
        if func_type == "cpp":
            fn = CppFunctionalizeAPI().functionalize(fn)
        elif func_type == "python":
            fn = PythonFunctionalizeAPI().functionalize(fn)
            mode = FunctionalTensorMode()
        elif func_type == "functorch":
            fn = torch.func.functionalize(fn)
        else:
            assert func_type == "no"
        return fn, mode

    @parametrize("func_type", ["no", "cpp", "python", "functorch"])
    def test_while_loop_simple_functionalize_check_graph(self, func_type):
        fn, inp = WHILE_LOOP_TESTS["simple_with_mutation"]
        fn, mode = self._wrap_with_functionalize(fn, func_type)
        mode = mode if mode is not None else contextlib.nullcontext()
        with mode:
            graphs = self._check_tracing(fn, inp)
        if func_type == "no":
            self.assertExpectedInline(
                graphs["symbolic"].code.strip("\n"),
                """\
def forward(self, x_1):
    while_loop_cond_graph_0 = self.while_loop_cond_graph_0
    while_loop_body_graph_0 = self.while_loop_body_graph_0
    while_loop = torch.ops.higher_order.while_loop(while_loop_cond_graph_0, while_loop_body_graph_0, (x_1,), ());  while_loop_cond_graph_0 = while_loop_body_graph_0 = x_1 = None
    getitem = while_loop[0];  while_loop = None
    return (getitem,)
    """,  # noqa: B950
            )
            self.assertExpectedInline(
                graphs["symbolic"].while_loop_cond_graph_0.code.strip("\n"),
                """\
def forward(self, arg0_1):
    clone = torch.ops.aten.clone.default(arg0_1);  arg0_1 = None
    add_ = torch.ops.aten.add_.Tensor(clone, 1);  clone = None
    add__1 = torch.ops.aten.add_.Tensor(add_, -1);  add_ = None
    sum_1 = torch.ops.aten.sum.default(add__1);  add__1 = None
    lt = torch.ops.aten.lt.Scalar(sum_1, 10);  sum_1 = None
    return lt
    """,
            )
            self.assertExpectedInline(
                graphs["symbolic"].while_loop_body_graph_0.code.strip("\n"),
                """\
def forward(self, arg0_1):
    clone = torch.ops.aten.clone.default(arg0_1);  arg0_1 = None
    add_ = torch.ops.aten.add_.Tensor(clone, 1);  clone = None
    add__1 = torch.ops.aten.add_.Tensor(add_, -1);  add_ = None
    add = torch.ops.aten.add.Tensor(add__1, 1);  add__1 = None
    return (add,)
    """,
            )
        elif func_type == "python":
            self.assertExpectedInline(
                graphs["symbolic"].code.strip("\n"),
                """\
def forward(self, arg0_1):
    while_loop_cond_graph_0 = self.while_loop_cond_graph_0
    while_loop_body_graph_0 = self.while_loop_body_graph_0
    while_loop = torch.ops.higher_order.while_loop(while_loop_cond_graph_0, while_loop_body_graph_0, (arg0_1,), ());  while_loop_cond_graph_0 = while_loop_body_graph_0 = arg0_1 = None
    getitem = while_loop[0];  while_loop = None
    return (getitem,)
    """,  # noqa: B950
            )
            self.assertExpectedInline(
                graphs["symbolic"].while_loop_cond_graph_0.code.strip("\n"),
                """\
def forward(self, arg0_1):
    clone = torch.ops.aten.clone.default(arg0_1);  arg0_1 = None
    add = torch.ops.aten.add.Tensor(clone, 1);  clone = None
    add_1 = torch.ops.aten.add.Tensor(add, -1);  add = None
    sum_1 = torch.ops.aten.sum.default(add_1);  add_1 = None
    lt = torch.ops.aten.lt.Scalar(sum_1, 10);  sum_1 = None
    return lt
    """,
            )
            self.assertExpectedInline(
                graphs["symbolic"].while_loop_body_graph_0.code.strip("\n"),
                """\
def forward(self, arg0_1):
    clone = torch.ops.aten.clone.default(arg0_1);  arg0_1 = None
    add = torch.ops.aten.add.Tensor(clone, 1);  clone = None
    add_1 = torch.ops.aten.add.Tensor(add, -1);  add = None
    add_2 = torch.ops.aten.add.Tensor(add_1, 1);  add_1 = None
    return (add_2,)
    """,
            )
        else:
            self.assertExpectedInline(
                graphs["symbolic"].code.strip("\n"),
                """\
def forward(self, x_1):
    while_loop_cond_graph_0 = self.while_loop_cond_graph_0
    while_loop_body_graph_0 = self.while_loop_body_graph_0
    while_loop = torch.ops.higher_order.while_loop(while_loop_cond_graph_0, while_loop_body_graph_0, (x_1,), ());  while_loop_cond_graph_0 = while_loop_body_graph_0 = x_1 = None
    getitem = while_loop[0];  while_loop = None
    return (getitem,)
    """,  # noqa: B950
            )
            self.assertExpectedInline(
                graphs["symbolic"].while_loop_cond_graph_0.code.strip("\n"),
                """\
def forward(self, arg0_1):
    clone = torch.ops.aten.clone.default(arg0_1);  arg0_1 = None
    add = torch.ops.aten.add.Tensor(clone, 1);  clone = None
    add_1 = torch.ops.aten.add.Tensor(add, -1);  add = None
    sum_1 = torch.ops.aten.sum.default(add_1);  add_1 = None
    lt = torch.ops.aten.lt.Scalar(sum_1, 10);  sum_1 = None
    return lt
    """,
            )
            self.assertExpectedInline(
                graphs["symbolic"].while_loop_body_graph_0.code.strip("\n"),
                """\
def forward(self, arg0_1):
    clone = torch.ops.aten.clone.default(arg0_1);  arg0_1 = None
    add = torch.ops.aten.add.Tensor(clone, 1);  clone = None
    add_1 = torch.ops.aten.add.Tensor(add, -1);  add = None
    add_2 = torch.ops.aten.add.Tensor(add_1, 1);  add_1 = None
    return (add_2,)
    """,
            )

    @parametrize("func_type", ["no", "cpp", "python", "functorch"])
    @parametrize("while_loop_test", list(WHILE_LOOP_TESTS.keys()))
    def test_while_loop_functionalize(self, func_type, while_loop_test):
        # simple_with_linear doesn't work becaue parameters and buffers
        # are not inputs so they're not wrapped by functionalization and tracing.
        if while_loop_test not in ("simple_with_linear", "nested_with_linear"):
            fn, inp = WHILE_LOOP_TESTS[while_loop_test]
            fn, mode = self._wrap_with_functionalize(fn, func_type)
            mode = mode if mode is not None else contextlib.nullcontext()
            with mode:
                self._check_tracing(fn, inp)

    @parametrize("while_loop_test", list(WHILE_LOOP_TESTS.keys()))
    def test_while_loop_tracing(self, while_loop_test):
        fn, inp = WHILE_LOOP_TESTS[while_loop_test]
        allow_non_fake_inputs = (
            False
            if while_loop_test not in ("simple_with_linear", "nested_with_linear")
            else True
        )
        self._check_tracing(fn, inp, allow_non_fake_inputs)

    @parametrize("backend", ["eager", "aot_eager"])
    @parametrize("while_loop_test", list(WHILE_LOOP_TESTS.keys()))
    def test_while_loop_compile(self, backend, while_loop_test):
        fn, inp = WHILE_LOOP_TESTS[while_loop_test]
        self._check_compile(fn, inp, backend=backend)

    @skipIfTorchDynamo("Graph is not captured by backend if test with dynamo")
    def test_while_loop_simple_with_linear_compile_check_graph(self):
        fn, inp = WHILE_LOOP_TESTS["simple_with_linear"]
        from torch._dynamo.testing import EagerAndRecordGraphs

        backend = EagerAndRecordGraphs()
        torch.compile(fn, backend=backend)(*inp)
        self.assertEqual(len(backend.graphs), 1)
        gm = backend.graphs[0]
        if torch._dynamo.config.inline_inbuilt_nn_modules:
            self.assertExpectedInline(
                gm.code.strip(),
                """\
def forward(self, L_iter_ : torch.Tensor, L_x_ : torch.Tensor, L_self_buffers_dec_ : torch.Tensor, L_self_modules_linear_parameters_weight_ : torch.nn.parameter.Parameter, L_self_modules_linear_parameters_bias_ : torch.nn.parameter.Parameter):
    l_iter_ = L_iter_
    l_x_ = L_x_
    l_self_buffers_dec_ = L_self_buffers_dec_
    l_self_modules_linear_parameters_weight_ = L_self_modules_linear_parameters_weight_
    l_self_modules_linear_parameters_bias_ = L_self_modules_linear_parameters_bias_
    cond_fn_0 = self.cond_fn_0
    body_fn_0 = self.body_fn_0
    while_loop = torch.ops.higher_order.while_loop(cond_fn_0, body_fn_0, (l_iter_, l_x_), (l_self_buffers_dec_, l_self_modules_linear_parameters_bias_, l_self_modules_linear_parameters_weight_));  cond_fn_0 = body_fn_0 = l_iter_ = l_x_ = l_self_buffers_dec_ = l_self_modules_linear_parameters_bias_ = l_self_modules_linear_parameters_weight_ = None
    getitem = while_loop[0]
    getitem_1 = while_loop[1];  while_loop = None
    return (getitem, getitem_1)""",  # noqa: B950
            )
            self.assertExpectedInline(
                gm.cond_fn_0.code.strip(),
                """\
def forward(self, l_iter_, l_x_, l_self_buffers_dec__cond_fn, l_self_modules_linear_parameters_bias__body_fn, l_self_modules_linear_parameters_weight__body_fn):
    sub = l_iter_ - l_self_buffers_dec__cond_fn;  l_iter_ = l_self_buffers_dec__cond_fn = None
    gt = sub > 0;  sub = None
    return gt""",  # noqa: B950
            )
            self.assertExpectedInline(
                gm.body_fn_0.code.strip(),
                """\
def forward(self, l_iter_, l_x_, l_self_buffers_dec__cond_fn, l_self_modules_linear_parameters_bias__body_fn, l_self_modules_linear_parameters_weight__body_fn):
    child = l_iter_ - 1;  l_iter_ = None
    child_1 = torch._C._nn.linear(l_x_, l_self_modules_linear_parameters_weight__body_fn, l_self_modules_linear_parameters_bias__body_fn);  l_x_ = l_self_modules_linear_parameters_weight__body_fn = l_self_modules_linear_parameters_bias__body_fn = None
    return (child, child_1)""",  # noqa: B950
            )
        else:
            self.assertExpectedInline(
                gm.code.strip(),
                """\
def forward(self, L_iter_ : torch.Tensor, L_x_ : torch.Tensor):
    l_iter_ = L_iter_
    l_x_ = L_x_
    l__self___dec = self.L__self___dec
    l__self___linear_weight = self.L__self___linear_weight
    l__self___linear_bias = self.L__self___linear_bias
    cond_fn_0 = self.cond_fn_0
    body_fn_0 = self.body_fn_0
    while_loop = torch.ops.higher_order.while_loop(cond_fn_0, body_fn_0, (l_iter_, l_x_), (l__self___dec, l__self___linear_bias, l__self___linear_weight));  cond_fn_0 = body_fn_0 = l_iter_ = l_x_ = l__self___dec = l__self___linear_bias = l__self___linear_weight = None
    getitem = while_loop[0]
    getitem_1 = while_loop[1];  while_loop = None
    return (getitem, getitem_1)""",  # noqa: B950
            )
            self.assertExpectedInline(
                gm.cond_fn_0.code.strip(),
                """\
def forward(self, l_iter_, l_x_, l__self___dec_cond_fn, l__self___linear_bias_body_fn, l__self___linear_weight_body_fn):
    sub = l_iter_ - l__self___dec_cond_fn;  l_iter_ = l__self___dec_cond_fn = None
    gt = sub > 0;  sub = None
    return gt""",  # noqa: B950
            )
            self.assertExpectedInline(
                gm.body_fn_0.code.strip(),
                """\
def forward(self, l_iter_, l_x_, l__self___dec_cond_fn, l__self___linear_bias_body_fn, l__self___linear_weight_body_fn):
    child = l_iter_ - 1;  l_iter_ = None
    child_1 = torch._C._nn.linear(l_x_, l__self___linear_weight_body_fn, l__self___linear_bias_body_fn);  l_x_ = l__self___linear_weight_body_fn = l__self___linear_bias_body_fn = None
    return (child, child_1)""",  # noqa: B950
            )

    def test_while_loop_nested2_traced(self):
        fn, inp = WHILE_LOOP_TESTS["nested2"]
        graphs = self._check_tracing(fn, inp)
        gm = graphs["symbolic"]
        outer_body = gm.while_loop_body_graph_0
        outer_cond = gm.while_loop_cond_graph_0
        inner_body = outer_body.while_loop_body_graph_0
        inner_cond = outer_body.while_loop_cond_graph_0
        self.assertExpectedInline(
            gm.code.strip("\n"),
            """\
def forward(self, arg0_1, arg1_1, arg2_1, arg3_1):
    while_loop_cond_graph_0 = self.while_loop_cond_graph_0
    while_loop_body_graph_0 = self.while_loop_body_graph_0
    while_loop = torch.ops.higher_order.while_loop(while_loop_cond_graph_0, while_loop_body_graph_0, (arg0_1, arg1_1, arg2_1, arg3_1), ());  while_loop_cond_graph_0 = while_loop_body_graph_0 = arg0_1 = arg1_1 = arg2_1 = arg3_1 = None
    getitem = while_loop[0]
    getitem_1 = while_loop[1]
    getitem_2 = while_loop[2]
    getitem_3 = while_loop[3];  while_loop = None
    return (getitem, getitem_1, getitem_2, getitem_3)
    """,  # noqa: B950
        )
        self.assertExpectedInline(
            outer_body.code.strip("\n"),
            """\
def forward(self, arg0_1, arg1_1, arg2_1, arg3_1):
    while_loop_cond_graph_0 = self.while_loop_cond_graph_0
    while_loop_body_graph_0 = self.while_loop_body_graph_0
    while_loop = torch.ops.higher_order.while_loop(while_loop_cond_graph_0, while_loop_body_graph_0, (arg0_1, arg1_1, arg2_1, arg3_1), ());  while_loop_cond_graph_0 = while_loop_body_graph_0 = arg0_1 = arg1_1 = arg2_1 = arg3_1 = None
    getitem = while_loop[0]
    getitem_1 = while_loop[1]
    getitem_2 = while_loop[2]
    getitem_3 = while_loop[3];  while_loop = None
    sub = torch.ops.aten.sub.Tensor(getitem, 1);  getitem = None
    clone = torch.ops.aten.clone.default(getitem_1);  getitem_1 = None
    mul = torch.ops.aten.mul.Tensor(getitem_2, 2);  getitem_2 = None
    div = torch.ops.aten.div.Tensor(getitem_3, 2);  getitem_3 = None
    return (sub, clone, mul, div)
    """,  # noqa: B950
        )
        self.assertExpectedInline(
            outer_body.code.strip("\n"),
            """\
def forward(self, arg0_1, arg1_1, arg2_1, arg3_1):
    while_loop_cond_graph_0 = self.while_loop_cond_graph_0
    while_loop_body_graph_0 = self.while_loop_body_graph_0
    while_loop = torch.ops.higher_order.while_loop(while_loop_cond_graph_0, while_loop_body_graph_0, (arg0_1, arg1_1, arg2_1, arg3_1), ());  while_loop_cond_graph_0 = while_loop_body_graph_0 = arg0_1 = arg1_1 = arg2_1 = arg3_1 = None
    getitem = while_loop[0]
    getitem_1 = while_loop[1]
    getitem_2 = while_loop[2]
    getitem_3 = while_loop[3];  while_loop = None
    sub = torch.ops.aten.sub.Tensor(getitem, 1);  getitem = None
    clone = torch.ops.aten.clone.default(getitem_1);  getitem_1 = None
    mul = torch.ops.aten.mul.Tensor(getitem_2, 2);  getitem_2 = None
    div = torch.ops.aten.div.Tensor(getitem_3, 2);  getitem_3 = None
    return (sub, clone, mul, div)
    """,  # noqa: B950
        )
        self.assertExpectedInline(
            inner_body.code.strip("\n"),
            """\
def forward(self, arg0_1, arg1_1, arg2_1, arg3_1):
    clone = torch.ops.aten.clone.default(arg0_1);  arg0_1 = None
    sub = torch.ops.aten.sub.Tensor(arg1_1, 1);  arg1_1 = None
    add = torch.ops.aten.add.Tensor(arg2_1, 3.14);  arg2_1 = None
    sub_1 = torch.ops.aten.sub.Tensor(arg3_1, 2.71);  arg3_1 = None
    return (clone, sub, add, sub_1)
    """,
        )
        self.assertExpectedInline(
            inner_cond.code.strip("\n"),
            """\
def forward(self, arg0_1, arg1_1, arg2_1, arg3_1):
    gt = torch.ops.aten.gt.Scalar(arg1_1, 0);  arg1_1 = None
    return gt
    """,
        )

    def test_cond_nested_traced(self):
        def true_nested(y):
            return y * y

        def false_nested(y):
            return y + y

        def true_fn(x, pred2):
            z = cond(pred2, true_nested, false_nested, [x])
            return x + z

        def false_fn(x, _):
            return x.cos()

        def f(x, pred, pred2):
            return cond(pred, true_fn, false_fn, [x, pred2])

        x = torch.randn(4)
        graph = make_fx(f)(x, torch.tensor(False), torch.tensor(False))

        result_true_true = graph.forward(
            x, torch.tensor(True), torch.tensor(True)
        )  # True + True -> x * x
        result_true_false = graph.forward(
            x, torch.tensor(True), torch.tensor(False)
        )  # True + True -> x + x
        result_false_true = graph.forward(
            x, torch.tensor(False), torch.tensor(True)
        )  # False + either -> cos
        result_false_false = graph.forward(
            x, torch.tensor(False), torch.tensor(False)
        )  # False + either -> cos

        self.assertNotEqual(result_true_true, result_true_false)
        self.assertFalse(torch.allclose(result_false_true, result_true_true))

        self.assertEqual(result_false_true, result_false_false)

        self.assertEqual(result_true_true, (x * x) + x)
        self.assertEqual(result_true_false, x + x + x)

        self.assertEqual(result_false_true, torch.cos(x))

        graph = make_fx(f, tracing_mode="symbolic")(
            x, torch.tensor(False), torch.tensor(False)
        )
        self.assertEqual(
            graph(x, torch.tensor(True), torch.tensor(True)),
            f(x, torch.tensor(True), torch.tensor(True)),
        )

    def test_cond_functionalized(self):
        def true_fn(x):
            y = x.sin()
            y.add_(4)
            return x.sin().max() + y.sum()

        def false_fn(x):
            return x.cos().min()

        def f(x):
            pred = x.shape[0] == 1
            return cond(pred, true_fn, false_fn, [x])

        example_inputs = (torch.ones(4, 5),)
        functional_f = torch.func.functionalize(f)
        self.assertEqual(functional_f(*example_inputs), f(*example_inputs))

        graph_module = make_fx(torch.func.functionalize(f), tracing_mode="symbolic")(
            *example_inputs
        )
        self.assertEqual(graph_module(*example_inputs), f(*example_inputs))

        all_ops_in_true_branch = []
        for node in graph_module.true_graph_0.graph.nodes:
            if node.op == "call_function":
                all_ops_in_true_branch.append(node.target)

        self.assertFalse(any(op._schema.is_mutable for op in all_ops_in_true_branch))

        self.assertEqual(graph_module(*example_inputs), f(*example_inputs))

    def test_cond_accepts_torch_function_as_inputs(self):
        a = torch.randn(3, 4)
        b = torch.randn(3, 4)

        def f(a, b):
            return cond(a.sum() > 0, torch.add, torch.mul, (a, b))

        gm = self._check_tracing(f, (a, b))["symbolic"]
        self.assertExpectedInline(
            gm.code.strip(),
            """\
def forward(self, a_1, b_1):
    sum_1 = torch.ops.aten.sum.default(a_1)
    gt = torch.ops.aten.gt.Scalar(sum_1, 0);  sum_1 = None
    true_graph_0 = self.true_graph_0
    false_graph_0 = self.false_graph_0
    cond = torch.ops.higher_order.cond(gt, true_graph_0, false_graph_0, [a_1, b_1]);  gt = true_graph_0 = false_graph_0 = a_1 = b_1 = None
    getitem = cond[0];  cond = None
    return getitem""",  # noqa: B950
        )
        self.assertExpectedInline(
            gm.true_graph_0.code.strip(),
            """\
def forward(self, arg0_1, arg1_1):
    add = torch.ops.aten.add.Tensor(arg0_1, arg1_1);  arg0_1 = arg1_1 = None
    return (add,)""",
        )
        self.assertExpectedInline(
            gm.false_graph_0.code.strip(),
            """\
def forward(self, arg0_1, arg1_1):
    mul = torch.ops.aten.mul.Tensor(arg0_1, arg1_1);  arg0_1 = arg1_1 = None
    return (mul,)""",
        )

    def test_cond_retrace_functionalized(self):
        def true_fn(x):
            return x.sin()

        def false_fn(x):
            return x.cos()

        def f(x):
            return cond(x.all(), true_fn, false_fn, (x,))

        inp = torch.ones(1, 2)
        gm_non_functional = make_fx(f, tracing_mode="real")(inp)
        gm_functional = make_fx(
            torch.func.functionalize(gm_non_functional), tracing_mode="real"
        )(inp)
        self.assertEqual(gm_functional(torch.zeros(1, 2)), f(torch.zeros(1, 2)))

    def test_cond_subgraph_same_shape_env_as_parent(self):
        def true_fn(x):
            return x.sin() + 10

        def false_fn(x):
            return x.cos() - 20

        def f(x, pred):
            y = cond(pred, true_fn, false_fn, [x])
            z = torch.add(y, y)
            return z

        symbolic_traced_graph = self._check_tracing(
            f, (torch.ones(4), torch.Tensor([True]))
        )["symbolic"]
        graph_shape_env = symbolic_traced_graph.shape_env

        def _node_shape_env_iter(gm):
            for node in symbolic_traced_graph.graph.nodes:
                if node.op == "call_function":
                    val = node.meta.get("val")
                    if isinstance(val, tuple):
                        for v in val:
                            yield v.fake_mode.shape_env
                    else:
                        yield val.fake_mode.shape_env

        for shape_env in _node_shape_env_iter(symbolic_traced_graph):
            self.assertTrue(shape_env is graph_shape_env)

        for shape_env in _node_shape_env_iter(symbolic_traced_graph.true_graph_0):
            self.assertTrue(shape_env is graph_shape_env)

        for shape_env in _node_shape_env_iter(symbolic_traced_graph.false_graph_0):
            self.assertTrue(shape_env is graph_shape_env)

    def test_cond_functionalized_nested(self):
        def true_true_fn(x):
            y = x.cos()
            y.add_(4)
            return x.sin().max() + y.sin().max()

        def true_false_fn(x):
            return x.cos().min()

        def true_fn(x):
            pred = x.shape[0] == 1
            return cond(pred, true_true_fn, true_false_fn, [x])

        def false_fn(x):
            return x.sum()

        def f(x):
            pred = x.shape[0] == 1
            return cond(pred, true_fn, false_fn, [x])

        example_inputs = (torch.ones(4, 5),)
        functional_f = torch.func.functionalize(f)
        self.assertEqual(functional_f(*example_inputs), f(*example_inputs))

        graph_module = make_fx(torch.func.functionalize(f), tracing_mode="symbolic")(
            *example_inputs
        )
        self.assertEqual(graph_module(*example_inputs), f(*example_inputs))

        gm_true_true_branch = graph_module.true_graph_0.true_graph_0

        self.assertEqual(graph_module(*example_inputs), f(*example_inputs))

        all_ops = []
        for node in gm_true_true_branch.graph.nodes:
            if node.op == "call_function":
                all_ops.append(node.target)

        self.assertFalse(any(op._schema.is_mutable for op in all_ops))

    def test_cond_functionalized_data_dependent_pred(self):
        def true_fn(x):
            return x.sin().sum()

        def false_fn(x):
            return x.cos().sum()

        def f(x):
            pred = x.nonzero().shape[0] == 1
            return cond(pred, true_fn, false_fn, [x])

        example_inputs = (torch.ones(4, 5),)
        functional_f = torch.func.functionalize(f)
        self.assertEqual(functional_f(*example_inputs), f(*example_inputs))

        graph_module = make_fx(torch.func.functionalize(f))(*example_inputs)
        self.assertEqual(graph_module(*example_inputs), f(*example_inputs))

    # https://github.com/pytorch/pytorch/issues/126988
    def test_cond_functionalized_input_mutation_on_true_brancte(self):
        def true_fn(x):
            view_x = x.view(x.shape)
            view_x.add_(1)
            return view_x.sin().sum()

        def false_fn(x):
            return x.cos().sum()

        def f(x):
            pred = x.shape[0] == 4
            return cond(pred, true_fn, false_fn, [x])

        example_inputs = (torch.ones(4, 5),)
        # torch.cond inlines into one of the branches because the predicate
        # is a constant.
        gm = make_fx(torch.func.functionalize(f))(*example_inputs)
        self.assertExpectedInline(
            gm.code.strip(),
            """\
def forward(self, x_1):
    view = torch.ops.aten.view.default(x_1, [4, 5])
    add = torch.ops.aten.add.Tensor(view, 1);  view = None
    view_1 = torch.ops.aten.view.default(add, [4, 5]);  add = None
    view_2 = torch.ops.aten.view.default(view_1, [4, 5])
    sin = torch.ops.aten.sin.default(view_2);  view_2 = None
    sum_1 = torch.ops.aten.sum.default(sin);  sin = None
    copy_ = torch.ops.aten.copy_.default(x_1, view_1);  x_1 = view_1 = copy_ = None
    return sum_1""",
        )

        # torch.cond triggers the check of the branches because the predicate
        # is a SymBool.
        with self.assertRaisesRegex(
            UnsupportedAliasMutationException, "One of torch.cond branch"
        ):
            make_fx(torch.func.functionalize(f), tracing_mode="symbolic")(
                *example_inputs
            )

    # https://github.com/pytorch/pytorch/issues/126988
    def test_cond_functionalized_input_mutation_on_false_branch(self):
        def true_fn(x):
            return x.sin().sum()

        def false_fn(x):
            view_x = x.view(x.shape)
            view_x.add_(1)
            return view_x.cos().sum()

        def f(x):
            pred = x.shape[0] == 4
            return cond(pred, true_fn, false_fn, [x])

        example_inputs = (torch.ones(5, 5),)
        gm = make_fx(torch.func.functionalize(f))(*example_inputs)
        # torch.cond inlines into one of the branches because the predicate
        # is a constant.
        self.assertExpectedInline(
            gm.code.strip(),
            """\
def forward(self, x_1):
    view = torch.ops.aten.view.default(x_1, [5, 5])
    add = torch.ops.aten.add.Tensor(view, 1);  view = None
    view_1 = torch.ops.aten.view.default(add, [5, 5]);  add = None
    view_2 = torch.ops.aten.view.default(view_1, [5, 5])
    cos = torch.ops.aten.cos.default(view_2);  view_2 = None
    sum_1 = torch.ops.aten.sum.default(cos);  cos = None
    copy_ = torch.ops.aten.copy_.default(x_1, view_1);  x_1 = view_1 = copy_ = None
    return sum_1""",
        )

        # torch.cond triggers the check of the branches because the predicate
        # is a SymBool.
        with self.assertRaisesRegex(
            UnsupportedAliasMutationException, "One of torch.cond branch"
        ):
            make_fx(torch.func.functionalize(f), tracing_mode="symbolic")(
                *example_inputs
            )

    # https://github.com/pytorch/pytorch/issues/126988
    def test_cond_functionalized_output_alias_input(self):
        def true_fn(x):
            return x

        def false_fn(x):
            view_x = x.view(x.shape)
            return view_x

        def f(x):
            pred = x.shape[0] == 4
            return cond(pred, true_fn, false_fn, [x])

        example_inputs = (torch.ones(5, 5),)
        gm = make_fx(torch.func.functionalize(f))(*example_inputs)
        # torch.cond inlines into one of the branches because the predicate
        # is a constant.
        self.assertExpectedInline(
            gm.code.strip(),
            """\
def forward(self, x_1):
    view = torch.ops.aten.view.default(x_1, [5, 5]);  x_1 = None
    return view""",
        )

        # torch.cond triggers the check of the branches because the predicate
        # is a SymBool.
        with self.assertRaisesRegex(
            UnsupportedAliasMutationException, "One of torch.cond branch"
        ):
            make_fx(torch.func.functionalize(f), tracing_mode="symbolic")(
                *example_inputs
            )

    # https://github.com/pytorch/pytorch/issues/126988
    def test_cond_functionalized_nested_input_mutation(self):
        def true_true_fn(x):
            x.add_(4)
            return x.sin().max()

        def true_false_fn(x):
            return x.cos().min()

        def true_fn(x):
            pred = x.shape[0] == 1
            return cond(pred, true_true_fn, true_false_fn, [x])

        def false_fn(x):
            return x.sum()

        def f(x):
            pred = x.shape[0] == 1
            return cond(pred, true_fn, false_fn, [x])

        example_inputs = (torch.ones(4, 5),)
        with self.assertRaisesRegex(
            UnsupportedAliasMutationException, "One of torch.cond branch"
        ):
            make_fx(torch.func.functionalize(f), tracing_mode="symbolic")(
                *example_inputs
            )

    # https://github.com/pytorch/pytorch/issues/126988
    def test_cond_functionalized_nested_input_mutation_with_aot_func(self):
        def true_true_fn(x):
            x.add_(4)
            return x.sin().max()

        def true_false_fn(x):
            return x.cos().min()

        def true_fn(x):
            pred = x.shape[0] == 1
            return cond(pred, true_true_fn, true_false_fn, [x])

        def false_fn(x):
            return x.sum()

        def f(x):
            pred = x.shape[0] == 1
            return cond(pred, true_fn, false_fn, [x])

        example_input = torch.ones(4, 5)
        try:
            example_input_func = to_fun_old(example_input)
            torch._enable_functionalization(reapply_views=False)
            f(example_input_func)

            with self.assertRaisesRegex(
                UnsupportedAliasMutationException, "One of torch.cond branch"
            ):
                make_fx(f, tracing_mode="symbolic")(example_input_func)
        finally:
            torch._disable_functionalization()

        def f_wrapper(func):
            @functools.wraps(func)
            def wrapper(*args, **kwargs):
                torch._enable_functionalization(reapply_views=False)
                try:
                    return func(*args, **kwargs)
                finally:
                    torch._disable_functionalization()

            return wrapper

        with self.assertRaisesRegex(
            UnsupportedAliasMutationException, "One of torch.cond branch"
        ):
            make_fx(f_wrapper(f), tracing_mode="symbolic")(example_input_func)

    # https://github.com/pytorch/pytorch/issues/126988
    @xfailIfTorchDynamo
    def test_cond_functionalized_input_aliasing_with_aot_func(self):
        def true_fn(x):
            return x

        def false_fn(x):
            view_x = x.view(x.shape)
            return view_x

        def f(x):
            pred = x.sum() > 0
            return cond(pred, true_fn, false_fn, [x])

        example_input = torch.ones(5, 5)
        try:
            example_input_func = to_fun_old(example_input)
            torch._enable_functionalization(reapply_views=False)
            with self.assertRaisesRegex(
                UnsupportedAliasMutationException,
                "One of torch.cond branch might be aliasing",
            ):
                f(example_input_func)
        finally:
            torch._disable_functionalization()

        def f_wrapper(func):
            @functools.wraps(func)
            def wrapper(*args, **kwargs):
                torch._enable_functionalization(reapply_views=False)
                try:
                    func_args = pytree.tree_map(
                        lambda x: torch._to_functional_tensor(x)
                        if isinstance(x, torch.Tensor)
                        else x,
                        args,
                    )
                    func_kwargs = pytree.tree_map(
                        lambda x: torch._to_functional_tensor(x)
                        if isinstance(x, torch.Tensor)
                        else x,
                        kwargs,
                    )
                    return func(*func_args, **func_kwargs)
                finally:
                    torch._disable_functionalization()

            return wrapper

        with self.assertRaisesRegex(
            UnsupportedAliasMutationException,
            "One of torch.cond branch might be aliasing",
        ):
            make_fx(f_wrapper(f), tracing_mode="symbolic")(example_input)

    def test_cond_functionalized_aot_func_check_functional(self):
        def true_fn(x):
            return x.cos()

        def false_fn(x):
            y = x.sin()
            y.add_(5)
            return y

        def f(x):
            pred = x.shape[0] == 4
            return cond(pred, true_fn, false_fn, [x])

        example_input = torch.ones(5, 5)

        def f_wrapper(func):
            @functools.wraps(func)
            def wrapper(*args, **kwargs):
                torch._enable_functionalization(reapply_views=False)
                try:
                    func_args = pytree.tree_map(
                        lambda x: to_fun_old(x) if isinstance(x, torch.Tensor) else x,
                        args,
                    )
                    func_kwargs = pytree.tree_map(
                        lambda x: to_fun_old(x) if isinstance(x, torch.Tensor) else x,
                        kwargs,
                    )
                    return pytree.tree_map(
                        from_fun_old, func(*func_args, **func_kwargs)
                    )
                finally:
                    torch._disable_functionalization()

            return wrapper

        result_gm = make_fx(f_wrapper(f), tracing_mode="symbolic")(example_input)
        for node in result_gm.true_graph_0.graph.nodes:
            if node.op == "call_function":
                self.assertTrue(not node.target._schema.is_mutable)

        for node in result_gm.false_graph_0.graph.nodes:
            if node.op == "call_function":
                self.assertTrue(not node.target._schema.is_mutable)

        self.assertEqual(result_gm(torch.ones(5, 5)), f(torch.ones(5, 5)))

    def test_cond_nested_traced_other_inputs(self):
        def true_nested(y):
            return y * y

        def false_nested(y):
            return y + y

        def true_fn(k, pred2):
            z = cond(pred2, true_nested, false_nested, [k])
            return torch.add(torch.tensor([0.25, 0.25]), z)

        def false_fn(k, _):
            return k.cos()

        def f(k, pred, pred2):
            return cond(pred, true_fn, false_fn, [k, pred2])

        x = torch.tensor([0.5, 0.5])
        graph = make_fx(f)(x, torch.tensor(False), torch.tensor(False))

        a = torch.tensor([1.0, 1.0])
        result_true_true = graph.forward(a, torch.tensor(True), torch.tensor(True))
        self.assertEqual(result_true_true, (a * a) + torch.tensor([0.25, 0.25]))

        b = torch.tensor([2.0, 2.0])
        result_true_true = graph.forward(b, torch.tensor(True), torch.tensor(True))
        self.assertEqual(result_true_true, (b * b) + torch.tensor([0.25, 0.25]))

    def test_cond_nested_traced_multi(self):
        def true_a(y):
            return y * y

        def false_a(y):
            return y + y

        def true_b(y, z):
            return y + z

        def false_b(y, z):
            return y * z

        def f(x, pred, pred2):
            a_out = cond(pred, true_a, false_a, [x])
            b_out = cond(pred2, true_b, false_b, [x, x])
            return a_out + b_out

        x = torch.randn(4)
        graph = make_fx(f)(x, torch.tensor(False), torch.tensor(False))

        self.assertExpectedInline(
            graph.code.strip(),
            """\
def forward(self, x_1, pred_1, pred2_1):
    true_graph_0 = self.true_graph_0
    false_graph_0 = self.false_graph_0
    cond = torch.ops.higher_order.cond(pred_1, true_graph_0, false_graph_0, [x_1]);  pred_1 = true_graph_0 = false_graph_0 = None
    getitem = cond[0];  cond = None
    true_graph_1 = self.true_graph_1
    false_graph_1 = self.false_graph_1
    cond_1 = torch.ops.higher_order.cond(pred2_1, true_graph_1, false_graph_1, [x_1]);  pred2_1 = true_graph_1 = false_graph_1 = x_1 = None
    getitem_1 = cond_1[0];  cond_1 = None
    add = torch.ops.aten.add.Tensor(getitem, getitem_1);  getitem = getitem_1 = None
    return add""",  # noqa: B950
        )
        self.assertExpectedInline(
            graph.true_graph_0.code.strip(),
            """\
def forward(self, arg0_1):
    mul = torch.ops.aten.mul.Tensor(arg0_1, arg0_1);  arg0_1 = None
    return (mul,)""",
        )

    def test_raise_error_on_mismatch_type_size(self):
        def true_fn(x):
            return x.sin()

        def false_fn(x):
            return (x, x)

        def f(x, y):
            return cond(y, true_fn, false_fn, [x])

        x = torch.randn(4)
        with self.assertRaisesRegex(
            torch._dynamo.exc.CondOpArgsMismatchError,
            "Expected to return same number of outputs but got:",
        ):
            make_fx(f)(x, torch.tensor(False))

    def test_raise_error_on_mismatch_tensor_size(self):
        def true_fn(x):
            return x.sin()

        def false_fn(x):
            return torch.zeros([10, 10])

        def f(x, y):
            return cond(y, true_fn, false_fn, [x])

        x = torch.randn(4)
        with self.assertRaisesRegex(
            torch._dynamo.exc.UncapturedHigherOrderOpError,
            "Cond doesn't work unless it is captured completely with torch.compile",
        ):
            make_fx(f)(x, torch.tensor(False))

    def test_cond_traced_not_nested_fake_tensor(self):
        def true_fn(x):
            return x.sin()

        def false_fn(x):
            return x.cos()

        def f(x, y):
            return cond(y, true_fn, false_fn, [x])

        x = torch.randn(4)
        graph = make_fx(f, tracing_mode="fake")(x, torch.tensor(False))
        result_true = graph.forward(x, torch.tensor(True))
        result_false = graph.forward(x, torch.tensor(False))
        self.assertFalse(torch.allclose(result_true, result_false))
        self.assertEqual(result_true, torch.sin(x))
        self.assertEqual(result_false, torch.cos(x))

    def test_cond_nested_traced_fake_tensor(self):
        def true_nested(y):
            return y * y

        def false_nested(y):
            return y + y

        def true_fn(x, pred2):
            z = cond(pred2, true_nested, false_nested, [x])
            return x + z

        def false_fn(x, _):
            return x.cos()

        def f(x, pred, pred2):
            return cond(pred, true_fn, false_fn, [x, pred2])

        x = torch.randn(4)
        graph = make_fx(f, tracing_mode="fake")(
            x, torch.tensor(False), torch.tensor(False)
        )

        result_true_true = graph.forward(
            x, torch.tensor(True), torch.tensor(True)
        )  # True + True -> x * x
        result_true_false = graph.forward(
            x, torch.tensor(True), torch.tensor(False)
        )  # True + True -> x + x
        result_false_true = graph.forward(
            x, torch.tensor(False), torch.tensor(True)
        )  # False + either -> cos
        result_false_false = graph.forward(
            x, torch.tensor(False), torch.tensor(False)
        )  # False + either -> cos

        self.assertNotEqual(result_true_true, result_true_false)
        self.assertFalse(torch.allclose(result_false_true, result_true_true))

        self.assertEqual(result_false_true, result_false_false)

        self.assertEqual(result_true_true, (x * x) + x)
        self.assertEqual(result_true_false, x + x + x)

        self.assertEqual(result_false_true, torch.cos(x))

    def test_cond_nested_traced_other_inputs_fake_tensor(self):
        def true_nested(y):
            return y * y

        def false_nested(y):
            return y + y

        def true_fn(k, pred2):
            z = cond(pred2, true_nested, false_nested, [k])
            return torch.add(torch.tensor([0.25, 0.25]), z)

        def false_fn(k, _):
            return k.cos()

        def f(k, pred, pred2):
            return cond(pred, true_fn, false_fn, [k, pred2])

        x = torch.tensor([0.5, 0.5])
        graph = make_fx(f, tracing_mode="fake")(
            x, torch.tensor(False), torch.tensor(False)
        )

        a = torch.tensor([1.0, 1.0])
        result_true_true = graph.forward(a, torch.tensor(True), torch.tensor(True))
        self.assertEqual(result_true_true, (a * a) + torch.tensor([0.25, 0.25]))

        b = torch.tensor([2.0, 2.0])
        result_true_true = graph.forward(b, torch.tensor(True), torch.tensor(True))
        self.assertEqual(result_true_true, (b * b) + torch.tensor([0.25, 0.25]))

    def test_cond_nested_traced_multi_fake_tensor(self):
        def true_a(y):
            return y * y

        def false_a(y):
            return y + y

        def true_b(y, z):
            return y + z

        def false_b(y, z):
            return y * z

        def f(x, pred, pred2):
            a_out = cond(pred, true_a, false_a, [x])
            b_out = cond(pred2, true_b, false_b, [x, x])
            return a_out + b_out

        x = torch.randn(4)
        graph = make_fx(f, tracing_mode="fake")(
            x, torch.tensor(False), torch.tensor(False)
        )

        self.assertExpectedInline(
            graph.code.strip(),
            """\
def forward(self, x_1, pred_1, pred2_1):
    true_graph_0 = self.true_graph_0
    false_graph_0 = self.false_graph_0
    cond = torch.ops.higher_order.cond(pred_1, true_graph_0, false_graph_0, [x_1]);  pred_1 = true_graph_0 = false_graph_0 = None
    getitem = cond[0];  cond = None
    true_graph_1 = self.true_graph_1
    false_graph_1 = self.false_graph_1
    cond_1 = torch.ops.higher_order.cond(pred2_1, true_graph_1, false_graph_1, [x_1]);  pred2_1 = true_graph_1 = false_graph_1 = x_1 = None
    getitem_1 = cond_1[0];  cond_1 = None
    add = torch.ops.aten.add.Tensor(getitem, getitem_1);  getitem = getitem_1 = None
    return add""",  # noqa: B950
        )
        self.assertExpectedInline(
            graph.true_graph_0.code.strip(),
            """\
def forward(self, arg0_1):
    mul = torch.ops.aten.mul.Tensor(arg0_1, arg0_1);  arg0_1 = None
    return (mul,)""",
        )

    def test_raise_error_on_mismatch_type_size_fake_tensor(self):
        def true_fn(x):
            return x.sin()

        def false_fn(x):
            return (x, x)

        def f(x, y):
            return cond(y, true_fn, false_fn, [x])

        x = torch.randn(4)
        with self.assertRaisesRegex(
            torch._dynamo.exc.CondOpArgsMismatchError,
            "Expected to return same number of outputs but got:",
        ):
            make_fx(f, tracing_mode="fake")(x, torch.tensor(False))

    def test_raise_error_on_mismatch_tensor_size_fake_tensor(self):
        def true_fn(x):
            return x.sin()

        def false_fn(x):
            return torch.zeros([10, 10])

        def f(x, y):
            return cond(y, true_fn, false_fn, [x])

        x = torch.randn(4)
        with self.assertRaisesRegex(
            torch._dynamo.exc.UncapturedHigherOrderOpError,
            "Cond doesn't work unless it is captured completely with torch.compile",
        ):
            make_fx(f, tracing_mode="fake")(x, torch.tensor(False))

    def check_map_count(self, gm, op_count):
        i = 0
        for m in gm.modules():
            for node in m.graph.nodes:
                if (
                    node.op == "call_function"
                    and node.target == torch.ops.higher_order.map_impl
                ):
                    i += 1
        self.assertEqual(i, op_count)

    def test_tracing_map_real(self):
        def f(x, y):
            return x + y

        def g(xs, y):
            return control_flow.map(f, xs, y)

        gm = make_fx(g, tracing_mode="real")(torch.ones(3, 2, 2), torch.ones(2))
        x = torch.randn(3, 2, 2)
        y = torch.randn(2)
        res = gm(x, y)
        self.assertEqual(res, g(x, y))
        self.check_map_count(gm, 1)

    def test_tracing_map_symbolic_simple(self):
        def f(x, y):
            return x + y

        def g(xs, y):
            return control_flow.map(f, xs, y)

        gm = make_fx(g, tracing_mode="symbolic")(torch.ones(3, 2, 4), torch.ones(4))
        x = torch.randn(3, 2, 2)
        y = torch.randn(2)
        res = gm(x, y)
        self.assertEqual(res, g(x, y))
        self.check_map_count(gm, 1)

    def test_tracing_map_symbolic_list(self):
        def f(x, y):
            return [x[0][0] + y, x[1] * y]

        def g(xs, y, z):
            out = control_flow.map(f, xs, y)
            return out[0] + z, out[1] * z

        example_x = [[torch.ones(3, 4, 5)], torch.ones(3, 4, 5)]
        gm = make_fx(g, tracing_mode="symbolic")(
            example_x, torch.ones(5), torch.ones(5)
        )
        x = [[torch.randn(4, 5, 6)], torch.ones(4, 5, 6)]
        y = torch.randn(6)
        z = torch.ones(6)
        res = gm(x, y, z)
        self.assertEqual(res, g(x, y, z))
        self.check_map_count(gm, 1)

    def test_tracing_map_symbolic_dict(self):
        def f(x, y):
            return {"d": x["b"]["a"] + y, "e": x["c"] * y}

        def g(xs, y, z):
            out = control_flow.map(f, xs, y)
            return {"f": out["d"] + z, "g": out["e"] * z}

        example_x = {"b": {"a": torch.ones(3, 4, 5)}, "c": torch.ones(3, 4, 5)}
        gm = make_fx(g, tracing_mode="symbolic")(
            example_x, torch.ones(5), torch.ones(5)
        )
        x = {"b": {"a": torch.randn(4, 5, 6)}, "c": torch.ones(4, 5, 6)}
        y = torch.randn(6)
        z = torch.ones(6)
        res = gm(x, y, z)
        self.assertEqual(res, g(x, y, z))
        self.check_map_count(gm, 1)

    def test_tracing_map_autograd_symbolic_simple(self):
        def f(x, y):
            return x + y

        def g(xs, y):
            out = control_flow.map(f, xs, y)
            return torch.autograd.grad(out, (xs, y), torch.ones_like(out))

        gm = make_fx(g, tracing_mode="symbolic")(
            torch.ones(3, 4, 5, requires_grad=True), torch.ones(5, requires_grad=True)
        )
        x = torch.randn(4, 5, 6, requires_grad=True)
        y = torch.randn(6, requires_grad=True)
        res = gm(x, y)
        self.assertEqual(res, g(x, y))
        self.check_map_count(gm, 2)

    def test_tracing_map_autograd_symbolic_list(self):
        import torch.utils._pytree as pytree

        def f(x, y):
            return [x[0].cos() + y.sin(), x[1].sin() * y.cos()]

        def g(xs, y):
            out = control_flow.map(f, xs, y)
            flat_out = pytree.tree_leaves(out)
            flat_inp = pytree.tree_leaves((xs, y))
            requires_grad_inp = [inp for inp in flat_inp if inp.requires_grad]
            return torch.autograd.grad(
                flat_out, requires_grad_inp, [torch.ones_like(out) for out in flat_out]
            )

        gm = make_fx(g, tracing_mode="symbolic")(
            [torch.ones(3, 4, 5), torch.ones(3, 4, 5, requires_grad=True)],
            torch.ones(5, requires_grad=True),
        )
        x = [torch.randn(4, 5, 6), torch.ones(4, 5, 6, requires_grad=True)]
        y = torch.randn(6, requires_grad=True)
        res = gm(x, y)
        self.assertEqual(res, g(x, y))
        self.check_map_count(gm, 2)

    def test_tracing_map_autograd_symbolic_dict(self):
        def f(x, y):
            return [x["a"] + y, x["b"] * y]

        def g(xs, y):
            out = control_flow.map(f, xs, y)
            flat_out = pytree.tree_leaves(out)
            flat_inp = pytree.tree_leaves((xs, y))
            requires_grad_inp = [inp for inp in flat_inp if inp.requires_grad]
            return torch.autograd.grad(
                flat_out, requires_grad_inp, [torch.ones_like(out) for out in flat_out]
            )

        traced_x = {
            "a": torch.ones(3, 4, 5, requires_grad=True),
            "b": torch.ones(3, 4, 5, requires_grad=True),
        }
        gm = make_fx(g, tracing_mode="symbolic")(
            traced_x, torch.ones(5, requires_grad=True)
        )
        x = {
            "a": torch.randn(4, 5, 6, requires_grad=True),
            "b": torch.ones(4, 5, 6, requires_grad=True),
        }
        y = torch.randn(6, requires_grad=True)
        res = gm(x, y)
        self.assertEqual(res, g(x, y))
        self.check_map_count(gm, 2)

    def test_tracing_map_autograd_aot_functionalized(self):
        def inner(x, y):
            z = x - 1
            z.add_(1)
            return z * y

        def f(xs, y):
            res = control_flow.map(inner, xs, y)
            grads = torch.autograd.grad(res, (xs, y), torch.ones_like(res))
            return grads

        def f_wrapper(func):
            @functools.wraps(func)
            def wrapper(*args, **kwargs):
                torch._enable_functionalization(reapply_views=False)
                try:
                    return pytree.tree_map(from_fun_old, func(*args, **kwargs))
                finally:
                    torch._disable_functionalization()

            return wrapper

        example_inputs = (
            torch.ones(3, 2, 4, requires_grad=True),
            torch.ones(2, 4, requires_grad=True),
        )
        gm = make_fx(f, tracing_mode="symbolic")(*example_inputs)
        fgm = make_fx(f_wrapper(f), tracing_mode="symbolic")(*example_inputs)
        xs = torch.ones(3, 4, 5, requires_grad=True)
        y = torch.ones(4, 5, requires_grad=True)

        self.assertEqual(gm(xs, y), f(xs, y))

        def count_mutable(gm):
            c = 0
            for node in gm.graph.nodes:
                if node.op == "call_function":
                    if node.target == torch.ops.higher_order.map_impl:
                        c += count_mutable(getattr(gm, str(node.args[0])))
                    elif schema := getattr(node.target, "_schema", None):
                        c += int(schema.is_mutable)
            return c

        self.assertEqual(count_mutable(fgm), 0)
        # One for forward, one for recomputation logic in backward
        self.assertEqual(count_mutable(gm), 2)

    def test_map_functionalized(self):
        def map_fn(x, y):
            z = x + y
            z.add_(4)
            return z

        def f(xs, y):
            return control_flow.map(map_fn, xs, y)

        example_inputs = (torch.ones(3, 2, 4), torch.ones(4))
        functional_f = torch.func.functionalize(f)
        self.assertEqual(functional_f(*example_inputs), f(*example_inputs))

        gm = make_fx(torch.func.functionalize(f))(*example_inputs)
        self.assertEqual(gm(*example_inputs), f(*example_inputs))

        gm = make_fx(torch.func.functionalize(f), tracing_mode="symbolic")(
            *example_inputs
        )
        self.assertEqual(gm(*example_inputs), f(*example_inputs))

        for node in gm.body_graph_0.graph.nodes:
            if node.op == "call_function":
                self.assertTrue(not node.target._schema.is_mutable)
        self.check_map_count(gm, 1)

    def test_map_functionalized_aot_func(self):
        def map_fn(x, y):
            z = x + y
            z.add_(4)
            return z

        def f(xs, y):
            return control_flow.map(map_fn, xs, y)

        def f_wrapper(func):
            @functools.wraps(func)
            def wrapper(*args, **kwargs):
                torch._enable_functionalization(reapply_views=False)
                try:
                    return pytree.tree_map(from_fun_old, func(*args, **kwargs))
                finally:
                    torch._disable_functionalization()

            return wrapper

        example_inputs = (torch.ones(3, 2, 4), torch.ones(4))

        gm = make_fx(f_wrapper(f))(*example_inputs)

        for node in gm.body_graph_0.graph.nodes:
            if node.op == "call_function":
                self.assertTrue(not node.target._schema.is_mutable)

        self.assertEqual(gm(*example_inputs), f(*example_inputs))

    # https://github.com/pytorch/pytorch/issues/126988
    @xfailIfTorchDynamo
    def test_map_functionalized_arg_mutation(self):
        def map_fn(x, y):
            y.add_(4)
            return x + y

        def f(xs, y):
            return control_flow.map(map_fn, xs, y)

        example_inputs = (torch.ones(3, 2, 4), torch.ones(4))
        functional_f = torch.func.functionalize(f)
        with self.assertRaisesRegex(
            UnsupportedAliasMutationException, "torch.map is mutating the input!"
        ):
            functional_f(*example_inputs)

    # https://github.com/pytorch/pytorch/issues/126988
    @xfailIfTorchDynamo
    def test_map_functionalized_elem_mutation(self):
        def map_fn(x, y):
            x.add_(4)
            return x + y

        def f(xs, y):
            return control_flow.map(map_fn, xs, y)

        example_inputs = (torch.ones(3, 2, 4), torch.ones(4))
        functional_f = torch.func.functionalize(f)
        with self.assertRaisesRegex(
            UnsupportedAliasMutationException, "torch.map is mutating the input!"
        ):
            functional_f(*example_inputs)

    def test_cond_autograd_backward(self):
        def true_fn(x):
            return x.cos()

        def false_fn(x):
            return x.sin()

        def f(x, y):
            return control_flow.cond(x.shape[0] > 4, true_fn, false_fn, [y])

        example_inputs = (
            torch.ones(3, 2, 4, requires_grad=True),
            torch.ones(4, requires_grad=True),
        )
        f(*example_inputs).sum().backward()

        # Ensure no error is thrown when not running backward
        res = f(*example_inputs)

        # Ensure no error is thrown when not running backward
        res_compiled = torch.compile(f)(*example_inputs)
        self.assertEqual(res, res_compiled)

    # https://github.com/pytorch/pytorch/issues/126988
    @xfailIfTorchDynamo
    def test_map_functionalized_elem_alias(self):
        def map_fn(x):
            x.view(x.shape)
            return x

        def f(xs):
            return control_flow.map(map_fn, xs)

        example_inputs = (torch.ones(3, 2, 4),)
        functional_f = torch.func.functionalize(f)
        with self.assertRaisesRegex(
            UnsupportedAliasMutationException, "torch.map is aliasing the input!"
        ):
            functional_f(*example_inputs)

    def test_nested_map_cond_real(self):
        def true_fn(x, y):
            return x * y

        def false_fn(x, y):
            return x + y

        def f(x, pred, y):
            return cond(pred, true_fn, false_fn, [x, y])

        def g(pred, xs, y):
            return control_flow.map(f, xs, pred, y)

        gm = make_fx(g, tracing_mode="real")(
            torch.tensor(True), torch.ones(3, 2, 4), torch.ones(4)
        )
        pred = torch.tensor(False)
        x = torch.randn(3, 2, 4)
        y = torch.randn(4)
        res = gm(pred, x, y)
        self.assertEqual(res, g(pred, x, y))
        self.check_map_count(gm, 1)

    def test_nested_map_cond_symbolic(self):
        def true_fn(x, y):
            return x * y

        def false_fn(x, y):
            return x + y

        def f(x, pred, y):
            return cond(pred, true_fn, false_fn, [x, y])

        def g(pred, xs, y):
            return control_flow.map(f, xs, pred, y)

        gm = make_fx(g, tracing_mode="symbolic")(
            torch.tensor(True), torch.ones(3, 2, 4), torch.ones(4)
        )
        pred = torch.tensor(False)
        x = torch.randn(3, 2, 2)
        y = torch.randn(2)
        res = gm(pred, x, y)
        self.assertEqual(res, g(pred, x, y))
        self.check_map_count(gm, 1)

    def test_nested_cond_map_cond_symbolic(self):
        def true_fn(x, y):
            return x * y

        def false_fn(x, y):
            return x + y

        def f(x, pred, y):
            return cond(pred, true_fn, false_fn, [x, y])

        def g(pred, xs, y):
            return control_flow.map(f, xs, pred, y)

        def main_true_fn(pred, xs, y):
            return g(pred, xs, y) * 2

        def main_false_fn(pred, xs, y):
            return g(pred, xs, y) + 1

        def main(p, pred, xs, y):
            return cond(p, main_true_fn, main_false_fn, [pred, xs, y])

        gm = make_fx(main, tracing_mode="symbolic")(
            torch.tensor(True), torch.tensor(True), torch.ones(3, 2, 4), torch.ones(4)
        )
        p = torch.tensor(False)
        pred = torch.tensor(False)
        xs = torch.randn(3, 2, 2)
        y = torch.randn(2)
        res = gm(p, pred, xs, y)
        self.assertEqual(res, main(p, pred, xs, y))
        self.check_map_count(gm, 2)

    def test_cond_with_sym_pred(self):
        def true_fn(x):
            return x + x

        def false_fn(x):
            return x * x

        def foo(x):
            return cond(x.shape[0] == 4, true_fn, false_fn, [x])

        gm = make_fx(foo, tracing_mode="symbolic")(torch.ones(3, 2, 1))
        # The symbols in make_fx's shape_env should not be specialized.
        self.assertEqual(len(gm.shape_env.guards), 0)

        self.assertExpectedInline(
            gm.code.strip(),
            """\
def forward(self, x_1):
    sym_size_int = torch.ops.aten.sym_size.int(x_1, 0)
    eq = sym_size_int == 4;  sym_size_int = None
    true_graph_0 = self.true_graph_0
    false_graph_0 = self.false_graph_0
    cond = torch.ops.higher_order.cond(eq, true_graph_0, false_graph_0, [x_1]);  eq = true_graph_0 = false_graph_0 = x_1 = None
    getitem = cond[0];  cond = None
    return getitem""",  # noqa: B950
        )

        # We expect the traced graph module to work even if input size changes.
        x = torch.ones(4, 3, 2)
        self.assertEqual(gm(x), true_fn(x))
        self.assertEqual(foo(x), true_fn(x))

    def test_cond_with_unbacked_sym_pred(self):
        def foo(x):
            def true_fn(x):
                return x + x

            def false_fn(x):
                return x * x

            az = x.nonzero()
            return cond(az.shape[0] > 3, true_fn, false_fn, (x,))

        gm = make_fx(foo, tracing_mode="symbolic")(torch.randn(7))
        self.assertExpectedInline(
            gm.code.strip(),
            """\
def forward(self, x_1):
    nonzero = torch.ops.aten.nonzero.default(x_1)
    sym_size_int = torch.ops.aten.sym_size.int(nonzero, 0);  nonzero = None
    gt = sym_size_int > 3;  sym_size_int = None
    true_graph_0 = self.true_graph_0
    false_graph_0 = self.false_graph_0
    cond = torch.ops.higher_order.cond(gt, true_graph_0, false_graph_0, [x_1]);  gt = true_graph_0 = false_graph_0 = x_1 = None
    getitem = cond[0];  cond = None
    return getitem""",
        )

    def _check_closure_correctly_lifted(self, f, *, args, exp_res, exp_arg_num):
        assert isinstance(args, (tuple, list))
        self.assertEqual(f(*args), exp_res)
        gm = make_fx(f)(*args)
        self.assertEqual(gm(*args), exp_res)

        def cnt_placeholder(gm):
            return len([node for node in gm.graph.nodes if node.op == "placeholder"])

        placeholder_cnts = [cnt_placeholder(mod) for mod in gm.children()]
        self.assertTrue(all(cnt == exp_arg_num for cnt in placeholder_cnts))

    def _check_closure_correctly_lifted_with_mutation(
        self, f, closures_to_be_mutated, *, args, exp_arg_num
    ):
        exp_res = f(*args)
        self._check_closure_correctly_lifted(
            f, args=args, exp_res=exp_res, exp_arg_num=exp_arg_num
        )

        for closure in closures_to_be_mutated:
            closure.add(-1)
        new_exp_res = f(*args)

        self._check_closure_correctly_lifted(
            f, args=args, exp_res=new_exp_res, exp_arg_num=exp_arg_num
        )

    def test_cond_with_tensor_closure(self):
        a = torch.ones(2, 3)
        b = torch.ones(2, 3) + 1

        def true_fn(x):
            return x + a

        def false_fn(x):
            return x + b

        def foo(x):
            return cond(x.shape[0] == 4, true_fn, false_fn, [x])

        # expected branches takes [x, a, b] as input
        inp = torch.randn(2, 3)
        self._check_closure_correctly_lifted_with_mutation(
            foo, (a, b), args=(inp,), exp_arg_num=3
        )

    def test_cond_with_tensor_closure_graph_module(self):
        a = torch.ones(2, 3)
        b = torch.ones(2, 3) + 1

        def true_fn(x):
            return x + a

        def false_fn(x):
            return x + b

        def foo(x):
            return cond(x.shape[0] == 4, true_fn, false_fn, [x])

        # expected branches takes [x, a, b] as input
        inp = torch.randn(2, 3)

        gm = make_fx(foo, tracing_mode="symbolic", _allow_non_fake_inputs=True)(inp)

        self.assertExpectedInline(
            gm.code.strip(),
            """\
def forward(self, x_1):
    sym_size_int = torch.ops.aten.sym_size.int(x_1, 0)
    eq = sym_size_int == 4;  sym_size_int = None
    true_graph_0 = self.true_graph_0
    false_graph_0 = self.false_graph_0
    _tensor_constant0 = self._tensor_constant0
    _tensor_constant1 = self._tensor_constant1
    cond = torch.ops.higher_order.cond(eq, true_graph_0, false_graph_0, [x_1, _tensor_constant0, _tensor_constant1]);  eq = true_graph_0 = false_graph_0 = x_1 = _tensor_constant0 = _tensor_constant1 = None
    getitem = cond[0];  cond = None
    return getitem""",  # noqa: B950
        )
        self.assertExpectedInline(
            gm.true_graph_0.code.strip(),
            """\
def forward(self, arg0_1, arg1_1, arg2_1):
    add = torch.ops.aten.add.Tensor(arg0_1, arg1_1);  arg0_1 = arg1_1 = None
    return (add,)""",
        )

    def test_cond_with_module_param_closure(self):
        class Mod(torch.nn.Module):
            def __init__(self) -> None:
                super().__init__()
                self.register_parameter(
                    "param", torch.nn.Parameter(torch.ones(2, 3), requires_grad=False)
                )
                self.buffer = torch.nn.Buffer(torch.ones(2, 3) + 1)

        my_mode = Mod()

        def true_fn(x):
            return x + my_mode.param

        def false_fn(x):
            return x + my_mode.buffer

        def foo(x):
            return cond(x.shape[0] == 4, true_fn, false_fn, [x])

        inp = torch.ones(2, 3)
        # expected both branches takes (x, param, buffer)
        self._check_closure_correctly_lifted_with_mutation(
            foo, (my_mode.param, my_mode.buffer), args=(inp,), exp_arg_num=3
        )

    def test_cond_with_module_python_scalar_closure(self):
        def foo(x):
            a = torch.ones(1, 1)
            b = 1

            def true_fn(x):
                return x + a

            def false_fn(x):
                return x + b

            return cond(x.shape[0] == 4, true_fn, false_fn, [x])

        inp = torch.ones(2, 3)
        res = inp + 1
        # python scalar b is not lifted as input, so both branches take (x, a)
        self._check_closure_correctly_lifted(
            foo, args=(inp,), exp_res=res, exp_arg_num=2
        )

    def test_cond_nested_with_closure(self):
        a = torch.ones(1, 1)
        b = torch.ones(1, 1) + 1

        def inner_true_fn(x):
            return x + a

        def inner_false_fn(x):
            return x + b

        def foo(x):
            def true_fn(x):
                return cond(x.shape[0] == 2, inner_true_fn, inner_false_fn, [x])

            def false_fn(x):
                return cond(x.shape[0] > 4, inner_true_fn, inner_false_fn, [x])

            return cond(x.shape[0] == 4, true_fn, false_fn, [x])

        inp = torch.ones(2, 3)
        # For top-level cond, it take 3 arguments (x, a, b). Dynamo should
        # realize that the nonlocal variables are same for the true and false
        # branches, so it should de-dupe them.
        # For second-level conds, it takes (x, a, b)
        self._check_closure_correctly_lifted_with_mutation(
            foo, (a, b), args=(inp,), exp_arg_num=3
        )

    def test_cond_nested_with_closure_graph_module(self):
        a = torch.ones(1, 1)
        b = torch.ones(1, 1) + 1

        def inner_true_fn(x):
            return x + a

        def inner_false_fn(x):
            return x + b

        def foo(x):
            def true_fn(x):
                return cond(x.shape[0] == 2, inner_true_fn, inner_false_fn, [x])

            def false_fn(x):
                return cond(x.shape[0] > 4, inner_true_fn, inner_false_fn, [x])

            return cond(x.shape[0] == 4, true_fn, false_fn, [x])

    def test_map_unfunc_boolean_tensor_for_nested_map_cond(self):
        def map_fn(pred, x):
            def fn(x, pred):
                return control_flow.cond(pred, lambda x: x * 2, lambda x: x / 2, (x,))

            return control_flow.map(fn, x, pred)

        def f_wrapper(func):
            @functools.wraps(func)
            def wrapper(*args, **kwargs):
                torch._enable_functionalization(reapply_views=False)
                try:
                    func_args = pytree.tree_map(
                        lambda x: to_fun_old(x) if isinstance(x, torch.Tensor) else x,
                        args,
                    )
                    func_kwargs = pytree.tree_map(
                        lambda x: to_fun_old(x) if isinstance(x, torch.Tensor) else x,
                        kwargs,
                    )
                    return pytree.tree_map(
                        from_fun_old, func(*func_args, **func_kwargs)
                    )
                finally:
                    torch._disable_functionalization()

            return wrapper

        gm = make_fx(f_wrapper(map_fn))(
            torch.tensor(True), torch.ones([2, 3], requires_grad=False)
        )
        self.assertExpectedInline(
            gm.code.strip(),
            """\
def forward(self, pred_1, x_1):
    body_graph_0 = self.body_graph_0
    map_impl = torch.ops.higher_order.map_impl(body_graph_0, [x_1], [pred_1]);  body_graph_0 = x_1 = pred_1 = None
    getitem = map_impl[0];  map_impl = None
    return getitem""",
        )
        self.assertExpectedInline(
            gm.body_graph_0.code.strip(),
            """\
def forward(self, arg0_1, arg1_1):
    true_graph_0 = self.true_graph_0
    false_graph_0 = self.false_graph_0
    cond = torch.ops.higher_order.cond(arg1_1, true_graph_0, false_graph_0, [arg0_1]);  arg1_1 = true_graph_0 = false_graph_0 = arg0_1 = None
    getitem = cond[0];  cond = None
    return [getitem]""",  # noqa: B950
        )

    def test_cond_make_fx_preserve_stack_trace_for_nodes_in_subgraph(self):
        def true_fn(x):
            return x + x.cos()

        def false_fn(x):
            return x * x.sin()

        def foo(x):
            return cond(x.shape[0] == 4, true_fn, false_fn, (x,))

        inp = torch.randn([4, 3])
        gm, _ = torch._dynamo.export(foo)(inp)

        def run_with_interpreter(*args):
            with torch.fx.traceback.preserve_node_meta():
                return torch.fx.Interpreter(gm).run(*args)

        new_gm = make_fx(run_with_interpreter)(inp)

        checked_ops = {"add", "mul", "sin", "cos"}
        checked_meta = ["source_fn_stack", "stack_trace"]
        all_source_fns = collect_meta_for_filtered_nodes(gm, checked_ops, checked_meta)
        new_source_fns = collect_meta_for_filtered_nodes(
            new_gm, checked_ops, checked_meta
        )
        self.assertEqual(all_source_fns, new_source_fns)

    @unittest.skipIf(
        TEST_WITH_TORCHDYNAMO,
        "triggers cache limit for foo and changes unique_graphs count.",
    )
    def test_cond_no_dynamo_cache_limit(self):
        torch._dynamo.reset()
        counters = torch._dynamo.utils.counters
        counters.clear()

        def foo(x, true_fn, false_fn):
            return cond(x.sum() < 0, true_fn, false_fn, (x,))

        inp = torch.ones(3, 4)
        exp_out = inp.sin()
        iter_n = torch._dynamo.config.cache_size_limit + 1

        # Need this because Dynamo checks lambda code ID not object itself.
        def make_dummy_fn(op):
            exec(f"temp = lambda x: x.{op}()")
            return locals()["temp"]

        for _ in range(iter_n):
            # each lambda has a different object id thus fails the guard
            self.assertEqual(
                foo(inp, make_dummy_fn("cos"), make_dummy_fn("sin")), exp_out
            )

        # each iteration captures a cond and a getitem from the tuple output
        self.assertEqual(counters["stats"]["calls_captured"], iter_n * 2)
        self.assertEqual(counters["stats"]["unique_graphs"], iter_n)

    def test_cond_with_consecutive_make_fx_symbolic(self):
        def true_fn(x):
            return x - x.cos()

        def false_fn(x):
            return x + x.sin()

        def foo(x):
            return cond(x.shape[0] == 4, true_fn, false_fn, [x])

        inps = (torch.ones(3, 4), torch.ones(3, 5), torch.ones(5, 4), torch.ones(5, 3))
        for inp in inps:
            gm = make_fx(foo, tracing_mode="symbolic")(torch.ones(3, 4))
            self.assertExpectedInline(
                gm.code.strip(),
                """\
def forward(self, x_1):
    sym_size_int = torch.ops.aten.sym_size.int(x_1, 0)
    eq = sym_size_int == 4;  sym_size_int = None
    true_graph_0 = self.true_graph_0
    false_graph_0 = self.false_graph_0
    cond = torch.ops.higher_order.cond(eq, true_graph_0, false_graph_0, [x_1]);  eq = true_graph_0 = false_graph_0 = x_1 = None
    getitem = cond[0];  cond = None
    return getitem""",  # noqa: B950
            )

            self.assertExpectedInline(
                gm.true_graph_0.code.strip(),
                """\
def forward(self, arg0_1):
    cos = torch.ops.aten.cos.default(arg0_1)
    sub = torch.ops.aten.sub.Tensor(arg0_1, cos);  arg0_1 = cos = None
    return (sub,)""",
            )

            self.assertExpectedInline(
                gm.false_graph_0.code.strip(),
                """\
def forward(self, arg0_1):
    sin = torch.ops.aten.sin.default(arg0_1)
    add = torch.ops.aten.add.Tensor(arg0_1, sin);  arg0_1 = sin = None
    return (add,)""",
            )

    def _create_test_fns_for_cond(
        self, pred, inner_most_fn, operands, closure_list, nested_level
    ):
        if nested_level == 0:
            if len(closure_list) > 0:

                def true_fn(*operands):
                    return inner_most_fn(*operands) + inner_most_fn(*closure_list)

                def false_fn(*operands):
                    return inner_most_fn(*operands) - inner_most_fn(*closure_list)

            else:

                def true_fn(*operands):
                    return inner_most_fn(*operands)

                def false_fn(*operands):
                    return inner_most_fn(*operands)

            def fn(*operands):
                if len(operands) == 0 and len(closure_list) == 0:
                    return torch.zeros(1)
                return cond(pred, true_fn, false_fn, operands)

            return operands, fn
        else:
            args, inner_fn = self._create_test_fns_for_cond(
                pred <= 0, inner_most_fn, operands, closure_list, nested_level - 1
            )

            def true_fn(*operands):
                return inner_most_fn(*operands) + inner_fn(*args)

            def false_fn(*operands):
                return inner_most_fn(*operands) - inner_fn(*args)

            def fn(*operands):
                if len(operands) == 0 and len(closure_list) == 0:
                    return torch.ones(1)
                return cond(pred, true_fn, false_fn, operands)

            return operands, fn

    def _init_predicate(self, pred_type):
        if pred_type == "bool":
            return True
        elif pred_type == "intTensor":
            return torch.tensor(1)
        elif pred_type == "floatTensor":
            return torch.tensor(1.0)
        elif pred_type == "boolTensor":
            return torch.tensor(False)
        else:
            raise NotImplementedError

    def _init_fn(self, inner_fn_type):
        if inner_fn_type == "function":
            return reduce_func
        elif inner_fn_type == "module":
            return ReduceMod()
        elif inner_fn_type == "object":
            return ReduceObj()
        else:
            raise NotImplementedError

    @parametrize("predType", ["bool", "intTensor", "floatTensor", "boolTensor"])
    @parametrize("innerFnType", ["function", "module", "object"])
    @parametrize("nOperands", [0, 1])
    @parametrize("nClosure", [0, 1])
    @parametrize("nesting", [0, 2])
    def test_cond_tracing_with_valid_inputs(
        self, predType, innerFnType, nOperands, nClosure, nesting
    ):
        pred = self._init_predicate(predType)
        inner_fn = self._init_fn(innerFnType)
        operands = [torch.ones(2, 3) + i for i in range(nOperands)]
        closure = [torch.ones(2, 3) - i for i in range(nClosure)]
        args, fn = self._create_test_fns_for_cond(
            pred, inner_fn, operands, closure, nesting
        )
        eager_res = fn(*args)
        for tracing_mode in ["symbolic", "fake", "real"]:
            # set _allow_non_fake_inputs = True to allow fake prop through closures
            with self.subTest(tracing_mode=tracing_mode):
                gm = make_fx(
                    fn, tracing_mode=tracing_mode, _allow_non_fake_inputs=True
                )(*args)
                self.assertEqual(gm(*args), eager_res)

    @parametrize("predType", ["boolTensor"])
    @parametrize("innerFnType", ["function", "module", "object"])
    @parametrize("nOperands", [1, 2])
    @parametrize("nClosure", [0, 1])
    @parametrize("nesting", [0])
    def test_cond_vmap(self, predType, innerFnType, nOperands, nClosure, nesting):
        pred = self._init_predicate(predType)
        inner_fn = self._init_fn(innerFnType)
        operands = [torch.ones(2, 3) + i for i in range(nOperands)]
        closure = [torch.ones(2, 3) - i for i in range(nClosure)]
        args, fn = self._create_test_fns_for_cond(
            pred, inner_fn, operands, closure, nesting
        )
        eager_res = fn(*args)
        out = torch.vmap(fn)(*args)
        if nClosure == 0:
            self.assertEqual(eager_res, out)
        else:
            self.assertEqual(eager_res, out[0])
            self.assertEqual(eager_res, out[1])

    def test_cond_vmap_simple(self):
        def fn(x):
            return torch.cond(
                pred=torch.tensor([True]),
                true_fn=lambda x: x + 100,
                false_fn=lambda x: x,
                operands=(x,),
            )

        a = torch.arange(15).reshape((3, 5))
        res = torch.vmap(fn, in_dims=(0,))(a)
        self.assertEqual(res.shape, (3, 5))
        self.assertEqual(res, a + 100)

    def test_cond_vmap_multiple_inputs(self):
        def fn(x, y):
            return torch.cond(
                pred=x.sum() < y.sum(),
                true_fn=lambda x, y: x + 100,
                false_fn=lambda x, y: y,
                operands=(x, y),
            )

        a = torch.arange(15).reshape(3, 5)
        b = torch.ones_like(a) + 3
        res = torch.vmap(fn, in_dims=(0, 0))(a, b)
        expected = torch.tensor(
            [[100, 101, 102, 103, 104], [4, 4, 4, 4, 4], [4, 4, 4, 4, 4]]
        )
        self.assertEqual(res.shape, (3, 5))
        self.assertEqual(expected, res)

    def test_cond_vmap_single_input_with_closure(self):
        a = torch.ones((3, 5)) + 3
        c = torch.arange(5)

        def fn(x):
            return torch.cond(
                pred=torch.tensor([True]),
                true_fn=lambda x: x + c,
                false_fn=lambda x: x - c,
                operands=(x,),
            )

        res = torch.vmap(fn, in_dims=(0,))(
            a,
        )
        with unittest.mock.patch("torch._dynamo.config.error_on_recompile", True):
            res = torch.vmap(fn, in_dims=(0,))(
                a,
            )
        self.assertEqual(a + c, res)

    def test_cond_vmap_multiple_args_with_closure(self):
        a = torch.ones((3, 5), dtype=torch.int64) + 3
        b = torch.arange(15).reshape(3, 5)
        c = torch.arange(5)

        def fn(x, y):
            return torch.cond(
                pred=torch.tensor([False]),
                true_fn=lambda x, y: x + c,
                false_fn=lambda x, y: y - c,
                operands=(x, y),
            )

        res = torch.vmap(fn)(a, b)
        self.assertEqual(b - c, res)

    @parametrize("nClosure", [0, 1])
    def test_cond_vmap_multiple_outputs(self, nClosure):
        if nClosure:
            c = torch.ones(5, dtype=torch.int64) + 5

            def fn(x):
                return torch.cond(
                    pred=torch.tensor([True]),
                    true_fn=lambda x: (x + c, x - c),
                    false_fn=lambda x: (x, x),
                    operands=(x,),
                )

        else:

            def fn(x):
                return torch.cond(
                    pred=torch.tensor([True]),
                    true_fn=lambda x: (x + 1, x - 1),
                    false_fn=lambda x: (x, x),
                    operands=(x,),
                )

        a = torch.arange(15).reshape(3, 5)
        res = torch.vmap(fn)(
            a,
        )
        self.assertEqual(len(res), 2)
        if nClosure:
            self.assertEqual(res, (a + c, a - c))
        else:
            self.assertEqual(res, (a + 1, a - 1))

    def test_vmap_vmap(self):
        def fn(x):
            return torch.cond(
                pred=torch.tensor([True]),
                true_fn=lambda x: x + 1,
                false_fn=lambda x: x - 1,
                operands=(x,),
            )

        def wrapper(x):
            return torch.vmap(fn)(x)

        a = torch.ones((3, 4, 5))
        res = torch.vmap(wrapper)(a)
        self.assertEqual(res, a + 1)

    def test_cond_trace_set__and_mutate_input(self):
        def f(a, tmp):
            a_view = a.view(-1)
            with torch.no_grad():
                a.set_(tmp)
                a_view.mul_(2)
            return a + tmp

        inp = torch.ones(3, 3, requires_grad=True)
        tmp = torch.ones(3, 3, requires_grad=True)
        # graph break: torch._dynamo.exc.Unsupported: call_function DelayGraphBreakVariable() [TensorVariable()] {}
        # due to set_
        with self.assertRaisesRegex(
            torch._dynamo.exc.UncapturedHigherOrderOpError,
            "Cond doesn't work unless it is captured completely with torch.compile",
        ):
            torch.cond(inp.sum() > 0, f, f, (inp, tmp))

    def test_cond_trace_set__and_mutate_intermediate(self):
        def f(a, tmp):
            a = a.clone()
            a_view = a.view(-1)
            tmp = tmp.clone()
            with torch.no_grad():
                a.set_(tmp)
                a_view.mul_(2)
            return a + tmp

        inp = torch.ones(3, 3, requires_grad=True)
        tmp = torch.ones(3, 3, requires_grad=True)

        class Mod(torch.nn.Module):
            def forward(self, inp: torch.Tensor, tmp: torch.Tensor) -> torch.Tensor:
                return torch.cond(inp.sum() > 0, f, f, (inp, tmp))

        with self.assertRaisesRegex(
            RuntimeError, "cannot mutate tensors with frozen storage"
        ):
            out = torch.compile(Mod(), backend="aot_eager")(inp, tmp)

        with self.assertRaisesRegex(
            RuntimeError, "cannot mutate tensors with frozen storage"
        ):
            out = torch.compile(Mod(), backend="inductor")(inp, tmp)

        from torch._dynamo.testing import EagerAndRecordGraphs

        backend = EagerAndRecordGraphs()
        out = torch.compile(Mod(), backend=backend)(inp, tmp)
        self.assertExpectedInline(
            backend.graphs[0].cond_true_0.code.strip("\n"),
            """\
def forward(self, l_inp_, l_tmp_):
    l_inp__1 = l_inp_
    l_tmp__1 = l_tmp_
    a = l_inp__1.clone();  l_inp__1 = None
    a_view = a.view(-1)
    tmp = l_tmp__1.clone();  l_tmp__1 = None
    _set_grad_enabled = torch._C._set_grad_enabled(False);  _set_grad_enabled = None
    set_ = a.set_(tmp);  set_ = None
    mul_ = a_view.mul_(2);  a_view = mul_ = None
    _set_grad_enabled_1 = torch._C._set_grad_enabled(True);  _set_grad_enabled_1 = None
    add = a + tmp;  a = tmp = None
    return (add,)
    """,
        )
        self.assertEqual(out, f(inp, tmp))

    def test_two_hops_not_sharing_code_obj(self):
        pred, args = torch.tensor(True), (torch.ones(3, 3),)

        def fn1(x):
            return x + 1

        def fn2(x):
            return x - 1

        from torch._dynamo.testing import CompileCounter

        # Tests rely on automatic_dynamic = True
        with torch._dynamo.config.patch(automatic_dynamic_shapes=True):
            cnt = CompileCounter()
            torch.compile(torch.cond, backend=cnt)(pred, fn1, fn2, args)
            self.assertEqual(cnt.frame_count, 1)

            args = (torch.randn(3, 3),)
            # No recompilation
            torch.compile(torch.cond, backend=cnt)(pred, fn1, fn2, args)
            self.assertEqual(cnt.frame_count, 1)

            def cond_fn(x):
                return x.sum() > 0

            args = (torch.randn(4, 4),)
            torch.compile(torch.while_loop, backend=cnt)(cond_fn, fn2, args)
            # recompilation
            self.assertEqual(cnt.frame_count, 2)

            args = (torch.randn(4, 4),)
            torch.compile(torch.while_loop, backend=cnt)(cond_fn, fn2, args)
            self.assertEqual(cnt.frame_count, 2)

            # With recompilation due to automatic dynamic
            # This also proves that while_loop doesn't share code obj with cond
            torch.compile(torch.cond, backend=cnt)(pred, fn1, fn2, (torch.randn(4, 4),))
            self.assertEqual(cnt.frame_count, 3)

    def test_hop_raises_if_not_overriding_call(self):
        class WrongHop(torch._ops.HigherOrderOperator):
            pass

        with self.assertRaisesRegex(TypeError, "WrongHop"):
            wrong_hop = WrongHop("wrong_hop")


_hop_schema_test_schema_types = [
    "bool",
    "int",
    "float",
    "str",
    "Tensor",
    "SymInt",
    "SymBool",
    "GraphModule",
    "ScriptObj",
]


@unittest.skipIf(IS_WINDOWS, "Windows not supported for this test")
class TestHopSchema(TestCase):
    def _get_example_val(self, ty: str):
        from torch.fx.experimental.sym_node import SymNode
        from torch.fx.experimental.symbolic_shapes import ShapeEnv

        def create_symtype(cls, pytype, shape_env, val):
            from torch._dynamo.source import ConstantSource

            symbol = shape_env.create_symbol(
                val,
                source=ConstantSource(
                    f"__testing_hop_schema{len(shape_env.var_to_val)}"
                ),
            )
            return cls(SymNode(symbol, shape_env, pytype, hint=val))

        if ty == "bool":
            return True
        elif ty == "int":
            return 1
        elif ty == "float":
            return 1.0
        elif ty == "str":
            return "foo"
        elif ty == "Tensor":
            return torch.tensor(1)
        elif ty == "SymInt":
            shape_env = ShapeEnv()
            return create_symtype(torch.SymInt, int, shape_env, 1)
        elif ty == "SymBool":
            shape_env = ShapeEnv()
            return create_symtype(torch.SymBool, bool, shape_env, True)
        elif ty == "GraphModule":

            def f(x):
                return x.sin()

            return make_fx(f)(torch.ones(1))
        elif ty == "ScriptObj":
            from torch.testing._internal.torchbind_impls import (
                init_torchbind_implementations,
            )

            init_torchbind_implementations()
            foo = torch.classes._TorchScriptTesting._Foo(3, 4)
            return foo
        else:
            raise NotImplementedError(ty)

    @parametrize("schema_type", _hop_schema_test_schema_types)
    def test_type_gen(self, schema_type):
        from torchgen.gen_schema_utils import TypeGen

        example_val = self._get_example_val(schema_type)
        ty = TypeGen.from_example(example_val)
        # Test the generated type can be parsed
        self.assertEqual(ty.parse(str(ty)), ty)

    @parametrize("schema_type", _hop_schema_test_schema_types)
    def test_list_gen(self, schema_type):
        from torchgen.gen_schema_utils import TypeGen

        example_val = self._get_example_val(schema_type)
        li1 = [example_val]
        li2 = [example_val, example_val]
        ty1 = TypeGen.from_example(li1)
        ty2 = TypeGen.from_example(li1)
        self.assertEqual(ty1.parse(str(ty1)), ty1)
        self.assertEqual(ty2.parse(str(ty2)), ty2)

    def test_function_schema_gen(self):
        from torchgen.gen_schema_utils import FunctionSchemaGen

        inps = [
            (schema_type + "_v", self._get_example_val(schema_type))
            for schema_type in _hop_schema_test_schema_types
        ]
        op_name = "test_op"
        schema1 = FunctionSchemaGen.from_example("test_op1", inps, torch.ones(1))
        schema2 = FunctionSchemaGen.from_example(
            "test_op2",
            inps,
            [
                torch.ones(1),
            ],
        )
        schema3 = FunctionSchemaGen.from_example(
            "test_op3", inps, [torch.ones(1), torch.ones(1)]
        )
        self.assertExpectedInline(
            str(schema1),
            """test_op1(bool bool_v, int int_v, float float_v, str str_v, Tensor Tensor_v, SymInt SymInt_v, SymBool SymBool_v, GraphModule GraphModule_v, __torch__.torch.classes._Foo ScriptObj_v) -> Tensor""",  # noqa: B950
        )
        self.assertExpectedInline(
            str(schema2),
            """test_op2(bool bool_v, int int_v, float float_v, str str_v, Tensor Tensor_v, SymInt SymInt_v, SymBool SymBool_v, GraphModule GraphModule_v, __torch__.torch.classes._Foo ScriptObj_v) -> Tensor""",  # noqa: B950
        )
        self.assertExpectedInline(
            str(schema3),
            """test_op3(bool bool_v, int int_v, float float_v, str str_v, Tensor Tensor_v, SymInt SymInt_v, SymBool SymBool_v, GraphModule GraphModule_v, __torch__.torch.classes._Foo ScriptObj_v) -> (Tensor, Tensor)""",  # noqa: B950,
        )
        self.assertEqual(schema1.parse(str(schema1)), schema1)
        self.assertEqual(schema2.parse(str(schema2)), schema2)
        self.assertEqual(schema3.parse(str(schema3)), schema3)

    def test_while_loop_schema_gen(self):
        fn, inp = WHILE_LOOP_TESTS["simple_with_linear"]
        graph = make_fx(fn)(*inp).graph
        while_loop_node = next(
            node
            for node in graph.nodes
            if node.op == "call_function"
            and node.target is torch.ops.higher_order.while_loop
        )
        schema = torch._library.utils.hop_schema_from_fx_node(while_loop_node)
        self.assertExpectedInline(
            str(schema),
            """while_loop(GraphModule cond_fn, GraphModule body_fn, Tensor[2] carried_inputs, Tensor[3] additional_inputs) -> Tensor[2]""",  # noqa: B950
        )
        self.assertEqual(schema.parse(str(schema)), schema)


instantiate_parametrized_tests(TestHopSchema)
instantiate_parametrized_tests(TestControlFlowTraced)

instantiate_parametrized_tests(TestControlFlow)

if __name__ == "__main__":
    run_tests()<|MERGE_RESOLUTION|>--- conflicted
+++ resolved
@@ -8,6 +8,7 @@
 from functorch.experimental import control_flow
 from functorch.experimental.control_flow import cond, UnsupportedAliasMutationException
 from torch._higher_order_ops.associative_scan import associative_scan
+from torch._higher_order_ops.scan import scan
 from torch._higher_order_ops.while_loop import while_loop
 from torch._subclasses.functional_tensor import (
     CppFunctionalizeAPI,
@@ -23,11 +24,9 @@
     instantiate_parametrized_tests,
     IS_WINDOWS,
     parametrize,
+    requires_cuda,
     run_tests,
-<<<<<<< HEAD
-=======
     skipIfRocm,
->>>>>>> 02169364
     skipIfTorchDynamo,
     TEST_WITH_TORCHDYNAMO,
     TestCase,
@@ -85,8 +84,8 @@
     return operands
 
 
-def _fake_associative_scan(combine_fn, input, dim, reverse=False):
-    inp_leaves, spec = pytree.tree_flatten(input)
+def _fake_associative_scan(combine_fn, xs, dim, reverse=False):
+    inp_leaves, spec = pytree.tree_flatten(xs)
     result_flat = []
     num_leaves = len(inp_leaves)
     op = reversed if reverse else lambda x: x
@@ -111,6 +110,118 @@
         for leave_ind in range(num_leaves)
     ]
     return pytree.tree_unflatten(results, spec)
+
+
+def _fake_scan(combine_fn, init, xs=None, dim=0, reverse=False):
+    carry_leaves, carry_spec = pytree.tree_flatten(init)
+    inp_leaves, inp_spec = pytree.tree_flatten(xs)
+    if xs is None or len(inp_leaves) == 0:
+        return init, []
+    result_flat = []
+    carry = carry_leaves
+    op = reversed if reverse else lambda x: x
+
+    dummy_carry, dummy_out = combine_fn(
+        pytree.tree_unflatten(carry, carry_spec),
+        pytree.tree_unflatten(
+            [torch._ops.ops.aten.slice(elem, dim, 0, 1, 1) for elem in inp_leaves],
+            inp_spec,
+        ),
+    )
+    dummy_out_leaves, dummy_out_spec = pytree.tree_flatten(dummy_out)
+    num_leaves = len(dummy_out_leaves)
+
+    for ind in op(range(inp_leaves[0].size(dim))):
+        xs = [
+            torch._ops.ops.aten.slice(elem, dim, ind, ind + 1, 1) for elem in inp_leaves
+        ]
+
+        carry, y = combine_fn(
+            pytree.tree_unflatten(carry, carry_spec),
+            pytree.tree_unflatten(xs, inp_spec),
+        )
+        carry, _ = pytree.tree_flatten(carry)
+        y, _ = pytree.tree_flatten(y)
+        result_flat.append(y)
+
+    results = [
+        torch.concatenate([e[leave_ind] for e in op(result_flat)], dim)
+        for leave_ind in range(num_leaves)
+    ]
+    return (
+        pytree.tree_unflatten(carry, carry_spec),
+        pytree.tree_unflatten(results, dummy_out_spec),
+    )
+
+
+def compile_mode_helper(fct, compile_mode):
+    if compile_mode == "compile":
+        return torch.compile(fct, fullgraph=True, dynamic=False)
+    elif compile_mode == "compile_dynamic_shape":
+        return torch.compile(fct, fullgraph=True, dynamic=True)
+    elif compile_mode == "eager":
+        return torch.compile(fct, fullgraph=True, backend="eager")
+    else:
+        return fct
+
+
+def get_scan_combine_fn(name, associative=True):
+    def add(x: torch.Tensor, y: torch.Tensor):
+        return x + y
+
+    def adds(x: torch.Tensor, y: torch.Tensor):
+        return x + x, y + y
+
+    def mul(x: torch.Tensor, y: torch.Tensor):
+        return x * y
+
+    def div(x: torch.Tensor, y: torch.Tensor):
+        return x / y
+
+    def s5_operator(x, y):
+        A_i, Bu_i = x
+        A_j, Bu_j = y
+        return A_j * A_i, A_j * Bu_i + Bu_j
+
+    def tuple_fct(x, y):
+        return (x[0] + y[0], x[1] * y[1])
+
+    def complex_pointwise(x, y):
+        return {
+            "i": x["i"] * y["i"],
+            "j": (
+                [x["j"][0][0] * y["j"][0][0]],
+                [{"o": x["j"][1][0]["o"] + y["j"][1][0]["o"]}],
+            ),
+        }
+
+    def non_pointwise(x: torch.Tensor, y: torch.Tensor):
+        W = torch.diag(torch.ones(2, device=x.device))
+        return x @ W + y @ W
+
+    if name == "add":
+        fct = add
+    elif name == "adds":
+        fct = adds
+    elif name == "mul":
+        fct = mul
+    elif name == "div":
+        fct = div
+    elif name == "s5_operator":
+        fct = s5_operator
+    elif name == "tuple_fct":
+        fct = tuple_fct
+    elif name == "complex_pointwise":
+        fct = complex_pointwise
+    elif name == "non_pointwise":
+        fct = non_pointwise
+    else:
+        raise ValueError("Combine_fn name unknown!")
+
+    if not associative:
+        return lambda x, y: (fct(x, y), fct(x, y))
+    else:
+        return fct
 
 
 def _while_loop_tests():
@@ -1209,8 +1320,233 @@
         fake_outs = fwbw(_fake_map, f, x, y)
         self.assertEqual(true_outs, fake_outs)
 
+    # TODO: provide an implementation for all compile modes and re-enable all test
     @unittest.skipIf(not SM70OrLater, "triton")
-    @unittest.skipIf(not torch.cuda.is_available(), "Test requires CUDA.")
+    @requires_cuda
+    @parametrize("reverse", [False, True])
+    @parametrize("compile_mode", ["none", "compile", "compile_dynamic_shape"])
+    @parametrize("combine_mode", ["pointwise", "generic"])
+    @parametrize("device", [torch.device("cpu"), torch.device("cuda")])
+    # Skipping the combination of combine_mode=pointwise and device=cpu
+    # as the current implementation of pointwise does only support CUDA device
+    @decorateIf(
+        unittest.skip,
+        lambda params: (
+            params["combine_mode"] == "pointwise"
+            and params["device"] == torch.device("cpu")
+        ),
+    )
+    def test_associative_scan_compile(
+        self, combine_mode, reverse, compile_mode, device
+    ):
+        x = torch.randn(3, 10, 2, device=device)
+
+        scan_fct = compile_mode_helper(associative_scan, compile_mode)
+
+        for op, op_pt in [
+            (get_scan_combine_fn("add", True), torch.cumsum),
+            (get_scan_combine_fn("mul", True), torch.cumprod),
+        ]:
+            result = scan_fct(op, x, 0, reverse=reverse, combine_mode=combine_mode)
+            result_exp = _fake_associative_scan(op, xs=x, dim=0, reverse=reverse)
+            self.assertEqual(result, result_exp)
+            if not reverse:
+                result_exp_PT = op_pt(x, 0)
+                self.assertEqual(result, result_exp_PT)
+
+        # Jax Examples
+        x = torch.arange(0, 4, device=device)
+        cumsum1 = scan_fct(
+            get_scan_combine_fn("add", True),
+            x,
+            0,
+            reverse=reverse,
+            combine_mode=combine_mode,
+        )
+        cumsum_exp = _fake_associative_scan(
+            get_scan_combine_fn("add", True), x, 0, reverse=reverse
+        )
+        if not reverse:
+            self.assertEqual(
+                cumsum1, torch.tensor([0.0, 1.0, 3.0, 6.0], dtype=torch.int64)
+            )
+        else:
+            self.assertEqual(
+                cumsum1, torch.tensor([6.0, 6.0, 5.0, 3.0], dtype=torch.int64)
+            )
+        self.assertEqual(cumsum1, cumsum_exp)
+
+    # TODO: provide an implementation for all compile modes and re-enable all test
+    @requires_cuda
+    @parametrize("reverse", [False, True])
+    @parametrize("compile_mode", ["none", "eager"])
+    @parametrize("device", [torch.device("cpu"), torch.device("cuda")])
+    def test_scan_compile(self, reverse, compile_mode, device):
+        def add2(x: torch.Tensor, y: torch.Tensor):
+            return x * y, x + y
+
+        x = torch.randn(3, 10, 2, device=device)
+
+        scan_fct = compile_mode_helper(scan, compile_mode)
+
+        for op, op_pt, init in [
+            (
+                get_scan_combine_fn("add", False),
+                torch.cumsum,
+                torch.zeros(1, 10, 2, device=device),
+            ),
+            (
+                get_scan_combine_fn("mul", False),
+                torch.cumprod,
+                torch.ones(1, 10, 2, device=device),
+            ),
+        ]:
+            result = scan_fct(op, init, x, dim=0, reverse=reverse)
+            result_exp = _fake_scan(op, init=init, xs=x, dim=0, reverse=reverse)
+            self.assertEqual(result, result_exp)
+            if not reverse:
+                result_exp_PT = op_pt(x, 0)
+                self.assertEqual(result[1], result_exp_PT)
+
+        # Jax Examples
+        x = torch.arange(0, 4, device=device, dtype=torch.int64)
+        init = torch.zeros(1, device=device, dtype=torch.int64)
+        cumsum1 = scan_fct(
+            get_scan_combine_fn("add", False),
+            init,
+            x,
+            dim=0,
+            reverse=reverse,
+        )
+        cumsum_exp = _fake_scan(
+            get_scan_combine_fn("add", False),
+            init=init,
+            xs=x,
+            dim=0,
+            reverse=reverse,
+        )
+        if not reverse:
+            self.assertEqual(
+                cumsum1[1], torch.tensor([0.0, 1.0, 3.0, 6.0], dtype=torch.int64)
+            )
+            self.assertEqual(cumsum1[0], torch.tensor([6.0], dtype=torch.int64))
+        else:
+            self.assertEqual(
+                cumsum1[1], torch.tensor([6.0, 6.0, 5.0, 3.0], dtype=torch.int64)
+            )
+            self.assertEqual(cumsum1[0], torch.tensor([6.0], dtype=torch.int64))
+        self.assertEqual(cumsum1, cumsum_exp)
+
+        # Different carry computation as output computation
+        x = torch.arange(1, 5, device=device, dtype=torch.int64)
+        init = torch.ones(1, device=device, dtype=torch.int64)
+        result = scan_fct(add2, init, x, dim=0, reverse=reverse)
+        result_exp = _fake_scan(add2, init=init, xs=x, dim=0, reverse=reverse)
+        if not reverse:
+            self.assertEqual(
+                result[1], torch.tensor([2.0, 3.0, 5.0, 10.0], dtype=torch.int64)
+            )
+            self.assertEqual(result[0], torch.tensor([24.0], dtype=torch.int64))
+        else:
+            self.assertEqual(
+                result[1], torch.tensor([25.0, 14.0, 7.0, 5.0], dtype=torch.int64)
+            )
+            self.assertEqual(result[0], torch.tensor([24.0], dtype=torch.int64))
+        self.assertEqual(result, result_exp)
+
+        # Non associative operation
+        x = torch.arange(0, 5, device=device, dtype=torch.float32)
+        init = torch.ones(1, device=device, dtype=torch.float32)
+        result = scan_fct(
+            get_scan_combine_fn("div", False),
+            init,
+            x,
+            dim=0,
+            reverse=reverse,
+        )
+        result_exp = _fake_scan(
+            get_scan_combine_fn("div", False),
+            init=init,
+            xs=x,
+            dim=0,
+            reverse=reverse,
+        )
+        self.assertEqual(result, result_exp)
+
+    # TODO: provide an implementation for all compile modes and re-enable all test
+    @requires_cuda
+    @parametrize("reverse", [False, True])
+    @parametrize("compile_mode", ["none", "eager"])
+    @parametrize("device", [torch.device("cpu"), torch.device("cuda")])
+    @parametrize(
+        "dtype",
+        [
+            torch.float16,
+            torch.float32,
+            torch.int32,
+            torch.int64,
+            torch.complex64,
+        ],
+    )
+    def test_scan_dtype(self, reverse, compile_mode, device, dtype):
+        scan_fct = compile_mode_helper(scan, compile_mode)
+
+        # Check all outputs and carries on the correct device and with torch.float32
+        x = torch.randn(3, 10, 2, device=device).to(dtype=dtype)
+        op, init = (
+            get_scan_combine_fn("adds"),
+            torch.zeros(1, 10, 2, device=device, dtype=dtype),
+        )
+        result = scan_fct(op, init, x, dim=0, reverse=reverse)
+        result_exp = _fake_scan(op, init=init, xs=x, dim=0, reverse=reverse)
+        self.assertEqual(result, result_exp)
+        self.assertEqual(
+            [[r.device.type for r in res] for res in result],
+            [[device.type for _ in res] for res in result],
+        )
+        self.assertEqual(
+            [[r.dtype for r in res] for res in result],
+            [[dtype for _ in res] for res in result],
+        )
+
+        # Check all outputs and carries on the correct device and
+        # carry.dtype torch.float32 and output.dtype torch.float16
+        x = torch.randn(3, 10, 2, device=device).to(dtype=dtype)
+        op, init = (
+            get_scan_combine_fn("adds"),
+            torch.zeros(1, 10, 2, device=device, dtype=torch.float32),
+        )
+        result = scan_fct(op, init, x, dim=0, reverse=reverse)
+        result_exp = _fake_scan(op, init=init, xs=x, dim=0, reverse=reverse)
+        self.assertEqual(result, result_exp)
+        self.assertEqual(
+            [[r.dtype for r in res] for res in result],
+            [
+                [torch.float32 for _ in range(len(result[0]))],
+                [dtype for _ in range(len(result[1]))],
+            ],
+        )
+
+        # Check all outputs and carries on the correct device and
+        # carry.dtype torch.int64 and output.dtype torch.float32
+        x = torch.randn(3, 10, 2, device=device)
+        op, init = (
+            get_scan_combine_fn("adds"),
+            torch.zeros(1, 10, 2, device=device, dtype=dtype),
+        )
+        result = scan_fct(op, init, x, dim=0, reverse=reverse)
+        result_exp = _fake_scan(op, init=init, xs=x, dim=0, reverse=reverse)
+        self.assertEqual(result, result_exp)
+        self.assertEqual(
+            [[r.dtype for r in res] for res in result],
+            [
+                [dtype for _ in range(len(result[0]))],
+                [torch.float32 for _ in range(len(result[1]))],
+            ],
+        )
+
+    @unittest.skipIf(not SM70OrLater, "triton")
+    @requires_cuda
     @parametrize("reverse", [False, True])
     @parametrize("combine_mode", ["pointwise", "generic"])
     @parametrize("device", [torch.device("cpu"), torch.device("cuda")])
@@ -1223,42 +1559,70 @@
             and params["device"] == torch.device("cpu")
         ),
     )
-    def test_pointwise_associative_scan_simple(self, reverse, combine_mode, device):
-        def add(x: torch.Tensor, y: torch.Tensor):
-            return x + y
-
-        def mul(x: torch.Tensor, y: torch.Tensor):
-            return x * y
-
-        x = torch.randn(3, 10, 2, device=device)
-
-        for op, op_pt in [(add, torch.cumsum), (mul, torch.cumprod)]:
-            result = associative_scan(
-                op, x, 0, reverse=reverse, combine_mode=combine_mode
-            )
-            result_exp = _fake_associative_scan(op, x, 0, reverse=reverse)
-            self.assertEqual(result, result_exp)
-
-        # Jax Examples
-        x = torch.arange(0, 4, device=device)
-        cumsum1 = associative_scan(
-            add, x, 0, reverse=reverse, combine_mode=combine_mode
-        )
-        cumsum_exp = _fake_associative_scan(add, x, 0, reverse=reverse)
-        if not reverse:
-            self.assertEqual(
-                cumsum1, torch.tensor([0.0, 1.0, 3.0, 6.0], dtype=torch.int64)
-            )
-        else:
-            self.assertEqual(
-                cumsum1, torch.tensor([6.0, 6.0, 5.0, 3.0], dtype=torch.int64)
-            )
-        self.assertEqual(cumsum1, cumsum_exp)
-
+    def test_associative_scan_dim(self, combine_mode, reverse, device):
+        import random
+
+        num_dims = [random.randint(2, 5) for _ in range(10)]
+        for num_dim in num_dims:
+            shapes = [random.randint(1, 10) for _ in range(num_dim)]
+            rnd_scan_dim = random.randint(0, num_dim - 1)
+            x = torch.randn(*shapes, device=device)
+
+            for op, op_pt in [
+                (get_scan_combine_fn("add", True), torch.cumsum),
+                (get_scan_combine_fn("mul", True), torch.cumprod),
+            ]:
+                result = associative_scan(
+                    op, x, rnd_scan_dim, reverse=reverse, combine_mode=combine_mode
+                )
+                result_exp = _fake_associative_scan(
+                    op, x, rnd_scan_dim, reverse=reverse
+                )
+                self.assertEqual(result, result_exp)
+                if not reverse:
+                    result_exp_PT = op_pt(x, rnd_scan_dim)
+                    self.assertEqual(result, result_exp_PT)
+
+    @requires_cuda
+    @parametrize("reverse", [False, True])
+    @parametrize("device", [torch.device("cpu"), torch.device("cuda")])
+    def test_scan_dim(self, reverse, device):
+        import random
+
+        num_dims = [random.randint(2, 5) for _ in range(10)]
+        for num_dim in num_dims:
+            shapes = [random.randint(1, 10) for _ in range(num_dim)]
+            rnd_scan_dim = random.randint(0, num_dim - 1)
+            x = torch.randn(*shapes, device=device)
+            init_shapes = shapes
+            init_shapes[rnd_scan_dim] = 1
+
+            for op, op_pt, init in [
+                (
+                    get_scan_combine_fn("add", False),
+                    torch.cumsum,
+                    torch.zeros(*init_shapes, device=device),
+                ),
+                (
+                    get_scan_combine_fn("mul", False),
+                    torch.cumprod,
+                    torch.ones(*init_shapes, device=device),
+                ),
+            ]:
+                result = scan(op, init, x, dim=rnd_scan_dim, reverse=reverse)
+                result_exp = _fake_scan(
+                    op, init=init, xs=x, dim=rnd_scan_dim, reverse=reverse
+                )
+                self.assertEqual(result, result_exp)
+                if not reverse:
+                    result_exp_PT = op_pt(x, rnd_scan_dim)
+                    self.assertEqual(result[1], result_exp_PT)
+
+    @skipIfRocm(msg="Unsupported on ROCM yet")
     @unittest.skipIf(not SM70OrLater, "triton")
-    @unittest.skipIf(not torch.cuda.is_available(), "Test requires CUDA.")
+    @requires_cuda
+    @parametrize("combine_mode", ["pointwise", "generic"])
     @parametrize("reverse", [False, True])
-    @parametrize("combine_mode", ["pointwise", "generic"])
     @parametrize("device", [torch.device("cpu"), torch.device("cuda")])
     # Skipping the combination of combine_mode=pointwise and device=cpu
     # as the current implementation of pointwise does only support CUDA device
@@ -1269,38 +1633,72 @@
             and params["device"] == torch.device("cpu")
         ),
     )
-    def test_pointwise_associative_scan_dim(self, reverse, combine_mode, device):
-        import random
-
-        def add(x: torch.Tensor, y: torch.Tensor):
-            return x + y
-
-        def mul(x: torch.Tensor, y: torch.Tensor):
-            return x * y
-
-        num_dims = [random.randint(2, 5) for _ in range(10)]
-        for num_dim in num_dims:
-            shapes = [random.randint(1, 10) for _ in range(num_dim)]
-            rnd_scan_dim = random.randint(0, num_dim - 1)
-            x = torch.randn(*shapes, device=device)
-
-            for op, op_pt in [(add, torch.cumsum), (mul, torch.cumprod)]:
-                result = associative_scan(
-                    op, x, rnd_scan_dim, reverse=reverse, combine_mode=combine_mode
+    def test_associative_scan_binary_operator(self, combine_mode, reverse, device):
+        state_dim = 20
+        timesteps = 10
+        projected_inputs = torch.randn(
+            timesteps, state_dim, requires_grad=True, device=device
+        )
+        A = torch.randn(state_dim, requires_grad=True, device=device)
+        elements = (A.repeat((timesteps, 1)), projected_inputs)
+
+        result1 = associative_scan(
+            get_scan_combine_fn("s5_operator", True),
+            elements,
+            0,
+            combine_mode=combine_mode,
+            reverse=reverse,
+        )
+        expected_result = _fake_associative_scan(
+            get_scan_combine_fn("s5_operator", True), elements, 0, reverse=reverse
+        )
+        self.assertEqual(
+            result1,
+            expected_result,
+        )
+        self.assertEqual([r.device.type for r in result1], [device.type] * len(result1))
+
+    @requires_cuda
+    @parametrize("reverse", [False, True])
+    @parametrize("device", [torch.device("cpu"), torch.device("cuda")])
+    def test_scan_binary_operator(self, reverse, device):
+        state_dim = 20
+        timesteps = 10
+        projected_inputs = torch.randn(
+            timesteps, state_dim, requires_grad=True, device=device
+        )
+        A = torch.randn(state_dim, requires_grad=True, device=device)
+        elements = (A.repeat((timesteps, 1)), projected_inputs)
+        init = tuple(
+            [torch.ones_like(torch._ops.ops.aten.slice(elements[0], 0, 0, 1, 1))]
+            + [
+                torch.zeros_like(
+                    torch._ops.ops.aten.slice(projected_inputs, 0, 0, 1, 1)
                 )
-                result_exp = _fake_associative_scan(
-                    op, x, rnd_scan_dim, reverse=reverse
-                )
-                self.assertEqual(result, result_exp)
-                if not reverse:
-                    result_exp_PT = op_pt(x, rnd_scan_dim)
-                    self.assertEqual(result, result_exp_PT)
-
+            ]
+        )
+
+        result = scan(
+            get_scan_combine_fn("s5_operator", False),
+            init,
+            elements,
+            dim=0,
+            reverse=reverse,
+        )
+        expected_result = _fake_scan(
+            get_scan_combine_fn("s5_operator", False),
+            init=init,
+            xs=elements,
+            dim=0,
+            reverse=reverse,
+        )
+        self.assertEqual(result, expected_result)
+
+    @skipIfRocm(msg="Unsupported on ROCM yet")
     @unittest.skipIf(not SM70OrLater, "triton")
-    @unittest.skipIf(not torch.cuda.is_available(), "Test requires CUDA.")
+    @requires_cuda
+    @parametrize("combine_mode", ["pointwise", "generic"])
     @parametrize("reverse", [False, True])
-    @parametrize("combine_mode", ["pointwise", "generic"])
-    @parametrize("compile_mode", ["compile", "compile_dynamic_shape"])
     @parametrize("device", [torch.device("cpu"), torch.device("cuda")])
     # Skipping the combination of combine_mode=pointwise and device=cpu
     # as the current implementation of pointwise does only support CUDA device
@@ -1311,57 +1709,93 @@
             and params["device"] == torch.device("cpu")
         ),
     )
-    def test_pointwise_associative_scan_compile(
-        self, reverse, combine_mode, compile_mode, device
-    ):
-        def add(x: torch.Tensor, y: torch.Tensor):
-            return x + y
-
-        def mul(x: torch.Tensor, y: torch.Tensor):
-            return x * y
-
-        x = torch.randn(3, 10, 2, device=device)
-        torch.compiler.reset()
-        if compile_mode == "compile":
-            associative_scan_fct = torch.compile(
-                associative_scan, fullgraph=True, dynamic=False
-            )
-        else:
-            associative_scan_fct = torch.compile(
-                associative_scan, fullgraph=True, dynamic=True
-            )
-
-        for op, op_pt in [(add, torch.cumsum), (mul, torch.cumprod)]:
-            result = associative_scan_fct(
-                op, x, 0, reverse=reverse, combine_mode=combine_mode
-            )
-            result_exp = _fake_associative_scan(op, x, 0, reverse=reverse)
-            self.assertEqual(result, result_exp)
-            if not reverse:
-                result_exp_PT = op_pt(x, 0)
-                self.assertEqual(result, result_exp_PT)
-
-        # Jax Examples
-        x = torch.arange(0, 4, device=device)
-        cumsum1 = associative_scan(
-            add, x, 0, reverse=reverse, combine_mode=combine_mode
-        )
-        cumsum_exp = _fake_associative_scan(add, x, 0, reverse=reverse)
-        if not reverse:
-            self.assertEqual(
-                cumsum1, torch.tensor([0.0, 1.0, 3.0, 6.0], dtype=torch.int64)
-            )
-        else:
-            self.assertEqual(
-                cumsum1, torch.tensor([6.0, 6.0, 5.0, 3.0], dtype=torch.int64)
-            )
-        self.assertEqual(cumsum1, cumsum_exp)
+    def test_associative_scan_tuple(self, combine_mode, reverse, device):
+        x = torch.randn(3, 2, 2, device=device)
+        y = torch.randn(3, 2, 2, device=device)
+        inp = (x, y)
+
+        result1 = associative_scan(
+            get_scan_combine_fn("tuple_fct", True),
+            inp,
+            0,
+            reverse=reverse,
+            combine_mode=combine_mode,
+        )
+        expected_result = _fake_associative_scan(
+            get_scan_combine_fn("tuple_fct", True), inp, 0, reverse=reverse
+        )
+        self.assertEqual(result1, expected_result)
 
     @skipIfRocm(msg="Unsupported on ROCM yet")
+    @requires_cuda
+    @parametrize("reverse", [False, True])
+    @parametrize("device", [torch.device("cpu"), torch.device("cuda")])
+    def test_scan_tuple(self, reverse, device):
+        x = torch.randn(3, 2, 2, device=device)
+        y = torch.randn(3, 2, 2, device=device)
+        inp = (x, y)
+        init = tuple(torch._ops.ops.aten.slice(e, 0, 0, 1, 1) for e in inp)
+
+        result_same = scan(
+            get_scan_combine_fn("tuple_fct", False),
+            init,
+            inp,
+            dim=0,
+            reverse=reverse,
+        )
+        expected_result = _fake_scan(
+            get_scan_combine_fn("tuple_fct", False),
+            init=init,
+            xs=inp,
+            dim=0,
+            reverse=reverse,
+        )
+        self.assertEqual(result_same, expected_result)
+
+        def fct_different_output_tuple(x, y):
+            return ((x[0] + y[0], x[1] * y[1]), (x[1] * y[1]))
+
+        inp = (x, y)
+        init = tuple(torch._ops.ops.aten.slice(e, 0, 0, 1, 1) for e in inp)
+
+        result_diff = scan(
+            fct_different_output_tuple, init, inp, dim=0, reverse=reverse
+        )
+        expected_result = _fake_scan(
+            fct_different_output_tuple, init=init, xs=inp, dim=0, reverse=reverse
+        )
+        self.assertEqual(result_diff, expected_result)
+        self.assertEqual(result_diff[1], result_same[1][1])
+
     @unittest.skipIf(not SM70OrLater, "triton")
-    @unittest.skipIf(not torch.cuda.is_available(), "Test requires CUDA.")
+    @requires_cuda
+    @parametrize("device", [torch.device("cpu"), torch.device("cuda")])
+    def test_associative_scan_wrong_pytree(self, device):
+        def fct_wrong_pytree(x, y):
+            return {
+                "i": x["i"] * y["j"][0][0],
+                "k": 0.0,
+                "j": ([x["j"][1][0]["o"]], [{"o": torch.sin(x["i"])}]),
+            }
+
+        x = torch.randn(3, 2, 2, device=device)
+        y = torch.randn(3, 2, 2, device=device)
+        z = torch.randn(3, 2, 2, device=device)
+        inp = {"i": x, "j": ([y], [{"o": z}])}
+
+        with self.assertRaisesRegex(
+            # Should be: RuntimeError,
+            # r"The number of leaves of the pytree of the output of the operator
+            # needs to match the lenght of the pytree of the input",
+            torch._dynamo.exc.Unsupported,
+            "Observed exception.*",
+        ):
+            result = associative_scan(fct_wrong_pytree, inp, 0, combine_mode="generic")
+
+    @unittest.skipIf(not SM70OrLater, "triton")
+    @requires_cuda
+    @parametrize("combine_mode", ["pointwise", "generic"])
     @parametrize("reverse", [False, True])
-    @parametrize("combine_mode", ["pointwise", "generic"])
     @parametrize("device", [torch.device("cpu"), torch.device("cuda")])
     # Skipping the combination of combine_mode=pointwise and device=cpu
     # as the current implementation of pointwise does only support CUDA device
@@ -1372,49 +1806,104 @@
             and params["device"] == torch.device("cpu")
         ),
     )
-    def test_pointwise_associative_scan_binary_operator(
-        self, reverse, combine_mode, device
-    ):
-        def fct(x, y):
-            A_i, Bu_i = x
-            A_j, Bu_j = y
-            return A_j * A_i, A_j * Bu_i + Bu_j
-
-        torch.compiler.reset()
-        associative_scan1 = torch.compile(associative_scan, fullgraph=True)
-        associative_scan2 = associative_scan
-
-        state_dim = 20
-        timesteps = 10
-        projected_inputs = torch.randn(
-            timesteps, state_dim, requires_grad=True, device=device
-        )
-        A = torch.randn(state_dim, requires_grad=True, device=device)
-        elements = (A.repeat((timesteps, 1)), projected_inputs)
-
-        result1 = associative_scan1(
-            fct, elements, 0, combine_mode=combine_mode, reverse=reverse
-        )
-        result2 = associative_scan2(
-            fct, elements, 0, combine_mode=combine_mode, reverse=reverse
-        )
-        expected_result = _fake_associative_scan(fct, elements, 0, reverse=reverse)
-        self.assertEqual(
-            result1,
-            expected_result,
-        )
-        self.assertEqual([r.device.type for r in result1], [device.type] * len(result1))
-        self.assertEqual(
-            result2,
-            expected_result,
-        )
-        self.assertEqual([r.device.type for r in result2], [device.type] * len(result2))
-
-    @skipIfRocm(msg="Unsupported on ROCM yet")
+    def test_associative_scan_complex_pytree(self, combine_mode, reverse, device):
+        def fct_pointwise(x, y):
+            return {
+                "i": x["i"] * y["i"],
+                "j": (
+                    [x["j"][0][0] * y["j"][0][0]],
+                    [{"o": x["j"][1][0]["o"] + y["j"][1][0]["o"]}],
+                ),
+            }
+
+        x = torch.randn(3, 2, 2, device=device)
+        y = torch.randn(3, 2, 2, device=device)
+        z = torch.randn(3, 2, 2, device=device)
+        inp = {"i": x, "j": ([y], [{"o": z}])}
+
+        result = associative_scan(
+            get_scan_combine_fn("complex_pointwise", True),
+            inp,
+            0,
+            combine_mode=combine_mode,
+            reverse=reverse,
+        )
+        expected_result = _fake_associative_scan(
+            get_scan_combine_fn("complex_pointwise", True), inp, 0, reverse=reverse
+        )
+        self.assertEqual(result, expected_result)
+
+    @requires_cuda
+    @parametrize("device", [torch.device("cpu"), torch.device("cuda")])
+    def test_scan_wrong_pytree(self, device):
+        # Init and input have same pytree
+        def fct_wrong_pytree(x, y):
+            return (
+                {
+                    "i": x["i"] * y["j"][0][0],
+                    "k": 0.0,
+                    "j": ([x["j"][1][0]["o"]], [{"o": torch.sin(x["i"])}]),
+                },
+                {
+                    "i": x["i"] * y["j"][0][0],
+                    "k": 0.0,
+                    "j": ([x["j"][1][0]["o"]], [{"o": torch.sin(x["i"])}]),
+                },
+            )
+
+        x = torch.randn(3, 2, 2, device=device)
+        y = torch.randn(3, 2, 2, device=device)
+        z = torch.randn(3, 2, 2, device=device)
+        inp = {"i": x, "j": ([y], [{"o": z}])}
+        inp_flat, inp_spec = pytree.tree_flatten(inp)
+        init_flat = [torch._ops.ops.aten.slice(e, 0, 0, 1, 1) for e in inp_flat]
+        init = pytree.tree_unflatten(init_flat, inp_spec)
+
+        with self.assertRaisesRegex(
+            # Should be: RuntimeError,
+            # r"The number of leaves of the pytree of the new carry produced by
+            # the operator needs to match the length of the pytree of the init",
+            torch._dynamo.exc.Unsupported,
+            "Observed exception.*",
+        ):
+            result = scan(fct_wrong_pytree, init, inp, dim=0)
+
+    @requires_cuda
+    @parametrize("reverse", [False, True])
+    @parametrize("device", [torch.device("cpu"), torch.device("cuda")])
+    def test_scan_complex_pytree(self, reverse, device):
+        # Init and input have same pytree
+
+        x = torch.randn(3, 2, 2, device=device)
+        y = torch.randn(3, 2, 2, device=device)
+        z = torch.randn(3, 2, 2, device=device)
+        inp = {"i": x, "j": ([y], [{"o": z}])}
+        inp_flat, inp_spec = pytree.tree_flatten(inp)
+        init_flat = [torch._ops.ops.aten.slice(e, 0, 0, 1, 1) for e in inp_flat]
+        init = pytree.tree_unflatten(init_flat, inp_spec)
+
+        result = scan(
+            get_scan_combine_fn("complex_pointwise", False),
+            init,
+            inp,
+            dim=0,
+            reverse=reverse,
+        )
+        expected_result = _fake_scan(
+            get_scan_combine_fn("complex_pointwise", False),
+            init=init,
+            xs=inp,
+            dim=0,
+            reverse=reverse,
+        )
+        self.assertEqual(result, expected_result)
+
+    # TODO: provide an implementation for all compile modes and re-enable all test
     @unittest.skipIf(not SM70OrLater, "triton")
-    @unittest.skipIf(not torch.cuda.is_available(), "Test requires CUDA.")
+    @requires_cuda
+    @parametrize("combine_mode", ["pointwise", "generic"])
+    @parametrize("compile_mode", ["none", "compile", "compile_dynamic_shape"])
     @parametrize("reverse", [False, True])
-    @parametrize("combine_mode", ["pointwise", "generic"])
     @parametrize("device", [torch.device("cpu"), torch.device("cuda")])
     # Skipping the combination of combine_mode=pointwise and device=cpu
     # as the current implementation of pointwise does only support CUDA device
@@ -1425,68 +1914,36 @@
             and params["device"] == torch.device("cpu")
         ),
     )
-    def test_pointwise_associative_scan_tuple(self, reverse, combine_mode, device):
-        def fct(x, y):
-            return (x[0] + y[0], x[1] * y[1])
-
-        x = torch.randn(3, 2, 2, device=device, requires_grad=True)
-        y = torch.randn(3, 2, 2, device=device, requires_grad=True)
-        inp = (x, y)
-
-        result1 = associative_scan(
-            fct, inp, 0, reverse=reverse, combine_mode=combine_mode
-        )
-        expected_result = _fake_associative_scan(fct, inp, 0, reverse=reverse)
+    def test_associative_scan_downstream_scan_matmul(
+        self, combine_mode, compile_mode, reverse, device
+    ):
+        # Chain with matmul
+        def chain_fct(inp):
+            W = torch.ones(2, 5, device=device)
+            o = associative_scan(
+                get_scan_combine_fn("add", True),
+                inp,
+                1,
+                reverse=reverse,
+                combine_mode=combine_mode,
+            )
+            return o @ W
+
+        fct_cmp = compile_mode_helper(chain_fct, compile_mode)
+
+        inp = torch.randn(3, 10, 2, device=device)
+        expected_result = _fake_associative_scan(
+            get_scan_combine_fn("add", True), inp, 1, reverse=reverse
+        ) @ torch.ones(2, 5, device=device)
+        result1 = fct_cmp(inp)
         self.assertEqual(result1, expected_result)
 
-<<<<<<< HEAD
-=======
-    @skipIfRocm(msg="Unsupported on ROCM yet")
+    # TODO: provide an implementation for all compile modes and re-enable all test
+    @unittest.skipIf(not SM70OrLater, "triton")
     @requires_cuda
+    @parametrize("combine_mode", ["pointwise", "generic"])
+    @parametrize("compile_mode", ["none", "compile", "compile_dynamic_shape"])
     @parametrize("reverse", [False, True])
-    @parametrize("device", [torch.device("cpu"), torch.device("cuda")])
-    def test_scan_tuple(self, reverse, device):
-        x = torch.randn(3, 2, 2, device=device)
-        y = torch.randn(3, 2, 2, device=device)
-        inp = (x, y)
-        init = tuple(torch._ops.ops.aten.slice(e, 0, 0, 1, 1) for e in inp)
-
-        result_same = scan(
-            get_scan_combine_fn("tuple_fct", False),
-            init,
-            inp,
-            dim=0,
-            reverse=reverse,
-        )
-        expected_result = _fake_scan(
-            get_scan_combine_fn("tuple_fct", False),
-            init=init,
-            xs=inp,
-            dim=0,
-            reverse=reverse,
-        )
-        self.assertEqual(result_same, expected_result)
-
-        def fct_different_output_tuple(x, y):
-            return ((x[0] + y[0], x[1] * y[1]), (x[1] * y[1]))
-
-        inp = (x, y)
-        init = tuple(torch._ops.ops.aten.slice(e, 0, 0, 1, 1) for e in inp)
-
-        result_diff = scan(
-            fct_different_output_tuple, init, inp, dim=0, reverse=reverse
-        )
-        expected_result = _fake_scan(
-            fct_different_output_tuple, init=init, xs=inp, dim=0, reverse=reverse
-        )
-        self.assertEqual(result_diff, expected_result)
-        self.assertEqual(result_diff[1], result_same[1][1])
-
->>>>>>> 02169364
-    @unittest.skipIf(not SM70OrLater, "triton")
-    @unittest.skipIf(not torch.cuda.is_available(), "Test requires CUDA.")
-    @parametrize("reverse", [False, True])
-    @parametrize("combine_mode", ["pointwise", "generic"])
     @parametrize("device", [torch.device("cpu"), torch.device("cuda")])
     # Skipping the combination of combine_mode=pointwise and device=cpu
     # as the current implementation of pointwise does only support CUDA device
@@ -1497,67 +1954,991 @@
             and params["device"] == torch.device("cpu")
         ),
     )
-    def test_pointwise_associative_scan_complex_pytree(
-        self, reverse, combine_mode, device
+    def test_associative_scan_downstream_scan_scan(
+        self, combine_mode, compile_mode, reverse, device
     ):
-        def fct_wrong_pytree(x, y):
-            return {
-                "i": x["i"] * y["j"][0][0],
-                "k": 0.0,
-                "j": ([x["j"][1][0]["o"]], [{"o": torch.sin(x["i"])}]),
-            }
-
-        def fct_pointwise(x, y):
-            return {
-                "i": x["i"] * y["i"],
-                "j": (
-                    [x["j"][0][0] * y["j"][0][0]],
-                    [{"o": x["j"][1][0]["o"] + y["j"][1][0]["o"]}],
-                ),
-            }
-
-        x = torch.randn(3, 2, 2, device=device, requires_grad=True)
-        y = torch.randn(3, 2, 2, device=device, requires_grad=True)
-        z = torch.randn(3, 2, 2, device=device, requires_grad=True)
-        inp = {"i": x, "j": ([y], [{"o": z}])}
-
-        with self.assertRaisesRegex(Exception, r"."):
-            result = associative_scan(fct_wrong_pytree, inp, 0, combine_mode="generic")
-
-        torch.compiler.reset()
-        associative_scan1 = torch.compile(associative_scan, fullgraph=True)
-        associative_scan2 = associative_scan
-
-        result1 = associative_scan1(
-            fct_pointwise, inp, 0, combine_mode=combine_mode, reverse=reverse
-        )
-        result2 = associative_scan2(
-            fct_pointwise, inp, 0, combine_mode=combine_mode, reverse=reverse
-        )
-        expected_result = _fake_associative_scan(fct_pointwise, inp, 0, reverse=reverse)
+        # Chain with scan
+        def chain_fct_same_dim(inp):
+            o1 = associative_scan(
+                get_scan_combine_fn("add", True),
+                inp,
+                1,
+                combine_mode=combine_mode,
+                reverse=reverse,
+            )
+            o2 = associative_scan(
+                get_scan_combine_fn("add", True),
+                o1,
+                1,
+                combine_mode=combine_mode,
+                reverse=reverse,
+            )
+            return o2
+
+        fct_cmp = compile_mode_helper(chain_fct_same_dim, compile_mode)
+
+        inp = torch.randn(3, 10, 2, device=device)
+
+        expected_result = _fake_associative_scan(
+            get_scan_combine_fn("add", True),
+            _fake_associative_scan(
+                get_scan_combine_fn("add", True), inp, 1, reverse=reverse
+            ),
+            1,
+            reverse=reverse,
+        )
+        result1 = fct_cmp(inp)
         self.assertEqual(result1, expected_result)
-        self.assertEqual(result2, expected_result)
-
+
+    # TODO: provide an implementation for all compile modes and re-enable all test
     @unittest.skipIf(not SM70OrLater, "triton")
-    @unittest.skipIf(not torch.cuda.is_available(), "Test requires CUDA.")
+    @requires_cuda
+    @parametrize("combine_mode", ["pointwise", "generic"])
+    @parametrize("compile_mode", ["none", "compile", "compile_dynamic_shape"])
     @parametrize("reverse", [False, True])
     @parametrize("device", [torch.device("cpu"), torch.device("cuda")])
-    def test_generic_associative_scan_generic_simple(self, reverse, device):
-        def non_pointwise(x: torch.Tensor, y: torch.Tensor):
-            W = torch.diag(torch.ones(2, device=device))
-            return x @ W + y @ W
-
+    # Skipping the combination of combine_mode=pointwise and device=cpu
+    # as the current implementation of pointwise does only support CUDA device
+    @decorateIf(
+        unittest.skip,
+        lambda params: (
+            params["combine_mode"] == "pointwise"
+            and params["device"] == torch.device("cpu")
+        ),
+    )
+    def test_associative_scan_downstream_scan_scan_different_dim(
+        self, combine_mode, compile_mode, reverse, device
+    ):
+        # Chain with scan on different dim
+        def chain_fct_different_dim(inp):
+            o1 = associative_scan(
+                get_scan_combine_fn("add", True),
+                inp,
+                1,
+                combine_mode=combine_mode,
+                reverse=reverse,
+            )
+            o2 = associative_scan(
+                get_scan_combine_fn("add", True),
+                o1,
+                0,
+                combine_mode=combine_mode,
+                reverse=reverse,
+            )
+            return o2
+
+        fct_cmp = compile_mode_helper(chain_fct_different_dim, compile_mode)
+
+        inp = torch.randn(3, 10, 2, device=device)
+        expected_result = _fake_associative_scan(
+            get_scan_combine_fn("add", True),
+            _fake_associative_scan(
+                get_scan_combine_fn("add", True), inp, 1, reverse=reverse
+            ),
+            0,
+            reverse=reverse,
+        )
+        result1 = fct_cmp(inp)
+        self.assertEqual(result1, expected_result)
+
+    # TODO: provide an implementation for all compile modes and re-enable all test
+    @requires_cuda
+    @parametrize("compile_mode", ["none", "eager"])
+    @parametrize("reverse", [False, True])
+    @parametrize("device", [torch.device("cpu"), torch.device("cuda")])
+    def test_scan_downstream_scan_matmul(self, compile_mode, reverse, device):
+        inp = torch.randn(3, 10, 2, device=device)
+        init = torch.randn(3, 1, 2, device=device)
+
+        for ind in range(2):
+            # Chain with matmul
+            def chain_fct(inp):
+                W = torch.ones(2, 5, device=device)
+                o = scan(
+                    get_scan_combine_fn("add", False),
+                    init,
+                    inp,
+                    dim=1,
+                    reverse=reverse,
+                )
+                return o[ind] @ W
+
+            fct_cmp = compile_mode_helper(chain_fct, compile_mode)
+
+            expected_result = _fake_scan(
+                get_scan_combine_fn("add", False),
+                init=init,
+                xs=inp,
+                dim=1,
+                reverse=reverse,
+            )[ind] @ torch.ones(2, 5, device=device)
+            result1 = fct_cmp(inp)
+            self.assertEqual(result1, expected_result)
+
+    # TODO: provide an implementation for all compile modes and re-enable all test
+    @requires_cuda
+    @parametrize("compile_mode", ["none", "eager"])
+    @parametrize("reverse", [False, True])
+    @parametrize("device", [torch.device("cpu"), torch.device("cuda")])
+    def test_scan_downstream_scan_scan(self, compile_mode, reverse, device):
+        inp = torch.randn(3, 10, 2, device=device)
+        init = torch.randn(3, 1, 2, device=device)
+
+        # Chain with scan
+        def chain_fct_same_dim(inp):
+            o1 = scan(
+                get_scan_combine_fn("add", False),
+                init,
+                inp,
+                dim=1,
+                reverse=reverse,
+            )
+            o2 = scan(
+                get_scan_combine_fn("add", False),
+                init,
+                o1[1],
+                dim=1,
+                reverse=reverse,
+            )
+            return o2
+
+        fct_cmp = compile_mode_helper(chain_fct_same_dim, compile_mode)
+
+        expected_result = _fake_scan(
+            get_scan_combine_fn("add", False),
+            init=init,
+            xs=_fake_scan(
+                get_scan_combine_fn("add", False),
+                init=init,
+                xs=inp,
+                dim=1,
+                reverse=reverse,
+            )[1],
+            dim=1,
+            reverse=reverse,
+        )
+        result1 = fct_cmp(inp)
+        self.assertEqual(result1, expected_result)
+
+    # TODO: provide an implementation for all compile modes and re-enable all test
+    @requires_cuda
+    @parametrize("compile_mode", ["none", "eager"])
+    @parametrize("reverse", [False, True])
+    @parametrize("device", [torch.device("cpu"), torch.device("cuda")])
+    def test_scan_downstream_scan_scan_dim(self, compile_mode, reverse, device):
+        inp = torch.randn(3, 10, 2, device=device)
+        init = torch.randn(3, 1, 2, device=device)
+
+        # Chain with scan on different dim
+        init2 = torch.randn(1, 10, 2, device=device)
+
+        def chain_fct_different_dim(inp):
+            o1 = scan(
+                get_scan_combine_fn("add", False),
+                init,
+                inp,
+                dim=1,
+                reverse=reverse,
+            )
+            o2 = scan(
+                get_scan_combine_fn("add", False),
+                init2,
+                o1[1],
+                dim=0,
+                reverse=reverse,
+            )
+            return o2
+
+        fct_cmp = compile_mode_helper(chain_fct_different_dim, compile_mode)
+
+        expected_result = _fake_scan(
+            get_scan_combine_fn("add", False),
+            init=init2,
+            xs=_fake_scan(
+                get_scan_combine_fn("add", False),
+                init=init,
+                xs=inp,
+                dim=1,
+                reverse=reverse,
+            )[1],
+            dim=0,
+            reverse=reverse,
+        )
+        result1 = fct_cmp(inp)
+        self.assertEqual(result1, expected_result)
+
+    @unittest.skipIf(not SM70OrLater, "triton")
+    @requires_cuda
+    @parametrize("reverse", [False, True])
+    @parametrize("device", [torch.device("cpu"), torch.device("cuda")])
+    # Skipping the combination of associative_scan and device=cpu
+    # as the current implementation of pointwise does only support CUDA device
+    @decorateIf(
+        unittest.skip,
+        lambda params: (params["device"] == torch.device("cpu")),
+    )
+    def test_associative_scan_non_pointwise(self, reverse, device):
         x = torch.randn(3, 10, 2, device=device)
-        with self.assertRaisesRegex(Exception, ".*"):
+        # Expected to fail, as the pointwise combine_mode does not allow non-pointwise operations
+        with self.assertRaisesRegex(
+            Exception,
+            "For combine_mode='pointwise', the combine_fn needs to be pointwise",
+        ):
             out = associative_scan(
-                non_pointwise, x, 0, reverse=reverse, combine_mode="pointwise"
-            )
-
+                get_scan_combine_fn("non_pointwise", True),
+                x,
+                0,
+                reverse=reverse,
+                combine_mode="pointwise",
+            )
+
+    @unittest.skipIf(not SM70OrLater, "triton")
+    @requires_cuda
+    @parametrize("reverse", [False, True])
+    @parametrize("device", [torch.device("cpu"), torch.device("cuda")])
+    # Skipping the combination of associative_scan and device=cpu
+    # as the current implementation of pointwise does only support CUDA device
+    @decorateIf(
+        unittest.skip,
+        lambda params: (params["device"] == torch.device("cpu")),
+    )
+    def test_associative_scan_non_pointwise_generic(self, reverse, device):
+        x = torch.randn(3, 10, 2, device=device)
+        result_expected = _fake_associative_scan(
+            get_scan_combine_fn("non_pointwise", True), x, 0, reverse=reverse
+        )
         result1 = associative_scan(
-            non_pointwise, x, 0, reverse=reverse, combine_mode="generic"
-        )
-        result_expected = _fake_associative_scan(non_pointwise, x, 0, reverse=reverse)
+            get_scan_combine_fn("non_pointwise", True),
+            x,
+            0,
+            reverse=reverse,
+            combine_mode="generic",
+        )
         self.assertEqual(result1, result_expected)
+
+    @requires_cuda
+    @parametrize("reverse", [False, True])
+    @parametrize("device", [torch.device("cpu"), torch.device("cuda")])
+    def test_scan_non_pointwise(self, reverse, device):
+        x = torch.randn(3, 10, 2, device=device)
+        init = torch.randn(1, 10, 2, device=device)
+        result_expected = _fake_scan(
+            get_scan_combine_fn("non_pointwise", False),
+            init=init,
+            xs=x,
+            dim=0,
+            reverse=reverse,
+        )
+
+        out = scan(
+            get_scan_combine_fn("non_pointwise", False),
+            init,
+            x,
+            dim=0,
+            reverse=reverse,
+        )
+        self.assertEqual(out, result_expected)
+
+    @requires_cuda
+    @parametrize("reverse", [False, True])
+    @parametrize("device", [torch.device("cpu"), torch.device("cuda")])
+    def test_scan_compile_cnt(self, reverse, device):
+        dim = 1
+
+        from torch._dynamo.testing import CompileCounter
+
+        # Tests rely on automatic_dynamic = True
+        with torch._dynamo.config.patch(automatic_dynamic_shapes=True):
+            cnt = CompileCounter()
+            x = torch.randn(3, 2, 5, device=device)
+            init = torch.randn(3, 1, 5, device=device)
+            # First compilation step
+            torch.compile(scan, backend=cnt)(
+                get_scan_combine_fn("add", False),
+                init,
+                x,
+                dim=dim,
+                reverse=reverse,
+            )
+            self.assertEqual(cnt.frame_count, 1)
+
+            x = torch.randn(3, 20, 5, device=device)
+            init = torch.randn(3, 1, 5, device=device)
+            # Recompilation due to first different size
+            torch.compile(scan, backend=cnt)(
+                get_scan_combine_fn("add", False),
+                init,
+                x,
+                dim=dim,
+                reverse=reverse,
+            )
+            self.assertEqual(cnt.frame_count, 2)
+
+            x = torch.randn(3, 40, 5, device=device)
+            init = torch.randn(3, 1, 5, device=device)
+            # No recompilation, because of dynamic shape
+            torch.compile(scan, backend=cnt)(
+                get_scan_combine_fn("add", False),
+                init,
+                x,
+                dim=dim,
+                reverse=reverse,
+            )
+            self.assertEqual(cnt.frame_count, 2)
+
+            x = torch.randn(3, 40, 5, device=device)
+            init = torch.randn(3, 40, 1, device=device)
+            # Recompilation because of dim change
+            torch.compile(scan, backend=cnt)(
+                get_scan_combine_fn("add", False),
+                init,
+                x,
+                dim=2,
+                reverse=reverse,
+            )
+            self.assertEqual(cnt.frame_count, 3)
+
+            x = torch.randn(3, 40, 20, device=device)
+            init = torch.randn(3, 40, 1, device=device)
+            # Recompilation due to first different size on new dim
+            torch.compile(scan, backend=cnt)(
+                get_scan_combine_fn("add", False),
+                init,
+                x,
+                dim=2,
+                reverse=reverse,
+            )
+            self.assertEqual(cnt.frame_count, 4)
+
+            x = torch.randn(3, 40, 40, device=device)
+            init = torch.randn(3, 40, 1, device=device)
+            # No recompilation, because of dynamic shape on new dim
+            torch.compile(scan, backend=cnt)(
+                get_scan_combine_fn("add", False),
+                init,
+                x,
+                dim=2,
+                reverse=reverse,
+            )
+            self.assertEqual(cnt.frame_count, 4)
+
+            x = torch.randn(3, 60, 40, device=device)
+            init = torch.randn(3, 1, 40, device=device)
+            # Recompilation because of dim change
+            torch.compile(scan, backend=cnt)(
+                get_scan_combine_fn("add", False),
+                init,
+                x,
+                dim=1,
+                reverse=reverse,
+            )
+            self.assertEqual(cnt.frame_count, 5)
+
+            x = torch.randn(3, 60, 40, device=device)
+            init = torch.randn(3, 1, 40, device=device)
+            # Recompilation because of reverse change
+            torch.compile(scan, backend=cnt)(
+                get_scan_combine_fn("add", False),
+                init,
+                x,
+                dim=1,
+                reverse=not reverse,
+            )
+            self.assertEqual(cnt.frame_count, 6)
+
+            x = torch.randn(3, 60, 40, device=device)
+            init = torch.randn(3, 1, 40, device=device)
+            # No recompilation, as nothing changed
+            torch.compile(scan, backend=cnt)(
+                get_scan_combine_fn("add", False),
+                init,
+                x,
+                dim=1,
+                reverse=not reverse,
+            )
+            self.assertEqual(cnt.frame_count, 6)
+
+            x = torch.randn(3, 120, 80, device=device)
+            init = torch.randn(3, 1, 80, device=device)
+            # No recompilation, final test
+            torch.compile(scan, backend=cnt)(
+                get_scan_combine_fn("add", False),
+                init,
+                x,
+                dim=1,
+                reverse=reverse,
+            )
+            self.assertEqual(cnt.frame_count, 6)
+
+    @requires_cuda
+    @parametrize("reverse", [False, True])
+    @parametrize("compile_mode", ["none", "eager"])
+    @parametrize("device", [torch.device("cpu"), torch.device("cuda")])
+    def test_scan_init_scanned_0(self, reverse, compile_mode, device):
+        scan_fct = compile_mode_helper(scan, compile_mode)
+
+        # Only init and no input
+        x = torch.randn(3, 1, 2, device=device)
+        init = torch.randn(3, 1, 2, device=device)
+        dim = 1
+
+        # Scan dimension is 0
+        init = torch._ops.ops.aten.slice(x, dim, 0, 1, 1)
+        inp = torch._ops.ops.aten.slice(x, dim, 1, None, 1)
+        with self.assertRaisesRegex(
+            # Should be: RuntimeError, "Input leaves must have a scan dimension > 0"
+            torch._dynamo.exc.Unsupported,
+            "Observed exception.*",
+        ):
+            result_init = scan_fct(
+                get_scan_combine_fn("add", False),
+                init,
+                inp,
+                dim=dim,
+                reverse=reverse,
+            )
+
+    @requires_cuda
+    @parametrize("reverse", [False, True])
+    @parametrize("compile_mode", ["none", "eager"])
+    @parametrize("device", [torch.device("cpu"), torch.device("cuda")])
+    def test_scan_init_non_tensor(self, reverse, compile_mode, device):
+        scan_fct = compile_mode_helper(scan, compile_mode)
+
+        # Only init and no input
+        x = torch.randn(3, 1, 2, device=device)
+        init = torch.randn(3, 1, 2, device=device)
+        dim = 1
+
+        # Init is a float and not a tensor
+        inp = torch._ops.ops.aten.slice(x, dim, 1, None, 1)
+        init = 1.0
+        with self.assertRaisesRegex(
+            # Should be: RuntimeError, "Init leaves must be a Tensor"
+            torch._dynamo.exc.Unsupported,
+            "Observed exception.*",
+        ):
+            result_init = scan_fct(
+                get_scan_combine_fn("add", False), init, inp, dim=dim, reverse=reverse
+            )
+
+    @requires_cuda
+    @parametrize("reverse", [False, True])
+    @parametrize("compile_mode", ["none", "eager"])
+    @parametrize("device", [torch.device("cpu"), torch.device("cuda")])
+    def test_scan_init_wrong_shape(self, reverse, compile_mode, device):
+        scan_fct = compile_mode_helper(scan, compile_mode)
+
+        # Only init and no input
+        x = torch.randn(3, 1, 2, device=device)
+        init = torch.randn(3, 1, 2, device=device)
+        dim = 1
+
+        # Init wrong shape (Other dim different)
+        inp = torch._ops.ops.aten.slice(x, dim, 1, None, 1)
+        init = torch._ops.ops.aten.slice(x, dim, 0, 1, 1)
+        init = torch.tile(init, (1, 2, 1))
+        with self.assertRaisesRegex(
+            # Should be: RuntimeError, "The size of tensor a.*"
+            torch._dynamo.exc.Unsupported,
+            "Observed exception.*",
+        ):
+            result_init = scan_fct(
+                get_scan_combine_fn("add", False),
+                init,
+                inp,
+                dim=dim,
+                reverse=reverse,
+            )
+
+    @requires_cuda
+    @parametrize("reverse", [False, True])
+    @parametrize("compile_mode", ["none", "eager"])
+    @parametrize("device", [torch.device("cpu"), torch.device("cuda")])
+    def test_scan_init_wrong_pytree(self, reverse, compile_mode, device):
+        def add_one_carry(x: torch.Tensor, y: torch.Tensor):
+            return x[0], x
+
+        scan_fct = compile_mode_helper(scan, compile_mode)
+
+        # Only init and no input
+        x = torch.randn(3, 1, 2, device=device)
+        init = torch.randn(3, 1, 2, device=device)
+        dim = 1
+
+        # Init wrong pytree
+        inp = torch._ops.ops.aten.slice(x, dim, 1, None, 1)
+        init = (
+            torch._ops.ops.aten.slice(x, dim, 0, 1, 1),
+            torch._ops.ops.aten.slice(x, dim, 0, 1, 1),
+        )
+
+        with self.assertRaisesRegex(
+            # Should be: RuntimeError: The number of leaves of the pytree of the new carry produced
+            # by the operator needs to match the length of the pytree of the init
+            torch._dynamo.exc.Unsupported,
+            "Observed exception.*",
+        ):
+            result_init = scan_fct(add_one_carry, init, inp, dim=dim, reverse=reverse)
+
+    @requires_cuda
+    @parametrize("reverse", [False, True])
+    @parametrize("compile_mode", ["none", "eager"])
+    @parametrize("device", [torch.device("cpu"), torch.device("cuda")])
+    def test_scan_init(self, reverse, compile_mode, device):
+        scan_fct = compile_mode_helper(scan, compile_mode)
+
+        # Only init and no input
+        x = torch.randn(3, 1, 2, device=device)
+        init = torch.randn(3, 1, 2, device=device)
+        dim = 1
+        op, op_pt = (get_scan_combine_fn("add", False), torch.cumsum)
+
+        # Only init given
+        init = torch._ops.ops.aten.slice(x, dim, 0, 1, 1)
+        result = scan_fct(op, init, [], dim=dim, reverse=reverse)
+        result_exp = _fake_scan(op, init=init, xs=[], dim=dim, reverse=reverse)
+        result_init = scan_fct(op, init, [], dim=dim, reverse=reverse)
+        self.assertEqual(result, result_exp)
+        self.assertEqual(result_init, result_exp)
+        self.assertEqual(result_init[0], init)
+
+        x = torch.randn(3, 5, 2, device=device)
+        init = torch.randn(3, 5, 2, device=device)
+        dim = 0
+
+        op, op_pt = (get_scan_combine_fn("add", False), torch.cumsum)
+        inp = torch._ops.ops.aten.slice(x, dim, 1, None, 1)
+
+        # Init tensor scalar
+        init = torch.ones(1, device=device)
+
+        def add_scalar_carry(x: torch.Tensor, y: torch.Tensor):
+            return x + 1.0, x + y
+
+        result_init = scan_fct(add_scalar_carry, init, inp, dim=dim, reverse=reverse)
+        result_exp = _fake_scan(
+            add_scalar_carry, init=init, xs=inp, dim=dim, reverse=reverse
+        )
+        self.assertEqual(result_init, result_exp)
+        self.assertEqual(result_init[0], torch.tensor([3.0], device=device))
+
+        # Init tensor entirely different shape than inp
+        init = torch.randn(7, 8, device=device)
+
+        def add_scalar_carry2(x: torch.Tensor, y: torch.Tensor):
+            return x + 1.0, x[: y.shape[1], : y.shape[2]] + y
+
+        result_init = scan_fct(add_scalar_carry2, init, inp, dim=dim, reverse=reverse)
+        result_exp = _fake_scan(
+            add_scalar_carry2, init=init, xs=inp, dim=dim, reverse=reverse
+        )
+        self.assertEqual(result_init, result_exp)
+
+        # Init with two timestep on dim axis. Should work as y has always 1 on dim axis and
+        # hence automatic broadcasting should work
+        # I.e., the input shape is 2x5x2, but the carry at each iteration is 2x5x2,
+        # thus the output of each iteration is 2x5x2, which results in the total output
+        # to be 4x5x2
+        init = torch._ops.ops.aten.slice(x, dim, 0, 2, 1)
+        result_init = scan_fct(op, init, inp, dim=dim, reverse=reverse)
+        result_exp = _fake_scan(op, init=init, xs=inp, dim=dim, reverse=reverse)
+        self.assertEqual(result_init, result_exp)
+        self.assertEqual(result_init[0].shape, torch.Size([2, 5, 2]))
+
+        init = torch.tile(init, (1, 2, 1))
+
+        def add_scalar_carry_sliced_out(x: torch.Tensor, y: torch.Tensor):
+            return x + 1.0, x[:, :1, :] + y
+
+        result_init = scan_fct(
+            add_scalar_carry_sliced_out, init, inp, dim=dim, reverse=reverse
+        )
+        result_exp = _fake_scan(
+            add_scalar_carry_sliced_out, init=init, xs=inp, dim=dim, reverse=reverse
+        )
+        self.assertEqual(result_init, result_exp)
+        self.assertEqual(result_init[0].shape, torch.Size([2, 10, 2]))
+        self.assertEqual(result_init[1].shape, torch.Size([4, 5, 2]))
+
+        # Correct case
+        op, op_pt = (get_scan_combine_fn("add", False), torch.cumsum)
+        x = torch.randn(3, 2, 2, device=device)
+        dim = 1
+
+        if reverse:
+            init = torch.zeros_like(torch._ops.ops.aten.slice(x, dim, -1, None, 1))
+            inp = torch._ops.ops.aten.slice(x, dim, 0, -1, 1)
+        else:
+            init = torch.zeros_like(torch._ops.ops.aten.slice(x, dim, 0, 1, 1))
+            inp = torch._ops.ops.aten.slice(x, dim, 1, None, 1)
+
+        result = scan_fct(op, init, x, dim=dim, reverse=reverse)
+        result_exp = _fake_scan(op, init=init, xs=x, dim=dim, reverse=reverse)
+
+        self.assertEqual(result, result_exp)
+        if not reverse:
+            result_exp_PT = op_pt(x, dim)
+            self.assertEqual(result[1], result_exp_PT)
+
+    @requires_cuda
+    @parametrize("reverse", [False, True])
+    @parametrize("device", [torch.device("cpu"), torch.device("cuda")])
+    def test_scan_carry_wrong_pytree(self, reverse, device):
+        def fct_pointwise_carry_wrong_pytree(x, y):
+            return (
+                (
+                    x["i"],
+                    {
+                        "i": x["i"] * y["i"],
+                        "j": (
+                            [x["j"][0][0] * y["j"][0][0]],
+                            [{"o": x["j"][1][0]["o"] + y["j"][1][0]["o"]}],
+                        ),
+                    },
+                ),
+                {
+                    "i": x["i"] * y["i"],
+                    "j": (
+                        [x["j"][0][0] * y["j"][0][0]],
+                        [{"o": x["j"][1][0]["o"] + y["j"][1][0]["o"]}],
+                    ),
+                },
+            )
+
+        x = torch.randn(3, 2, 2, device=device)
+        y = torch.randn(3, 2, 2, device=device)
+        z = torch.randn(3, 2, 2, device=device)
+        inp = {"i": x, "j": ([y], [{"o": z}])}
+        inp_flat, inp_spec = pytree.tree_flatten(inp)
+        init_flat = [torch._ops.ops.aten.slice(e, 0, 0, 1, 1) for e in inp_flat]
+        init = pytree.tree_unflatten(init_flat, inp_spec)
+
+        # Wrong pytree of the carry produced by the operation
+        with self.assertRaisesRegex(
+            # Should be: RuntimeError: The number of leaves of the pytree of the new carry
+            # produced by the operator needs to match the length of the pytree of the init
+            torch._dynamo.exc.Unsupported,
+            "Observed exception.*",
+        ):
+            result = scan(
+                fct_pointwise_carry_wrong_pytree,
+                init,
+                inp,
+                dim=0,
+                reverse=reverse,
+            )
+
+    @requires_cuda
+    @parametrize("reverse", [False, True])
+    @parametrize("device", [torch.device("cpu"), torch.device("cuda")])
+    def test_scan_init_wrong_pytree_complex(self, reverse, device):
+        x = torch.randn(3, 2, 2, device=device)
+        y = torch.randn(3, 2, 2, device=device)
+        z = torch.randn(3, 2, 2, device=device)
+
+        # Wrong pytree fed to the function
+        init = {
+            "i": torch._ops.ops.aten.slice(x, 0, 0, 1, 1),
+            "j": (
+                {"a": torch._ops.ops.aten.slice(x, 0, 0, 1, 1)},
+                [torch._ops.ops.aten.slice(y, 0, 0, 1, 1)],
+                [{"o": torch._ops.ops.aten.slice(z, 0, 0, 1, 1)}],
+            ),
+        }
+        inp = {
+            "i": torch._ops.ops.aten.slice(x, 0, 0, None, 1),
+            "j": (
+                [torch._ops.ops.aten.slice(y, 0, 0, None, 1)],
+                [{"o": torch._ops.ops.aten.slice(z, 0, 0, None, 1)}],
+            ),
+        }
+        with self.assertRaisesRegex(
+            Exception,
+            ".*",
+        ):
+            result = scan(
+                get_scan_combine_fn("complex_pointwise", False),
+                init,
+                inp,
+                dim=0,
+                reverse=reverse,
+            )
+
+    @requires_cuda
+    @parametrize("reverse", [False, True])
+    @parametrize("device", [torch.device("cpu"), torch.device("cuda")])
+    def test_scan_init_pytree_complex(self, reverse, device):
+        def fct_pointwise_different_output(x, y):
+            return (
+                {
+                    "i": x["i"] * y["i"],
+                    "j": (
+                        [x["j"][0][0] * y["j"][0][0]],
+                        [{"o": x["j"][1][0]["o"] + y["j"][1][0]["o"]}],
+                    ),
+                },
+                (
+                    y["i"],
+                    {
+                        "o": x["i"] * y["i"],
+                        "j": (
+                            [x["j"][0][0] * y["j"][0][0]],
+                            [{"o": x["j"][1][0]["o"] + y["j"][1][0]["o"]}],
+                        ),
+                    },
+                ),
+            )
+
+        def fct_pointwise_different_carry(x, y):
+            return (
+                {
+                    "i": x["i"] * y["i"],
+                    "j": (
+                        x["i"],
+                        [x["j"][1][0] * y["j"][0][0]],
+                        [{"o": x["j"][2][0]["o"] + y["j"][1][0]["o"]}],
+                    ),
+                },
+                (
+                    y["i"],
+                    {
+                        "o": x["i"] * y["i"] + x["j"][0][0],
+                        "j": (
+                            [x["j"][1][0] * y["j"][0][0]],
+                            [{"o": x["j"][2][0]["o"] + y["j"][1][0]["o"]}],
+                        ),
+                    },
+                ),
+            )
+
+        x = torch.randn(3, 2, 2, device=device)
+        y = torch.randn(3, 2, 2, device=device)
+        z = torch.randn(3, 2, 2, device=device)
+
+        if reverse:
+            init_start, init_end = -1, None
+            inp_start, inp_end = 0, -1
+        else:
+            init_start, init_end = 0, 1
+            inp_start, inp_end = 1, None
+
+        # Regular case
+        init = {
+            "i": torch._ops.ops.aten.slice(x, 0, init_start, init_end, 1),
+            "j": (
+                [torch._ops.ops.aten.slice(y, 0, init_start, init_end, 1)],
+                [{"o": torch._ops.ops.aten.slice(z, 0, init_start, init_end, 1)}],
+            ),
+        }
+        inp = {
+            "i": torch._ops.ops.aten.slice(x, 0, inp_start, inp_end, 1),
+            "j": (
+                [torch._ops.ops.aten.slice(y, 0, inp_start, inp_end, 1)],
+                [{"o": torch._ops.ops.aten.slice(z, 0, inp_start, inp_end, 1)}],
+            ),
+        }
+        result = scan(
+            get_scan_combine_fn("complex_pointwise", False),
+            init,
+            inp,
+            dim=0,
+            reverse=reverse,
+        )
+        expected_result = _fake_scan(
+            get_scan_combine_fn("complex_pointwise", False),
+            init,
+            inp,
+            dim=0,
+            reverse=reverse,
+        )
+        self.assertEqual(result, expected_result)
+
+        # Pytree of output is different
+        result = scan(fct_pointwise_different_output, init, inp, dim=0, reverse=reverse)
+        expected_result = _fake_scan(
+            fct_pointwise_different_output, init=init, xs=inp, dim=0, reverse=reverse
+        )
+        self.assertEqual(result, expected_result)
+
+        # Pytree of carry is different
+        init = {
+            "i": torch._ops.ops.aten.slice(x, 0, init_start, init_end, 1),
+            "j": (
+                torch._ops.ops.aten.slice(x, 0, init_start, init_end, 1),
+                [torch._ops.ops.aten.slice(y, 0, init_start, init_end, 1)],
+                [{"o": torch._ops.ops.aten.slice(z, 0, init_start, init_end, 1)}],
+            ),
+        }
+        inp = {
+            "i": torch._ops.ops.aten.slice(x, 0, inp_start, inp_end, 1),
+            "j": (
+                [torch._ops.ops.aten.slice(y, 0, inp_start, inp_end, 1)],
+                [{"o": torch._ops.ops.aten.slice(z, 0, inp_start, inp_end, 1)}],
+            ),
+        }
+        result = scan(fct_pointwise_different_carry, init, inp, dim=0, reverse=reverse)
+        expected_result = _fake_scan(
+            fct_pointwise_different_carry, init=init, xs=inp, dim=0, reverse=reverse
+        )
+        self.assertEqual(result, expected_result)
+
+    def test_scan_RNN(self):
+        dim = 1
+        device = torch.device("cpu")
+
+        rnn = torch.nn.RNN(
+            input_size=5,
+            hidden_size=7,
+        )
+        rnn = rnn.to(device=device)
+        x = torch.randn(1, 2, 5, device=device)
+        h = torch.randn(1, 2, 7, device=device)
+
+        new_state_dict = {
+            "weight_ih_l0": torch.ones_like(rnn.weight_ih_l0),
+            "bias_ih_l0": torch.ones_like(rnn.bias_ih_l0),
+            "weight_hh_l0": torch.ones_like(rnn.weight_hh_l0),
+            "bias_hh_l0": torch.ones_like(rnn.bias_hh_l0),
+        }
+        rnn.load_state_dict(new_state_dict)
+
+        def RNN(x: torch.Tensor, y: torch.Tensor):
+            W_ih = torch.ones((5, 7), device=device)
+            b_ih = torch.ones((7), device=device)
+            W_hh = torch.ones((7, 7), device=device)
+            b_hh = torch.ones((7), device=device)
+            c_new = y @ W_ih + b_ih
+            h_new = torch.tanh(c_new + x @ W_hh + b_hh)
+            return h_new, h_new
+
+        expected_result = rnn(
+            torch.permute(x, (1, 0, 2)), torch.unsqueeze(h[:, 0, :], 0)
+        )
+        expected_result_out = torch.permute(expected_result[0], (1, 0, 2))
+        expected_result_state = torch.permute(expected_result[1], (1, 0, 2))
+        result = scan(RNN, h[:, 0:1, :], x, dim=dim)
+        self.assertEqual(result[0], expected_result_state)
+        self.assertEqual(result[1], expected_result_out)
+
+    @skipIfNoDynamoSupport
+    def test_scan_simple_graph_no_carry(self):
+        x = torch.randn(3, 10, 2, device=torch.device("cpu"))
+        init = torch.randn(1, 10, 2, device=torch.device("cpu"))
+
+        def f(fct, init, xs):
+            return scan(fct, init, xs, dim=0, reverse=True)
+
+        # Wrong number of returns from function
+        with self.assertRaisesRegex(
+            # Should be: RuntimeError: The pytree of the new carry produced
+            # by the operator needs to match the pytree of the init
+            torch._dynamo.exc.Unsupported,
+            "Observed exception.*",
+        ):
+            gm = make_fx(f, tracing_mode="symbolic")(
+                get_scan_combine_fn("add", True), init, x
+            )
+
+    @skipIfNoDynamoSupport
+    def test_scan_simple_graph_wrong_carry(self):
+        def add_wrong_carry(x: torch.Tensor, y: torch.Tensor):
+            return (x + y)[0, :], x + y
+
+        x = torch.randn(3, 10, 2, device=torch.device("cpu"))
+        init = torch.randn(1, 10, 2, device=torch.device("cpu"))
+
+        def f(fct, init, xs):
+            return scan(fct, init, xs, dim=0, reverse=True)
+
+        # Wrong carry shape
+        with self.assertRaisesRegex(
+            # Should be: RuntimeError: The pytree of the new carry produced by
+            # the operator needs to match the pytree of the init
+            torch._dynamo.exc.Unsupported,
+            "Observed exception.*",
+        ):
+            gm = make_fx(f, tracing_mode="symbolic")(add_wrong_carry, init, x)
+
+    @skipIfNoDynamoSupport
+    def test_scan_simple_graph_wrong_dtype(self):
+        def add_wrong_dtype(x: torch.Tensor, y: torch.Tensor):
+            return torch.ones_like(x + y, dtype=torch.int64), x + y
+
+        x = torch.randn(3, 10, 2, device=torch.device("cpu"))
+        init = torch.randn(1, 10, 2, device=torch.device("cpu"))
+
+        def f(fct, init, xs):
+            return scan(fct, init, xs, dim=0, reverse=True)
+
+        # Wrong dtype
+        with self.assertRaisesRegex(
+            # Should be: RuntimeError: Expected the init and
+            # the new carry produced by the operator to be a tensor of
+            # torch.int64 but got torch.float32 and torch.int64
+            torch._dynamo.exc.UncapturedHigherOrderOpError,
+            ".*",
+        ):
+            gm = make_fx(f, tracing_mode="symbolic")(add_wrong_dtype, init, x)
+
+    @skipIfNoDynamoSupport
+    def test_scan_simple_graph(self):
+        from torch._dynamo.testing import EagerAndRecordGraphs
+
+        x = torch.randn(3, 10, 2, device=torch.device("cpu"))
+        init = torch.randn(1, 10, 2, device=torch.device("cpu"))
+
+        def f(fct, init, xs):
+            return scan(fct, init, xs, dim=0, reverse=True)
+
+        # Correct case
+        gm = make_fx(f, tracing_mode="symbolic")(
+            get_scan_combine_fn("add", False), init, x
+        )
+        self.assertExpectedInline(
+            gm.code.strip(),
+            """\
+def forward(self, fct_1, init_1, xs_1):
+    slice_1 = torch.ops.aten.slice.Tensor(xs_1, 0, 0, 1)
+    add = torch.ops.aten.add.Tensor(init_1, slice_1);  add = None
+    add_1 = torch.ops.aten.add.Tensor(init_1, slice_1);  slice_1 = add_1 = None
+    sym_size_int = torch.ops.aten.sym_size.int(init_1, 1)
+    sym_size_int_1 = torch.ops.aten.sym_size.int(init_1, 2)
+    new_empty = torch.ops.aten.new_empty.default(init_1, [1, sym_size_int, sym_size_int_1], dtype = torch.float32, device = device(type='cpu'), pin_memory = False);  new_empty = None
+    new_empty_1 = torch.ops.aten.new_empty.default(xs_1, [1, sym_size_int, sym_size_int_1], dtype = torch.float32, device = device(type='cpu'), pin_memory = False);  sym_size_int = sym_size_int_1 = new_empty_1 = None
+    scan_combine_graph_0 = self.scan_combine_graph_0
+    scan = torch.ops.higher_order.scan(scan_combine_graph_0, [init_1], [xs_1], 0, True);  scan_combine_graph_0 = init_1 = xs_1 = None
+    getitem = scan[0]
+    getitem_1 = getitem[0];  getitem = None
+    getitem_2 = scan[1];  scan = None
+    getitem_3 = getitem_2[0];  getitem_2 = None
+    return (getitem_1, getitem_3)""",  # noqa: B950
+        )
+
+        # Check graph
+        backend = EagerAndRecordGraphs()
+        torch.compile(f, backend=backend)(get_scan_combine_fn("add", False), init, x)
+        gm = backend.graphs[0]
+
+        self.assertExpectedInline(
+            gm.code.strip(),
+            """\
+def forward(self, L_init_ : torch.Tensor, L_xs_ : torch.Tensor):
+    l_init_ = L_init_
+    l_xs_ = L_xs_
+    slice_1 = torch.ops.aten.slice(l_xs_, 0, 0, 1, 1)
+    out_l = l_init_ + slice_1;  out_l = None
+    add_1 = l_init_ + slice_1;  slice_1 = add_1 = None
+    child = l_init_.new_empty((1, 10, 2), dtype = torch.float32, device = device(type='cpu'), requires_grad = False);  child = None
+    child_1 = l_xs_.new_empty((1, 10, 2), dtype = torch.float32, device = device(type='cpu'), requires_grad = False);  child_1 = None
+    scan_combine_fn_0 = self.scan_combine_fn_0
+    scan = torch.ops.higher_order.scan(scan_combine_fn_0, [l_init_], [l_xs_], 0, True);  scan_combine_fn_0 = l_init_ = l_xs_ = None
+    getitem = scan[0]
+    getitem_1 = getitem[0];  getitem = None
+    getitem_2 = scan[1];  scan = None
+    getitem_3 = getitem_2[0];  getitem_2 = None
+    return (getitem_1, getitem_3)""",  # noqa: B950
+        )
 
 
 @unittest.skipIf(IS_WINDOWS, "Windows not supported for this test")
@@ -3962,6 +5343,69 @@
         with self.assertRaisesRegex(TypeError, "WrongHop"):
             wrong_hop = WrongHop("wrong_hop")
 
+    def test_scan_functionalized(self):
+        def f(init, xs):
+            return scan(get_scan_combine_fn("add", False), init, xs, dim=1)
+
+        example_inputs = torch.ones(5, 7, 4)
+        example_init = torch.ones(5, 1, 4)
+        functional_f = torch.func.functionalize(f)
+        self.assertEqual(
+            functional_f(example_init, example_inputs), f(example_init, example_inputs)
+        )
+
+    # https://github.com/pytorch/pytorch/issues/126988
+    @xfailIfTorchDynamo
+    def test_scan_functionalized_elem_mutation(self):
+        def add1(x, y):
+            x.add_(4)
+            return x + y, x + y
+
+        def f(init, xs):
+            return scan(add1, init, xs, dim=1)
+
+        example_inputs = torch.ones(5, 7, 4)
+        example_init = torch.ones(5, 1, 4)
+        functional_f = torch.func.functionalize(f)
+        with self.assertRaisesRegex(
+            UnsupportedAliasMutationException,
+            "Combine_fn might be modifying the input!",
+        ):
+            functional_f(example_init, example_inputs)
+
+        def add2(x, y):
+            y.add_(4)
+            return x + y, x + y
+
+        def f(init, xs):
+            return scan(add2, init, xs, dim=1)
+
+        example_inputs = torch.ones(5, 7, 4)
+        example_init = torch.ones(5, 1, 4)
+        functional_f = torch.func.functionalize(f)
+        with self.assertRaisesRegex(
+            UnsupportedAliasMutationException,
+            "Combine_fn might be modifying the input!",
+        ):
+            functional_f(example_init, example_inputs)
+
+    # https://github.com/pytorch/pytorch/issues/126988
+    @xfailIfTorchDynamo
+    def test_scan_functionalized_elem_alias(self):
+        def add(x, y):
+            return x, x
+
+        def f(init, xs):
+            return scan(add, init, xs, dim=1)
+
+        example_inputs = torch.ones(5, 7, 4)
+        example_init = torch.ones(5, 1, 4)
+        functional_f = torch.func.functionalize(f)
+        with self.assertRaisesRegex(
+            UnsupportedAliasMutationException, "Combine_fn might be aliasing the input!"
+        ):
+            functional_f(example_init, example_inputs)
+
 
 _hop_schema_test_schema_types = [
     "bool",
