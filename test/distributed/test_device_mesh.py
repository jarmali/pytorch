--- conflicted
+++ resolved
@@ -22,11 +22,7 @@
     is_nccl_available,
     ProcessGroup,
 )
-from torch.testing._internal.common_distributed import run_with_both_funcol_impls
-from torch.testing._internal.common_utils import (
-    instantiate_parametrized_tests,
-    run_tests,
-)
+from torch.testing._internal.common_utils import run_tests
 from torch.testing._internal.distributed._tensor.common_dtensor import (
     DTensorTestBase,
     skip_unless_torch_gpu,
@@ -54,13 +50,11 @@
     os.environ["RANK"] = f"{rank}"
 
 
-@instantiate_parametrized_tests
 class DeviceMeshTest(DTensorTestBase):
     @property
     def world_size(self):
         return 4
 
-    @run_with_both_funcol_impls
     def test_init_process_group(self):
         device_type = _get_device_type(self.world_size)
         mesh_tensor = torch.arange(4).reshape(2, 2)
@@ -78,10 +72,6 @@
             device_mesh = DeviceMesh(self.device_type, mesh)
 
     @with_comms
-<<<<<<< HEAD
-    @run_with_both_funcol_impls
-=======
->>>>>>> f34905f6
     def test_get_group(self):
         mesh_shape = (2, self.world_size // 2)
         mesh_2d = init_device_mesh(
@@ -102,7 +92,6 @@
         self.assertEqual(mesh_2d.get_group("tp"), tp_mesh.get_group())
 
     @with_comms
-    @run_with_both_funcol_impls
     def test_get_local_rank_raises_exception(self):
         mesh_shape = (2, self.world_size // 2)
         mesh_2d = init_device_mesh(
@@ -116,7 +105,6 @@
             local_rank = mesh_2d.get_local_rank()
 
     @with_comms
-    @run_with_both_funcol_impls
     def test_get_local_rank(self):
         mesh_shape = (2, self.world_size // 2)
         mesh_2d = init_device_mesh(
@@ -131,7 +119,6 @@
         self.assertEqual(tp_mesh.get_local_rank(), mesh_2d.get_local_rank("tp"))
 
     @with_comms
-    @run_with_both_funcol_impls
     def test_device_mesh_2d(self):
         mesh_tensor = torch.arange(4).reshape(2, 2)
         # construct a cuda device mesh
@@ -156,10 +143,6 @@
             )
             self.assertEqual(global_ranks, current_rank_expected_group_ranks)
 
-<<<<<<< HEAD
-    @run_with_both_funcol_impls
-=======
->>>>>>> f34905f6
     def test_fake_pg_device_mesh(self):
         fake_store = FakeStore()
         init_process_group("fake", store=fake_store, rank=0, world_size=self.world_size)
@@ -179,7 +162,6 @@
         return 8
 
     @with_comms
-    @run_with_both_funcol_impls
     def test_device_mesh_nd(self):
         # construct a cuda device mesh
         mesh_tensor = torch.arange(8).reshape(2, 2, 2)
@@ -203,7 +185,6 @@
                     self.assertEqual(global_ranks, ranks.tolist())
 
     @with_comms
-    @run_with_both_funcol_impls
     def test_device_mesh_hash(self):
         mesh_tensor_2d = torch.arange(8).reshape(4, 2)
         mesh = DeviceMesh(self.device_type, mesh_tensor_2d)
@@ -259,7 +240,6 @@
         return 8
 
     @with_comms
-    @run_with_both_funcol_impls
     def test_init_device_mesh(self):
         mesh_shape = (2, 4)
         ref_mesh = DeviceMesh(self.device_type, torch.arange(8).view(mesh_shape))
@@ -277,7 +257,6 @@
         self.assertEqual(mesh_2d, ref_mesh)
 
     @with_comms
-    @run_with_both_funcol_impls
     def test_raises_duplicate_mesh_dim_names(self):
         with self.assertRaisesRegex(
             RuntimeError,
@@ -290,7 +269,6 @@
             )
 
     @with_comms
-    @run_with_both_funcol_impls
     def test_raises_mesh_shape_mesh_dim_names_mismatch(self):
         with self.assertRaisesRegex(
             RuntimeError,
@@ -303,24 +281,18 @@
             )
 
 
-@instantiate_parametrized_tests
 class TestDeviceMeshGetItem(DTensorTestBase):
     @property
     def world_size(self):
         return 8
 
     @with_comms
-<<<<<<< HEAD
-    @run_with_both_funcol_impls
-=======
->>>>>>> f34905f6
     def test_raises_no_mesh_dim_found(self):
         with self.assertRaisesRegex(KeyError, "No `mesh_dim_names` found."):
             mesh = init_device_mesh(self.device_type, (2, 4))
             child_mesh = mesh["DP"]
 
     @with_comms
-    @run_with_both_funcol_impls
     def test_raises_invalid_mesh_dim_name(self):
         child_mesh_dim_name = "PP"
         with self.assertRaisesRegex(
@@ -333,7 +305,6 @@
             child_mesh = mesh[child_mesh_dim_name]
 
     @with_comms
-    @run_with_both_funcol_impls
     def test_get_item(self):
         mesh_shape = (2, 4)
         mesh_dim_names = ("DP", "TP")
@@ -357,10 +328,6 @@
         self.assertEqual(mesh_2d["DP"].mesh, pg_ranks_by_dim_name["DP"][dp_group_idx])
 
     @with_comms
-<<<<<<< HEAD
-    @run_with_both_funcol_impls
-=======
->>>>>>> f34905f6
     def test_get_item_1d(self):
         mesh = init_device_mesh(self.device_type, (8,), mesh_dim_names=("dp",))
         # Make sure slicing out 1D mesh from a 1D mesh works.
@@ -371,8 +338,6 @@
         with self.assertRaisesRegex(RuntimeError, "Invalid mesh_dim_name"):
             dp_mesh = mesh["dim0"]
 
-<<<<<<< HEAD
-=======
     @with_comms
     def test_cache_and_reuse_submesh_slice_result(self):
         mesh = init_device_mesh(self.device_type, (2, 4), mesh_dim_names=("dp", "tp"))
@@ -390,12 +355,9 @@
         tp_mesh = mesh["tp"]
         self.assertTrue(_world.group_count > ref_pg_count)
 
->>>>>>> f34905f6
-
-@instantiate_parametrized_tests
+
 class TestMeshEnv(DTensorTestBase):
     @with_comms
-    @run_with_both_funcol_impls
     def test_get_parent_mesh(self):
         mesh_shape = (2, self.world_size // 2)
         mesh_dim_names = ("DP", "TP")
@@ -415,7 +377,6 @@
         self.assertEqual(_mesh_resources.get_parent_mesh(mesh_1_3), None)
 
     @with_comms
-    @run_with_both_funcol_impls
     def test_get_parent_mesh_dim_exist(self):
         mesh_shape = (2, self.world_size // 2)
         mesh_dim_names = ("DP", "TP")
@@ -427,7 +388,6 @@
         self.assertEqual(_mesh_resources.get_parent_mesh_dim(mesh_2d["TP"]), 1)
 
     @with_comms
-    @run_with_both_funcol_impls
     def test_get_parent_mesh_dim_not_exist(self):
         mesh_shape = (self.world_size,)
         mesh = init_device_mesh(self.device_type, mesh_shape)
@@ -435,7 +395,6 @@
         self.assertEqual(_mesh_resources.get_parent_mesh_dim(mesh), None)
 
     @with_comms
-    @run_with_both_funcol_impls
     def test_get_mesh_dim_by_name(self):
         mesh_shape = (2, self.world_size // 2)
         mesh_dim_names = ("DP", "TP")
@@ -447,14 +406,12 @@
         self.assertEqual(_mesh_resources.get_mesh_dim_by_name(mesh_2d, "TP"), 1)
 
 
-@instantiate_parametrized_tests
 class DeviceMeshCollectiveTest(DTensorTestBase):
     @property
     def world_size(self):
         return 8
 
     @with_comms
-    @run_with_both_funcol_impls
     def test_broadcast_1d(self):
         mesh = DeviceMesh(self.device_type, torch.arange(self.world_size))
         local_tensor = torch.ones(3, 3, device=self.device_type) * self.rank
@@ -462,7 +419,6 @@
         self.assertEqual(local_tensor, torch.zeros(3, 3))
 
     @with_comms
-    @run_with_both_funcol_impls
     def test_scatter_1d(self):
         mesh = DeviceMesh(self.device_type, torch.arange(self.world_size))
         scatter_tensor_shape = [3, 3, 3]
@@ -481,7 +437,6 @@
             self.assertEqual(recv_tensor, splitted_list[mesh.get_rank()])
 
     @with_comms
-    @run_with_both_funcol_impls
     def test_scatter_uneven(self):
         device_mesh = DeviceMesh(self.device_type, list(range(self.world_size)))
         my_rank = device_mesh.get_rank()
@@ -527,7 +482,6 @@
                 self.assertEqual(scattered_tensor, tensor_splitted_list[my_rank])
 
     @with_comms
-    @run_with_both_funcol_impls
     def test_all_gather_uneven(self):
         device_mesh = DeviceMesh(self.device_type, list(range(self.world_size)))
         my_rank = device_mesh.get_rank()
@@ -566,7 +520,6 @@
             self.assertEqual(all_gathered_tensor, tensor_to_split)
 
     @with_comms
-    @run_with_both_funcol_impls
     def test_reduce_scatter_contiguous(self):
         device_mesh = DeviceMesh(self.device_type, list(range(self.world_size)))
         my_rank = device_mesh.get_rank()
@@ -609,7 +562,6 @@
         self.assertEqual(new_tensor_local, expected_tensor)
 
     @with_comms
-    @run_with_both_funcol_impls
     def test_reduce_scatter_uneven(self):
         device_mesh = DeviceMesh(self.device_type, list(range(self.world_size)))
         my_rank = device_mesh.get_rank()
@@ -672,7 +624,6 @@
                 )
 
     @with_comms
-    @run_with_both_funcol_impls
     def test_broadcast_nd(self):
         mesh_tensor = torch.arange(8).reshape(2, 2, 2)
         mesh = DeviceMesh(self.device_type, mesh_tensor)
@@ -691,7 +642,6 @@
             self.assertEqual(cloned_local_tensor, torch.ones(3, 3) * res_num)
 
     @with_comms
-    @run_with_both_funcol_impls
     def test_scatter_nd(self):
         mesh_tensor = torch.arange(8).reshape(2, 2, 2)
         mesh = DeviceMesh(self.device_type, mesh_tensor)
@@ -714,7 +664,6 @@
             self.assertEqual(received_tensor, torch.ones(3, 3) * self.rank)
 
     @with_comms
-    @run_with_both_funcol_impls
     def test_all_to_all_1d(self):
         # transpose on a 2D tensor distributed over N nodes:
         mesh = DeviceMesh(self.device_type, torch.arange(self.world_size))
@@ -742,7 +691,6 @@
             self.assertEqual(output_tensor, expected_tensor)
 
     @with_comms
-    @run_with_both_funcol_impls
     def test_all_to_all_nd(self):
         mesh_tensor = torch.arange(8).reshape(2, 2, 2)
         mesh = DeviceMesh(self.device_type, mesh_tensor)
