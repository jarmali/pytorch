# Owner(s): ["module: dynamo"]
import functools
import itertools
import unittest

from functools import partial

import torch

import torch._dynamo.test_case
import torch._dynamo.testing
import torch._functorch.config
import torch.utils._pytree as pytree
import torch.utils.checkpoint

from torch._dynamo.backends.common import aot_autograd
from torch._dynamo.testing import normalize_gm
from torch._functorch._aot_autograd.utils import make_boxed_compiler
from torch._functorch.compilers import min_cut_rematerialization_partition
from torch._higher_order_ops.wrap import wrap

from torch.fx.experimental.symbolic_shapes import (
    DimDynamic,
    ShapeEnv,
    StatelessSymbolicContext,
)
from torch.nested._internal.nested_tensor import (
    jagged_from_list,
    jagged_from_tensor_and_lengths,
    nested_view_from_values_offsets,
)
from torch.testing._internal.common_utils import (
    instantiate_parametrized_tests,
    parametrize,
    subtest,
)
from torch.testing._internal.inductor_utils import HAS_CUDA
from torch.testing._internal.two_tensor import TwoTensor
from torch.utils._python_dispatch import return_and_correct_aliasing


# A simple tensor subclass that holds two tensors internally, and runs every op on both tensors.
class AnotherTwoTensor(torch.Tensor):
    @staticmethod
    def __new__(cls, a, b, outer_size=None, outer_stride=None):
        if outer_size is None:
            outer_size = a.size()
        if outer_stride is None:
            outer_stride = a.stride()
        shape = outer_size
        stride = outer_stride
        kwargs = {}
        kwargs["strides"] = stride
        kwargs["device"] = a.device
        kwargs["layout"] = a.layout
        kwargs["requires_grad"] = a.requires_grad
        kwargs["dtype"] = a.dtype
        out = torch.Tensor._make_wrapper_subclass(cls, shape, **kwargs)

        assert a.shape == b.shape
        assert a.stride() == b.stride()
        assert a.storage_offset() == b.storage_offset()
        return out

    def __init__(self, a, b, outer_size=None, outer_stride=None):
        self.a = a
        self.b = b

    def __repr__(self):
        a_repr = repr(self.a)
        b_repr = repr(self.b)
        return f"TwoTensor({a_repr}, {b_repr})"

    def __tensor_flatten__(self):
        return ["a", "b"], None

    @staticmethod
    def __tensor_unflatten__(inner_tensors, meta, outer_size, outer_stride):
        assert meta is None
        a, b = inner_tensors["a"], inner_tensors["b"]
        return AnotherTwoTensor(a, b, outer_size, outer_stride)

    @classmethod
    def __torch_dispatch__(cls, func, types, args, kwargs):
        if kwargs is None:
            kwargs = {}
        args_a = pytree.tree_map_only(AnotherTwoTensor, lambda x: x.a, args)
        args_b = pytree.tree_map_only(AnotherTwoTensor, lambda x: x.b, args)

        kwargs_a = pytree.tree_map_only(AnotherTwoTensor, lambda x: x.a, kwargs)
        kwargs_b = pytree.tree_map_only(AnotherTwoTensor, lambda x: x.b, kwargs)

        out_a = func(*args_a, **kwargs_a)
        out_b = func(*args_b, **kwargs_b)
        assert type(out_a) == type(out_b)
        out_a_flat, spec = pytree.tree_flatten(out_a)
        out_b_flat = pytree.tree_leaves(out_b)
        # for aten ops that return non-tensors, just assume that
        # our two inner tensors return the same value
        out_flat = [
            AnotherTwoTensor(o_a, o_b) if isinstance(o_a, torch.Tensor) else o_a
            for o_a, o_b in zip(out_a_flat, out_b_flat)
        ]
        out = pytree.tree_unflatten(out_flat, spec)
        return return_and_correct_aliasing(func, args, kwargs, out)


class DoubleTensor(torch.Tensor):
    @staticmethod
    def __new__(cls, a, outer_size=None, outer_stride=None):
        if outer_size is None:
            outer_size = [x * 2 for x in a.size()]
        if outer_stride is None:
            outer_stride = [x * 2 for x in a.stride()]

        shape = outer_size
        stride = outer_stride
        kwargs = {}
        kwargs["strides"] = stride
        kwargs["device"] = a.device
        kwargs["layout"] = a.layout
        kwargs["requires_grad"] = a.requires_grad
        kwargs["dtype"] = a.dtype
        out = torch.Tensor._make_wrapper_subclass(cls, shape, **kwargs)
        return out

    def __init__(self, a, outer_size=None, outer_stride=None):
        self.a = a

    def __repr__(self):
        a_repr = repr(self.a)
        return f"DoubleTensor({a_repr})"

    def __tensor_flatten__(self):
        return ["a"], None

    @staticmethod
    def __tensor_unflatten__(inner_tensors, meta, outer_size, outer_stride):
        assert meta is None
        a = inner_tensors["a"]
        return DoubleTensor(a, outer_size, outer_stride)

    @classmethod
    def __torch_dispatch__(cls, func, types, args, kwargs):
        if kwargs is None:
            kwargs = {}
        args_a = pytree.tree_map_only(DoubleTensor, lambda x: x.a, args)
        kwargs_a = pytree.tree_map_only(DoubleTensor, lambda x: x.a, kwargs)

        out_a = func(*args_a, **kwargs_a)

        if out_a.numel() == 1:  # short-circuit to assertEqual to work with DoubleTensor
            return out_a

        out = DoubleTensor(out_a)
        return return_and_correct_aliasing(func, args, kwargs, out)


def traceable_subclass(c):
    return torch._dynamo.config.patch("traceable_tensor_subclasses", {c})


def get_jagged_tensor(nested_size, offsets, requires_grad=True):
    # Makes a jagged tensor with N constituent tensors with size
    # as specified ((S0, S1, S2), D)
    D = nested_size[1]
    out = []
    for s in nested_size[0]:
        out.append(torch.randn(s, D, requires_grad=requires_grad, dtype=torch.float64))
    return jagged_from_list(out, offsets)


def get_view_test_cases():
    # Test all cases with both an NT base and a dense base
    # Subclass -> Subclass
    # Dense -> Subclass

    # NB: Don't close over loop variables, they will not get copied into the
    # closure
    #
    # NB: These return functions so we don't generate tensors during test
    # collection time

    def mk_basic(base_is_nt):
        # There are three cases to consider here based on the logic in
        # meta_utils.py
        #
        # (1) basic case:
        # view is not a leaf and has the same requires grad as its basic case
        x, _ = get_jagged_tensor(((2, 3, 4), 3), None, requires_grad=True)
        x = x.clone() if base_is_nt else x
        assert not x.is_leaf
        return x.unsqueeze(-1)

    def mk_leaf(base_is_nt, requires_grad_1, requires_grad_2):
        x, _ = get_jagged_tensor(((2, 3, 4), 3), None, requires_grad=requires_grad_1)
        x = x.clone() if base_is_nt else x
        with torch.no_grad():
            x_view = x.unsqueeze(-1)
            # The issue is this doesn't quite work
            x_view.requires_grad_(requires_grad_2)

        return x_view

    def mk_obscure(base_is_nt):
        x, _ = get_jagged_tensor(((2, 3, 4), 3), None, requires_grad=False)
        x = x.clone() if base_is_nt else x
        # intermediate leaf view
        with torch.no_grad():
            x_view = x.unsqueeze(-1)
        x_view.requires_grad_(True)
        x_view_view = x_view.unsqueeze(-1)
        return x_view_view

    for base_is_nt in [False, True]:
        prefix = f"base_is_nt_{base_is_nt}"

        yield partial(mk_basic, base_is_nt), f"{prefix}_basic"

        # (2) leaf view case:
        # the view has to be a leaf (w/ requires_grad True or requires_grad False)
        # base w/ requires_grad True or requires_grad False
        for requires_grad_1, requires_grad_2 in itertools.product(
            [True, False], repeat=2
        ):
            yield partial(
                mk_leaf, base_is_nt, requires_grad_1, requires_grad_2
            ), f"{prefix}_leaf_{requires_grad_1}_{requires_grad_2}"

        # (3) obscure case:
        # view is not a leaf (implies requires_grad True)
        # base w/ requires_grad False)
        yield partial(mk_obscure, base_is_nt), f"{prefix}_obscure"

    # Subclass -> Dense
    yield lambda: get_jagged_tensor(((2, 3, 4), 3), None, requires_grad=True)[
        0
    ].clone(), "subclass_dense"

    # Dense -> Subclass -> Dense -> Subclass
    def mk_dense_subclass_dense_subclass():
        values = torch.randn(10, 5)
        offsets = torch.tensor([0, 3, 6, 10])
        offsets2 = offsets.clone().detach()
        return nested_view_from_values_offsets(
            nested_view_from_values_offsets(values, offsets).values(), offsets
        )

    yield mk_dense_subclass_dense_subclass, "dense_subclass_dense_subclass"

    def mk_subclass_dense_subclass_dense():
        x = get_jagged_tensor(((2, 3, 4), 3), None, requires_grad=True)[0].clone()
        offsets2 = x.offsets().clone().detach()
        nt_view = nested_view_from_values_offsets(x.values(), offsets2).values()

    yield mk_subclass_dense_subclass_dense, "subclass_dense_subclass_dense"


VIEW_TEST_CASES = {k: v for v, k in get_view_test_cases()}


requires_cuda = unittest.skipUnless(HAS_CUDA, "requires cuda")

compile_full_eager = torch.compile(backend="eager", fullgraph=True)


class BaseTorchFunction(torch.Tensor):
    @classmethod
    def __torch_function__(cls, func, types, args=(), kwargs=None):
        if kwargs is None:
            kwargs = {}
        return super().__torch_function__(func, types, args, kwargs)


class MockSubclass(torch.Tensor):
    @classmethod
    def __torch_function__(cls, func, types, args=(), kwargs=None):
        if kwargs is None:
            kwargs = {}
        return func(*args, **kwargs)


class AttrSubclass(torch.Tensor):
    x: int = 10
    size: int = 10

    @classmethod
    def __torch_function__(cls, func, types, args=(), kwargs=None):
        if kwargs is None:
            kwargs = {}

        return func(*args, **kwargs)


class DummyNDim(torch.Tensor):
    @classmethod
    def __torch_function__(cls, func, types, args=(), kwargs=None):
        if kwargs is None:
            kwargs = {}

        if func == torch.Tensor.ndim.__get__:
            return 10

        return super().__torch_function__(func, types, args, kwargs)


class WrapperSubclass:
    def __init__(self, tensor):
        self.tensor = tensor

    @classmethod
    def __torch_function__(cls, func, types, args=(), kwargs=None):
        if kwargs is None:
            kwargs = {}

        args = pytree.tree_map_only(WrapperSubclass, lambda x: x.tensor, args)
        kwargs = pytree.tree_map_only(WrapperSubclass, lambda x: x.tensor, kwargs)

        return func(*args, **kwargs)


class SigmoidToExpSubclass(torch.Tensor):
    @classmethod
    def __torch_function__(cls, func, types, args=(), kwargs=None):
        if kwargs is None:
            kwargs = {}

        if func == torch.Tensor.sigmoid:
            return super().__torch_function__(torch.Tensor.exp, types, args, kwargs)

        return super().__torch_function__(func, types, args, kwargs)


# Wrapper subclass with two inner tensors: data and scale
# data has same shape as outer, and scale has single dim size
class ScaledTensor(torch.Tensor):
    def __new__(
        cls,
        data: torch.Tensor,
        scale: torch.Tensor,
        *,
        constant: int = 0,
    ):
        return torch.Tensor._make_wrapper_subclass(
            cls,
            data.size(),
            strides=data.stride(),
            storage_offset=data.storage_offset(),
            dtype=data.dtype,
            layout=data.layout,
            requires_grad=data.requires_grad,
            device=data.device,
        )

    def __init__(self, data: torch.Tensor, scale: torch.Tensor, constant: int = 0):
        self._data = data
        self._scale = scale
        self._constant = constant

    def __tensor_flatten__(self):
        ctx = {"_constant": self._constant}
        return ["_data", "_scale"], ctx

    @staticmethod
    def __tensor_unflatten__(inner_tensors, metadata, outer_size, outer_stride):
        assert len(inner_tensors) == 2
        return ScaledTensor(
            inner_tensors["_data"],
            inner_tensors["_scale"],
            constant=metadata["_constant"],
        )

    @classmethod
    def __torch_dispatch__(cls, func, types, args, kwargs=None):
        scaled_tensor = args[0]
        out = func(scaled_tensor._data, *args[1:], **kwargs)
        return ScaledTensor(out, scaled_tensor._scale, constant=scaled_tensor._constant)

    def __repr__(self):
        return f"{self._data.__repr__()}\n{self._scale.__repr__()}"


def func(a):
    return a.sin()


class EagerRecordGraphAndInputs:
    def __init__(self):
        self.graphs = []
        self.example_inputs = []

    def __call__(self, gm: torch.fx.GraphModule, example_inputs):
        self.graphs.append(gm)
        self.example_inputs.append(example_inputs)
        return gm


GLOBAL_TEST_SUBCLASSES = {
    MockSubclass,
    DummyNDim,
    SigmoidToExpSubclass,
    BaseTorchFunction,
}


# Returns True if the function recompiles between inputs1 and inputs2 with the
# specified dynamic setting.
def _recompiles_for_inputs(fn, inputs1, inputs2, dynamic=True):
    compile_count = [0]

    def counter(gm, example_inputs):
        compile_count[0] += 1
        return gm

    compiled_f = torch.compile(fn, fullgraph=True, backend=counter, dynamic=dynamic)
    compiled_f(*inputs1)
    compiled_f(*inputs2)
    return compile_count[0] > 1


class SubclassTests(torch._dynamo.test_case.TestCase):
    @classmethod
    def setUpClass(cls):
        super().setUpClass()
        cls._exit_stack.enter_context(
            torch._dynamo.config.patch(
                "traceable_tensor_subclasses", GLOBAL_TEST_SUBCLASSES
            )
        )

    @classmethod
    def tearDownClass(cls):
        cls._exit_stack.close()

    def test_no_call_to_new(self):
        class BadNewTorchFunction(torch.Tensor):
            def __new__(cls, *args, **kwargs):
                raise RuntimeError("Oops!")

            @classmethod
            def __torch_function__(cls, func, types, args=(), kwargs=None):
                if kwargs is None:
                    kwargs = {}
                return super().__torch_function__(func, types, args, kwargs)

        with torch._dynamo.config.patch(
            "traceable_tensor_subclasses", {BadNewTorchFunction}
        ):

            @torch.compile(backend="eager", fullgraph=True)
            def fn(x):
                return torch.add(x, 1)

            input = torch.ones(2, 2).as_subclass(BadNewTorchFunction)

            res = fn(input)
            self.assertIsInstance(res, BadNewTorchFunction)

    def test_base_torch_function_tracing(self):
        def fn(x):
            return torch.add(x, 1)

        input = torch.ones(2, 2).as_subclass(BaseTorchFunction)
        out = fn(input)
        out_opt = compile_full_eager(fn)(input)
        self.assertIsInstance(out, BaseTorchFunction)
        self.assertEqual(out, out_opt)

    def test_torch_function_state_graph_break(self):
        @torch.compile(backend="eager")
        def fn(x):
            with torch._C.DisableTorchFunctionSubclass():
                torch._dynamo.graph_break()
                return torch._C._is_torch_function_enabled(), torch.add(x, 1.0)

        input = torch.ones(2, 2)
        res, _ = fn(input)
        self.assertFalse(res)

    def test_torch_function_state_nested(self):
        @torch.compile(backend="eager")
        def fn(x):
            with torch._C.DisableTorchFunctionSubclass():
                with torch._C.DisableTorchFunctionSubclass():
                    x = x + 1
                # Should reset to the outer state (disabled) after exiting ctx manager
                return torch._C._is_torch_function_enabled(), torch.add(x, 1.0)

        input = torch.ones(2, 2)
        res, _ = fn(input)
        self.assertFalse(res)

    def test_torch_function_state_tracing(self):
        @torch.compile(backend="eager", fullgraph=True)
        def fn(x):
            with torch._C.DisableTorchFunctionSubclass():
                torch.add(x, 1.0)

        input = torch.ones(2, 2)

        res = fn(input)

    def test_torch_function_state_guards(self):
        cnt = torch._dynamo.testing.CompileCounter()

        @torch.compile(backend=cnt, fullgraph=True)
        def fn(x):
            torch.add(x, 1.0)

        input = torch.ones(2, 2)

        with torch._C.DisableTorchFunctionSubclass():
            res = fn(input)

        res = fn(input)

        self.assertEqual(cnt.frame_count, 2)

    def test_return_subclass(self):
        @torch.compile(backend="eager", fullgraph=True)
        def fn(x):
            return MockSubclass(torch.add(x, 1.0))

        input = torch.ones(2, 2)

        res = fn(input)
        self.assertIsInstance(res, MockSubclass)

    def test_return_as_subclass(self):
        @torch.compile(backend="eager", fullgraph=True)
        def fn(x):
            return torch.add(x, 1.0).as_subclass(MockSubclass)

        input = torch.ones(2, 2)

        res = fn(input)
        self.assertIsInstance(res, MockSubclass)

    def test_return_local_subclass(self):
        class LocalSubclass(torch.Tensor):
            @classmethod
            def __torch_function__(cls, func, types, args=(), kwargs=None):
                if kwargs is None:
                    kwargs = {}
                return func(*args, **kwargs)

        with torch._dynamo.config.patch("traceable_tensor_subclasses", {LocalSubclass}):

            @torch.compile(backend="eager", fullgraph=True)
            def fn(x):
                return LocalSubclass(torch.add(x, 1.0))

            input = torch.ones(2, 2)

            res = fn(input)
            self.assertIsInstance(res, LocalSubclass)

    def test_torch_function_list_args(self):
        HANDLED_FUNCTIONS = {}

        class MyClass:
            def __init__(self, foo):
                self.foo = foo

            @classmethod
            def __torch_function__(
                cls,
                func,
                types,
                args=(),
                kwargs=None,
            ):
                if kwargs is None:
                    kwargs = {}
                if func not in HANDLED_FUNCTIONS or not all(  # noqa: C419
                    [  # noqa: C419
                        issubclass(t, (torch.Tensor, MyClass)) for t in types
                    ]
                ):
                    return NotImplemented
                return HANDLED_FUNCTIONS[func](*args, **kwargs)

        def _stack(input, dim=0, *, out=None):
            return MyClass(sum([x.foo for x in input]))

        HANDLED_FUNCTIONS[torch.stack] = _stack

        @torch.compile(backend="eager", fullgraph=True)
        def fn(v0, v1):
            return torch.stack([v0, v1])

        ret = fn(MyClass(1), MyClass(1))
        self.assertEqual(ret.foo, 2)

    @parametrize(
        "comparison",
        [
            subtest(isinstance, "isinstance"),
            subtest(lambda instance, type_: type(instance) == type_, "equality"),
            subtest(lambda instance, type_: type(instance) is type_, "identity"),
        ],
    )
    @parametrize(
        "input_type",
        [
            subtest(torch.Tensor, "tensor"),
            subtest(DummyNDim, "subclass"),
        ],
    )
    def test_type_check(self, comparison, input_type):
        with torch._dynamo.config.patch("traceable_tensor_subclasses", {DummyNDim}):

            def fn(x):
                if comparison(x, DummyNDim):
                    return torch.ones(1, 1)
                else:
                    return torch.zeros(2, 2)

            input = torch.ones(2, 2).as_subclass(input_type)
            exp_res = fn(input)
            act_res = torch.compile(backend="eager", fullgraph=True)(fn)(input)
            self.assertEqual(exp_res, act_res)

    def test_torch_function_call_on_method(self):
        x = torch.ones(2, 2)
        y = torch.ones(2, 2)
        z = torch.ones(2, 2)
        wrapped = x.as_subclass(SigmoidToExpSubclass)
        wrapped2 = y.as_subclass(SigmoidToExpSubclass)

        def fn(w):
            return w.sigmoid()

        fn_opt = compile_full_eager(fn)

        res_exp = fn(wrapped)
        res_act = fn_opt(wrapped2)
        res_exp2 = z.exp()

        self.assertEqual(res_exp, res_act)
        self.assertEqual(res_exp, res_exp2)

    def test_user_overidden_method_unsupported(self):
        class LocalSubclass(torch.Tensor):
            @classmethod
            def __torch_function__(cls, func, types, args=(), kwargs=None):
                if kwargs is None:
                    kwargs = {}
                return super().__torch_function__(func, types, args, kwargs)

            def sigmoid(self):
                return None

        @torch.compile(backend="eager", fullgraph=True)
        def fn(x):
            x.sigmoid()

        msg = (
            "Accessing overridden method/attribute sigmoid on a tensor"
            " subclass with a __torch_function__ override is not supported"
        )
        with torch._dynamo.config.patch(
            "traceable_tensor_subclasses", {LocalSubclass}
        ), self.assertRaisesRegex(torch._dynamo.exc.Unsupported, msg):
            x = torch.ones(2, 2).as_subclass(LocalSubclass)
            fn(x)

    def test_user_overidden_attr_unsupported(self):
        class LocalSubclass(torch.Tensor):
            @classmethod
            def __torch_function__(cls, func, types, args=(), kwargs=None):
                if kwargs is None:
                    kwargs = {}
                return super().__torch_function__(func, types, args, kwargs)

            ndim = 10

        @torch.compile(backend="eager", fullgraph=True)
        def fn(x):
            return x.ndim

        msg = (
            "Accessing overridden method/attribute ndim on a tensor"
            " subclass with a __torch_function__ override is not supported"
        )
        with torch._dynamo.config.patch(
            "traceable_tensor_subclasses", {LocalSubclass}
        ), self.assertRaisesRegex(torch._dynamo.exc.Unsupported, msg):
            x = torch.ones(2, 2).as_subclass(LocalSubclass)
            fn(x)

    def test_user_overidden_property_unsupported(self):
        class LocalSubclass(torch.Tensor):
            def __init__(self):
                self._ndim = 10

            @classmethod
            def __torch_function__(cls, func, types, args=(), kwargs=None):
                if kwargs is None:
                    kwargs = {}
                return super().__torch_function__(func, types, args, kwargs)

            @property
            def ndim(self):
                return self._ndim

            @ndim.setter
            def ndim(self, value):
                self._ndim = value

        @torch.compile(backend="eager", fullgraph=True)
        def fn(x):
            return x.ndim

        msg = (
            "Accessing overridden method/attribute ndim on a tensor"
            " subclass with a __torch_function__ override is not supported"
        )
        with torch._dynamo.config.patch(
            "traceable_tensor_subclasses", {LocalSubclass}
        ), self.assertRaisesRegex(torch._dynamo.exc.Unsupported, msg):
            x = torch.ones(2, 2).as_subclass(LocalSubclass)
            fn(x)

    def test_overridden_method_guarding(self):
        class LocalSubclass(torch.Tensor):
            @classmethod
            def __torch_function__(cls, func, types, args=(), kwargs=None):
                if kwargs is None:
                    kwargs = {}
                return super().__torch_function__(func, types, args, kwargs)

        @torch.compile(backend="eager")
        def fn(x):
            return x.sigmoid()

        with torch._dynamo.config.patch(
            error_on_recompile=True, traceable_tensor_subclasses={LocalSubclass}
        ):
            x = torch.ones(2, 2).as_subclass(LocalSubclass)
            fn(x)
            fn(x)
            x = torch.ones(2, 2).as_subclass(LocalSubclass)
            fn(x)

        with torch._dynamo.config.patch(
            traceable_tensor_subclasses={LocalSubclass}
        ), self.assertRaisesRegex(
            TypeError,
            "'bool' object is not callable",
        ):
            LocalSubclass.sigmoid = False
            fn(x)

    def test_torch_function_call_on_attr(self):
        x = torch.ones(2, 2)
        wrapped = x.as_subclass(DummyNDim)

        def fn(w):
            return w.ndim + torch.ones(2)

        fn_opt = compile_full_eager(fn)

        res_exp = fn(wrapped)
        res_act = fn_opt(wrapped)

        self.assertEqual(res_exp, res_act)
        self.assertEqual(res_exp, torch.ones(2) + 10)

    def test_torch_function_wrapper_class(self):
        x = torch.ones(2, 2)
        wrapped = WrapperSubclass(x)

        def fn(w):
            return torch.add(w, 1.0)

        fn_opt = compile_full_eager(fn)

        res_exp = fn(wrapped)
        res_act = fn_opt(wrapped)
        self.assertEqual(res_exp, res_act)

    def test_torch_function_wrapper_class_with_kwargs(self):
        x = torch.ones(2, 2)
        wrapped = WrapperSubclass(x)

        def fn(w):
            return torch.add(w, 1.0, alpha=2.0)

        fn_opt = compile_full_eager(fn)

        res_exp = fn(wrapped)
        res_act = fn_opt(wrapped)
        self.assertEqual(res_exp, res_act)

    def test_tensor_subclass_custom_attr(self):
        class AttrSubclass(torch.Tensor):
            x: int = 10

            @classmethod
            def __torch_function__(cls, func, types, args=(), kwargs=None):
                if kwargs is None:
                    kwargs = {}

                return super().__torch_function__(func, types, args, kwargs)

        @torch.compile(backend="eager", fullgraph=True)
        def fn(x):
            return x.x + torch.ones(2, 2)

        with traceable_subclass(AttrSubclass):
            input = torch.ones(2, 2).as_subclass(AttrSubclass)
            fn_opt = compile_full_eager(fn)

            res_exp = fn(input)
            res_act = fn_opt(input)
            self.assertEqual(res_exp, res_act)

    def test_compile_with_fake_tensor_dynamic_dim(self):
        x = torch.randn([3, 4])

        def f(x):
            return torch.sin(x)

        def test_dynamic_dim(f, x, dim_dynamic, exp_frame_count, exp_op_count):
            torch._dynamo.reset()
            cnt = torch._dynamo.testing.CompileCounter()

            opt_f = torch.compile(f, backend=cnt, fullgraph=True)

            x1 = torch.rand_like(x)
            f(x)
            f(torch.randn([4, 3]))
            shape_env = ShapeEnv()
            with torch._subclasses.fake_tensor.FakeTensorMode(
                shape_env=shape_env
            ) as fake_mode:
                x_fake = fake_mode.from_tensor(
                    x,
                    symbolic_context=StatelessSymbolicContext(
                        dynamic_sizes=[dim_dynamic for i in range(x.dim())]
                    ),
                )
                x1_fake = fake_mode.from_tensor(
                    x1,
                    symbolic_context=StatelessSymbolicContext(
                        dynamic_sizes=[dim_dynamic for i in range(x.dim())]
                    ),
                )
                opt_f(x_fake)
                opt_f(x1_fake)

            self.assertEqual(cnt.frame_count, exp_frame_count)
            self.assertEqual(cnt.op_count, exp_op_count)

        test_dynamic_dim(f, x, DimDynamic.DYNAMIC, 1, 1)
        test_dynamic_dim(f, x, DimDynamic.DUCK, 1, 1)
        test_dynamic_dim(f, x, DimDynamic.STATIC, 1, 1)

    def test_compile_with_fake_tensor_automatic_dynamic(self):
        def f(x):
            return torch.sin(x)

        def test_automatic_dynamic(f, inps, dim_dynamic, exp_frame_count, exp_op_count):
            torch._dynamo.reset()
            cnt = torch._dynamo.testing.CompileCounter()
            opt_f = torch.compile(f, backend=cnt, fullgraph=True)

            shape_env = ShapeEnv()
            with torch._subclasses.fake_tensor.FakeTensorMode(
                shape_env=shape_env
            ) as fake_mode:
                for inp in inps:
                    fake_inp = fake_mode.from_tensor(
                        inp,
                        symbolic_context=StatelessSymbolicContext(
                            [dim_dynamic for i in range(x.dim())]
                        ),
                    )
                    opt_f(fake_inp)
            self.assertEqual(cnt.frame_count, exp_frame_count)
            self.assertEqual(cnt.op_count, exp_op_count)

        x = torch.randn([3, 4])
        y = torch.randn([4, 5])
        z = torch.randn([5, 6])
        a = torch.randn([3, 5])
        b = torch.randn([4, 4])
        # When inputs' DimDynamic is DYNAMIC or DUCK, the inputs
        # to opt_f will be tensors with SymInt sizes. Dynamo will treat input
        # as dynamic automatically and will only compile once
        for dim_dynamic in [DimDynamic.DYNAMIC, DimDynamic.DUCK]:
            test_automatic_dynamic(f, [x, y, z], dim_dynamic, 1, 1)
            test_automatic_dynamic(f, [x, a, z], dim_dynamic, 1, 1)
            test_automatic_dynamic(f, [x, b, z], dim_dynamic, 1, 1)

        for dim_dynamic in [DimDynamic.STATIC]:
            # Recompile once, first with dim 0 and 1 become Dynamic
            test_automatic_dynamic(f, [x, y, z], dim_dynamic, 2, 2)
            # Recompile 2 times, first with dim 1 become Dynamic, second with dim 0 becomes Dynamic.
            test_automatic_dynamic(f, [x, a, z], dim_dynamic, 3, 3)
            # Recompile 2 times, first with dim 0 become Dynamic, second with dim 1 becomes Dynamic.
            test_automatic_dynamic(f, [x, b, z], dim_dynamic, 3, 3)

    def test_compile_with_functionalization(self):
        x = torch.randn([3, 4])
        x_clone = x.clone()
        x_clone2 = x.clone()
        backend = EagerRecordGraphAndInputs()
        cnt = torch._dynamo.testing.CompileCounterWithBackend(backend)

        @torch.compile(backend=cnt, fullgraph=True)
        def f(x):
            return x.add_(1.0) + torch.nn.functional.relu_(x)

        f_out = f(x)
        self.assertEqual(cnt.frame_count, 1)
        self.assertEqual(cnt.op_count, 3)
        self.assertEqual(len(backend.graphs), 1)
        self.assertEqual(len(backend.example_inputs), 1)

        actual = normalize_gm(backend.graphs[0].print_readable(print_output=False))
        self.assertExpectedInline(
            actual,
            """\
class GraphModule(torch.nn.Module):
    def forward(self, L_x_: "f32[3, 4]"):
        l_x_ = L_x_

        add_: "f32[3, 4]" = l_x_.add_(1.0)
        relu_: "f32[3, 4]" = torch.relu_(l_x_);  l_x_ = None
        add: "f32[3, 4]" = add_ + relu_;  add_ = relu_ = None
        return (add,)
""",
        )

        ff = torch.func.functionalize(f)
        ff_out = ff(x_clone)

        self.assertEqual(cnt.frame_count, 2)
        self.assertEqual(cnt.op_count, 6)
        self.assertEqual(len(backend.graphs), 2)
        self.assertEqual(len(backend.example_inputs), 2)
        actual = normalize_gm(backend.graphs[1].print_readable(print_output=False))
        self.assertExpectedInline(
            actual,
            """\
class GraphModule(torch.nn.Module):
    def forward(self, L_x_ : torch.Tensor):
        l_x_ = L_x_

        add_ = l_x_.add_(1.0)
        relu_ = torch.relu_(l_x_);  l_x_ = None
        add = add_ + relu_;  add_ = relu_ = None
        return (add,)
""",
        )
        self.assertTrue(torch._is_functional_tensor(backend.example_inputs[1][0]))

        # Cannot re-use the version from AOTAutograd, since that uses python functional tensors.
        def to_fun(x):
            x_functional = torch._to_functional_tensor(x)
            torch._mirror_autograd_meta_to(x, x_functional)
            return x_functional

        def aot_f_wrapper(func):
            @functools.wraps(func)
            def wrapper(*args, **kwargs):
                torch._enable_functionalization(reapply_views=False)
                try:
                    func_args = pytree.tree_map(to_fun, args)
                    func_kwargs = pytree.tree_map(to_fun, kwargs)
                    return func(*func_args, **func_kwargs)
                finally:
                    torch._disable_functionalization()

            return wrapper

        aot_ff = aot_f_wrapper(f)
        aot_ff_out = aot_ff(x_clone2)

        self.assertEqual(cnt.frame_count, 3)
        self.assertEqual(cnt.op_count, 9)
        self.assertEqual(len(backend.graphs), 3)
        self.assertEqual(len(backend.example_inputs), 3)
        actual = normalize_gm(backend.graphs[2].print_readable(print_output=False))
        self.assertExpectedInline(
            actual,
            """\
class GraphModule(torch.nn.Module):
    def forward(self, L_x_ : torch.Tensor):
        l_x_ = L_x_

        add_ = l_x_.add_(1.0)
        relu_ = torch.relu_(l_x_);  l_x_ = None
        add = add_ + relu_;  add_ = relu_ = None
        return (add,)
""",
        )
        self.assertTrue(torch._is_functional_tensor(backend.example_inputs[1][0]))

        self.assertEqual(f_out, ff_out)
        self.assertEqual(f_out, aot_ff_out)

        try:
            torch._enable_functionalization(reapply_views=False)
            xf = pytree.tree_map(to_fun, x)
            x_view = xf.t()
            with self.assertRaisesRegex(RuntimeError, "Cannot safely fakify a view"):
                f(x_view)
        finally:
            torch._disable_functionalization()

    def test_compile_higher_order_with_functionalization(self):
        backend = EagerRecordGraphAndInputs()
        cnt = torch._dynamo.testing.CompileCounterWithBackend(backend)

        @torch.compile(backend=cnt, fullgraph=True)
        def f(x):
            return wrap(lambda x: x.add_(1.0), x)

        def check_count_and_graph(
            exp_frame_count, exp_op_count, exp_n_graph, exp_graph
        ):
            self.assertEqual(cnt.frame_count, exp_frame_count)
            self.assertEqual(cnt.op_count, exp_op_count)
            self.assertEqual(len(backend.graphs), exp_n_graph)
            actual = normalize_gm(
                backend.graphs[exp_n_graph - 1].print_readable(print_output=False)
            )
            self.assertExpectedInline(actual, exp_graph, skip=1)

        t = torch.randn([3, 4])
        t_clone = t.clone()
        t_clone2 = t.clone()
        f(t)

        check_count_and_graph(
            1,
            2,
            1,
            """\
class GraphModule(torch.nn.Module):
    def forward(self, L_x_: "f32[3, 4]"):
        l_x_ = L_x_

        wrap_body_0 = self.wrap_body_0
        wrap = torch._higher_order_ops.wrap.wrap(wrap_body_0, l_x_);  wrap_body_0 = l_x_ = None
        getitem: "f32[3, 4]" = wrap[0];  wrap = None
        return (getitem,)

    class GraphModule(torch.nn.Module):
        def forward(self, l_x_: "f32[3, 4]"):
            add_: "f32[3, 4]" = l_x_.add_(1.0);  l_x_ = None
            return (add_,)
""",
        )

        ff = torch.func.functionalize(f)
        ff_out = ff(t_clone)
        # frame count and op count are incremented due to re-compilation
        check_count_and_graph(
            2,
            4,
            2,
            """\
class GraphModule(torch.nn.Module):
    def forward(self, L_x_ : torch.Tensor):
        l_x_ = L_x_

        wrap_body_0 = self.wrap_body_0
        wrap = torch._higher_order_ops.wrap.wrap(wrap_body_0, l_x_);  wrap_body_0 = l_x_ = None
        getitem = wrap[0];  wrap = None
        return (getitem,)

    class GraphModule(torch.nn.Module):
        def forward(self, l_x_):
            add_ = l_x_.add_(1.0);  l_x_ = None
            return (add_,)
""",
        )

        try:
            x = torch._to_functional_tensor(t_clone2)
            torch._mirror_autograd_meta_to(t_clone2, x)
            torch._enable_functionalization(reapply_views=False)
            aot_f_out = f(x)
        finally:
            torch._disable_functionalization()

        # frame count and op count are incremented due to re-compilation
        check_count_and_graph(
            3,
            6,
            3,
            """\
class GraphModule(torch.nn.Module):
    def forward(self, L_x_ : torch.Tensor):
        l_x_ = L_x_

        wrap_body_0 = self.wrap_body_0
        wrap = torch._higher_order_ops.wrap.wrap(wrap_body_0, l_x_);  wrap_body_0 = l_x_ = None
        getitem = wrap[0];  wrap = None
        return (getitem,)

    class GraphModule(torch.nn.Module):
        def forward(self, l_x_):
            add_ = l_x_.add_(1.0);  l_x_ = None
            return (add_,)
""",
        )

    def test_has_torch_function(self):
        class MyTensor:
            @classmethod
            def __torch_function__(cls, func, types, args=(), kwargs=None):
                if kwargs is None:
                    kwargs = {}

                if func is torch.max:
                    return torch.tensor(123)
                return func(*args, **kwargs)

        class LocalSubclass(torch.Tensor):
            @classmethod
            def __torch_function__(cls, func, types, args=(), kwargs=None):
                if kwargs is None:
                    kwargs = {}
                return func(*args, **kwargs)

        def fn(x):
            return torch.overrides.has_torch_function_unary(
                x
            ), torch.overrides.has_torch_function_variadic(x)

        for test_class in [MyTensor, LocalSubclass]:
            x = test_class()
            ref0 = fn(x)
            ref1 = fn(4)
            opt_fn = torch._dynamo.optimize("eager")(fn)
            res0 = opt_fn(x)
            res1 = opt_fn(4)
            self.assertEqual(ref0, res0)
            self.assertEqual(ref1, res1)

    def test_wrapper_subclass_guards_on_inner_tensor(self):
        # Holds an inner tensor, that has a distinct shape from the outer wrapper tensor.
        # Also adds additional guards on the inner tensor's sizes.
        # When the first input to an op has x.shape[0] > 5, we insert an extra add node.
        class DoubleSizeMaybeAddGeThreeTensor(torch.Tensor):
            @staticmethod
            def __new__(cls, inner):
                # Double the outer-most dimension
                outer_shape = (inner.shape[0] * 2,) + inner.shape[1:]
                return torch.Tensor._make_wrapper_subclass(
                    # TODO: right now, _make_wrapper_subclass's dynamic shape interaction is not great.
                    # Calling the overload that has kwargs causes us to go down the first overload path,
                    # which will **always** specialize sizes.
                    # We should probably eventually fix this so that the first overload can just handle dynamic shapes.
                    cls,
                    outer_shape,
                    inner.stride(),
                    None,
                    None,
                    inner.dtype,
                    inner.layout,
                    inner.device,
                    False,
                    inner.requires_grad,
                )

            def __init__(self, inner):
                self.inner_elem = inner

            def __tensor_flatten__(self):
                return ["inner_elem"], None

            @staticmethod
            def __tensor_unflatten__(inner_tensors, _, outer_size, outer_stride):
                return DoubleSizeMaybeAddGeThreeTensor(inner_tensors["inner_elem"])

            def __repr__(self):
                return f"DoubleSizeMayberAddGeThreeTensor({repr(self.inner_elem)})"

            @classmethod
            def __torch_dispatch__(cls, func, types, args=(), kwargs=None):
                if kwargs is None:
                    kwargs = {}

                args_inner = torch.utils._pytree.tree_map_only(
                    DoubleSizeMaybeAddGeThreeTensor, lambda x: x.inner_elem, args
                )
                out_inner = func(*args_inner, **kwargs)

                # Add guards on the  inner tensor's sizes
                if args_inner[0].shape[0] > 3:
                    out_inner += 2

                return DoubleSizeMaybeAddGeThreeTensor(out_inner)

        curr_var_to_val = None
        curr_var_to_sources = None
        guards = None

        def backend(gm, args):
            context = torch._guards.TracingContext.get()

            # Grab info on sources and guards from the shapeenv
            nonlocal curr_var_to_val
            nonlocal curr_var_to_sources
            nonlocal guards

            guards = [str(g.expr) for g in context.fake_mode.shape_env.guards]
            curr_var_to_val = {
                str(k): v for k, v in context.fake_mode.shape_env.var_to_val.items()
            }
            curr_var_to_sources = {
                str(k): v[0].name()
                for k, v in context.fake_mode.shape_env.var_to_sources.items()
            }
            return gm

        @torch.compile(backend=backend)
        def fn(x):
            if x.shape[0] < 10:
                return torch.mul(x, x)
            else:
                return torch.div(x, x)

        inp = torch.ones(4, 4)

        x = DoubleSizeMaybeAddGeThreeTensor(inp)
        torch._dynamo.mark_dynamic(x, 0)
        res = fn(x)
        # During fakeifying, we end up allocating a separate symint
        # for the outer and inner tensor (in this test, s0 is unused).
        expected_var_to_val = {
            "s0": 8,
            "s1": 4,
        }
        expected_var_to_sources = {
            "s0": "L['x'].size()[0]",
            "s1": "L['x'].inner_elem.size()[0]",
        }
        self.assertEqual(curr_var_to_val, expected_var_to_val)
        self.assertEqual(curr_var_to_sources, expected_var_to_sources)
        self.assertExpectedInline(
            "\n".join(guards),
            """\
Eq(2*s1, s0)
2*s1 < 10
s1 > 3""",
        )

    def test_wrapper_subclass_with_same_sized_inner_tensor(self):
        # shouldn't recompile for different sizes when dynamic=True
        sub1 = ScaledTensor(torch.randn(2, 4), torch.randn(6))
        sub2 = ScaledTensor(torch.randn(3, 5), torch.randn(7))
        self.assertFalse(_recompiles_for_inputs(func, (sub1,), (sub2,), dynamic=True))

        # should recompile for different data size when dynamic=False
        sub1 = ScaledTensor(torch.randn(2, 4), torch.randn(6))
        sub2 = ScaledTensor(torch.randn(3, 5), torch.randn(6))
        self.assertTrue(_recompiles_for_inputs(func, (sub1,), (sub2,), dynamic=False))

        # avoid recompile using manual mark_dynamic() for different data size
        sub1 = ScaledTensor(torch.randn(2, 4), torch.randn(6))
        # NB: mark_dynamic() on outer tensor should translate to inner tensors of the same size
        torch._dynamo.mark_dynamic(sub1, 0)
        torch._dynamo.mark_dynamic(sub1, 1)
        sub2 = ScaledTensor(torch.randn(3, 5), torch.randn(6))
        self.assertFalse(_recompiles_for_inputs(func, (sub1,), (sub2,), dynamic=False))

    def test_wrapper_subclass_with_differently_sized_inner_tensor(self):
        # should recompile for different scale size when dynamic=False
        sub1 = ScaledTensor(torch.randn(2, 4), torch.randn(3))
        sub2 = ScaledTensor(torch.randn(2, 4), torch.randn(5))
        self.assertTrue(_recompiles_for_inputs(func, (sub1,), (sub2,), dynamic=False))

        # still recompiles using manual mark_dynamic() on outer for different scale size
        sub1 = ScaledTensor(torch.randn(2, 4), torch.randn(3))
        # NB: mark_dynamic() on outer tensor doesn't translate to inner tensors of different size
        torch._dynamo.mark_dynamic(sub1, 0)
        torch._dynamo.mark_dynamic(sub1, 1)
        sub2 = ScaledTensor(torch.randn(2, 4), torch.randn(5))
        self.assertTrue(_recompiles_for_inputs(func, (sub1,), (sub2,), dynamic=False))

    def test_torch_dispatch_subclass_guard_recompile(self):
        x = torch.ones(2, 2)
        x_two = TwoTensor(x.clone(), x.clone())

        def fn(w):
            return torch.add(w, 1.0)

        fn_opt = torch.compile(backend="eager")(fn)

        ref = fn(x_two)
        res = fn_opt(x_two)
        self.assertEqual(ref, res)

        # ensure no recompilation on same input type
        with unittest.mock.patch("torch._dynamo.config.error_on_recompile", True):
            fn_opt(TwoTensor(x + 1, x + 2))

        # recompile!
        ref = fn(x)
        res = fn_opt(x)
        self.assertEqual(ref, res)

    def test_torch_function_subclass_survives_into_aot_autograd(self):
        # If you have a tensor subclass that relies on dispatch into the same op
        # without unwrapping and calling torch._C.DisableTorchFunctionSubclass(),
        # the torch function-ness will survive into AOTAutograd. Today, NestedTensor
        # actually relies on this behavior! Because that torch function logic
        # runs during AOTAutograd, this test tests that there is no logic below
        # that relies torch function that gets unexpectedly disabled after we
        # redispatch from the subclass's torch function.
        class SubTensor(torch.Tensor):
            @staticmethod
            def __new__(cls, t):
                return torch.Tensor._make_wrapper_subclass(
                    cls,
                    t.shape,
                    t.stride(),
                    t.storage_offset(),
                    torch.contiguous_format,
                    t.dtype,
                    torch.strided,
                    t.device,
                    False,
                    t.requires_grad,
                    "sizes",
                    False,
                    False,
                    None,
                )

            def __init__(self, t):
                super().__init__()
                self._t = t

            def __tensor_flatten__(self):
                return ["_t"], {}

            @staticmethod
            def __tensor_unflatten__(inner_tensors, ctx, outer_size, outer_stride):
                t = inner_tensors["_t"]
                return SubTensor(t)

            def __repr__(self):
                return f"SubTensor({self._t})"

            @classmethod
            def __torch_function__(cls, func, types, args=(), kwargs=None):
                if kwargs is None:
                    kwargs = {}

                with torch._C.DisableTorchFunctionSubclass():
                    return func(*args, **kwargs)

            @classmethod
            def __torch_dispatch__(cls, func, types, args=(), kwargs=None):
                kwargs = {} if kwargs is None else kwargs
                new_args = pytree.tree_map_only(SubTensor, lambda s: s._t, args)
                output = func(*new_args, **kwargs)
                output = pytree.tree_map_only(
                    torch.Tensor, lambda t: SubTensor(t), output
                )
                return output

        @torch.compile(dynamic=True)
        def f(x):
            return x.unflatten(-1, [2, 5])

        s = SubTensor(torch.randn(3, 10))
        f(s)

    def test_recompile_with_symbool_inputs(self):
        def f(pred: bool):
            if pred:
                return torch.ones([3, 4])
            else:
                return torch.ones([4, 3])

        def test_recompilation(
            f, x, sizes, exp_graphs, exp_frame_count, exp_shape_env_guards
        ):
            torch._dynamo.reset()
            shape_env = ShapeEnv()
            backend = torch._dynamo.testing.EagerAndRecordGraphs()
            cnt = torch._dynamo.testing.CompileCounterWithBackend(backend)
            f_cond = torch.compile(f, backend=cnt, fullgraph=True)
            with torch._subclasses.fake_tensor.FakeTensorMode(
                shape_env=shape_env
            ) as fake_mode:
                fake_inp = fake_mode.from_tensor(
                    x,
                    symbolic_context=StatelessSymbolicContext(
                        dynamic_sizes=[DimDynamic.DYNAMIC for i in range(x.dim())]
                    ),
                )
                for i, size in enumerate(sizes):
                    pred = fake_inp.size(0) == size
                    f_cond(pred)
                    actual = normalize_gm(
                        backend.graphs[exp_frame_count[i] - 1].print_readable(
                            print_output=False
                        )
                    )
                    actual_guard_str = [str(guard.expr) for guard in shape_env.guards]
                    self.assertExpectedInline(actual, exp_graphs[i])
                    self.assertEqual(cnt.frame_count, exp_frame_count[i])
                    self.assertEqual(actual_guard_str, exp_shape_env_guards[i])

        true_graph = """\
class GraphModule(torch.nn.Module):
    def forward(self):
        ones: "f32[3, 4]" = torch.ones([3, 4])
        return (ones,)
"""
        false_graph = """\
class GraphModule(torch.nn.Module):
    def forward(self):
        ones: "f32[4, 3]" = torch.ones([4, 3])
        return (ones,)
"""
        test_recompilation(
            f,
            torch.randn([3, 4]),
            [3, 3, 4, 5],
            exp_graphs=[true_graph, true_graph, false_graph, false_graph],
            exp_frame_count=[1, 1, 2, 2],
            exp_shape_env_guards=[
                [],
                # s0 is specialized and guarded in outter shape_env when dynamo checks the guards
                ["Eq(Piecewise((1, Eq(s0, 3)), (0, True)), 1)"],
                [
                    "Eq(Piecewise((1, Eq(s0, 3)), (0, True)), 1)",
                    "Ne(Piecewise((1, Eq(s0, 4)), (0, True)), 1)",
                ],
                [
                    "Eq(Piecewise((1, Eq(s0, 3)), (0, True)), 1)",
                    "Ne(Piecewise((1, Eq(s0, 4)), (0, True)), 1)",
                    "Ne(Piecewise((1, Eq(s0, 5)), (0, True)), 1)",
                ],
            ],
        )

        test_recompilation(
            f,
            torch.randn([3, 4]),
            [4, 5, 3, 3],
            exp_graphs=[false_graph, false_graph, true_graph, true_graph],
            exp_frame_count=[1, 1, 2, 2],
            exp_shape_env_guards=[
                [],
                # s0 is specialized and guarded in outter shape_env when dynamo checks the guards
                ["Ne(Piecewise((1, Eq(s0, 5)), (0, True)), 1)"],
                [
                    "Ne(Piecewise((1, Eq(s0, 5)), (0, True)), 1)",
                    "Eq(Piecewise((1, Eq(s0, 3)), (0, True)), 1)",
                ],
                [
                    "Ne(Piecewise((1, Eq(s0, 5)), (0, True)), 1)",
                    "Eq(Piecewise((1, Eq(s0, 3)), (0, True)), 1)",
                    "Eq(Piecewise((1, Eq(s0, 3)), (0, True)), 1)",
                ],
            ],
        )

    def test_wrapper_subclass_dynamo_attribute_access_on_intermediate(self):
        def f(x_subclass):
            tmp_subclass = torch.add(x, 1)
            return torch.mul(tmp_subclass._scale, tmp_subclass._constant)

        x = ScaledTensor(torch.randn(2, 4), torch.randn(3), constant=2)
        out_ref = f(x)
        out_test = torch.compile(f, backend="aot_eager", fullgraph=True)(x)
        self.assertEqual(out_ref, out_test)

    def test_support_bases(self):
        import abc

        import torch.fx._symbolic_trace

        class Meta(abc.ABCMeta, torch.fx._symbolic_trace.ProxyableClassMeta):
            def __new__(cls, name, bases, dct):
                x = super().__new__(cls, name, bases, dct)
                x.attr = 100
                return x

        class Multistreamable(abc.ABC):  # noqa: B024
            pass

        class Foo(Multistreamable, metaclass=Meta):
            pass

        @torch.compile(backend="eager", fullgraph=True)
        def f(x):
            typ = type(Foo())
            typ.__bases__
            return typ.__bases__

        self.assertEqual(f(torch.randn(1)), (Multistreamable,))

    @parametrize("dynamic", [False, True])
    def test_subclass_views(self, dynamic):
        def _get_views(t):  # returns (view: Tensor, expects_raises_false)
            # Note that any closed-over SymInts will be symbolicized during fake-ification.
            yield t.narrow(dim=-1, start=3, length=8), False
            yield t.split(5, -1)[2], False
            yield t.split_with_sizes([9, 6], -1)[1], False
            yield t.unsqueeze(-1).expand(4, 15, 10), False
            yield t.select(-1, 6), False
            # https://github.com/pytorch/pytorch/issues/128649
            yield t[2:3, 5:9], dynamic
            yield t.view(-1, 15), False

        def f(x):
            return x * 2

        compiled_f = torch.compile(
            f, backend="aot_eager", fullgraph=True, dynamic=dynamic
        )

        # Take a view of a subclass to pass as input.
        t = TwoTensor(torch.randn(4, 15), torch.randn(4, 15))
        for view, expects_raises in _get_views(t):
            torch._dynamo.reset()
            out_ref = f(view)
            if expects_raises:
                with self.assertRaises(AssertionError):
                    out_test = compiled_f(view)
            else:
                out_test = compiled_f(view)
                self.assertEqual(out_ref, out_test)

    def _compile_check(
        self,
        fn,
        inps,
        *,
        backend="aot_eager",
        dynamic=True,
        fullgraph=True,
        call_backward=False,
    ):
        fw_compiler = EagerRecordGraphAndInputs()
        bw_compiler = EagerRecordGraphAndInputs()
        compiler_fn = aot_autograd(
            fw_compiler=make_boxed_compiler(fw_compiler),
            bw_compiler=make_boxed_compiler(bw_compiler),
            partition_fn=min_cut_rematerialization_partition,
            keep_inference_input_mutations=True,
        )

        c = torch.compile(backend=compiler_fn, dynamic=dynamic, fullgraph=fullgraph)(fn)
        for inp in inps:
            expected = fn(*inp)
            got = c(*inp)
            self.assertEqual(expected, got)
            e_shape = pytree.tree_map_only(torch.Tensor, lambda x: x.shape, expected)
            g_shape = pytree.tree_map_only(torch.Tensor, lambda x: x.shape, got)
            self.assertEqual(e_shape, g_shape)

            if call_backward:
                re = pytree.tree_map_only(
                    torch.Tensor,
                    lambda x: x.sum().backward(retain_graph=True),
                    expected,
                )
                rg = pytree.tree_map_only(
                    torch.Tensor, lambda x: x.sum().backward(retain_graph=True), got
                )
                self.assertEqual(re, rg)

        if call_backward:
            return fw_compiler.graphs, bw_compiler.graphs
        return fw_compiler.graphs, None

    def test_tensor_subclass_TwoTensor_simple(self):
        def f(tt):
            return tt * tt.size()[0]

        a = torch.ones(3, 4, requires_grad=True)
        b = a.clone().requires_grad_(True)
        tt = AnotherTwoTensor(a, b)

        fw, bw = self._compile_check(f, [(tt,)], dynamic=True, call_backward=True)

        self.assertExpectedInline(
            normalize_gm(fw[0].print_readable(print_output=False)),
            """\
class GraphModule(torch.nn.Module):
    def forward(self, primals_1: "f32[s0, s1]", primals_2: "f32[s0, s1]", primals_3: "Sym(s0)", primals_4: "Sym(s1)", primals_5: "Sym(s0)", primals_6: "Sym(s1)"):
        mul: "f32[s0, s1]" = torch.ops.aten.mul.Tensor(primals_1, primals_5);  primals_1 = None
        mul_1: "f32[s0, s1]" = torch.ops.aten.mul.Tensor(primals_2, primals_5);  primals_2 = None
        return [mul, mul_1, primals_5, primals_6, primals_5, primals_6]
""",  # noqa: B950
        )

        self.assertExpectedInline(
            normalize_gm(bw[0].print_readable(print_output=False)),
            """\
class GraphModule(torch.nn.Module):
    def forward(self, primals_5: "Sym(s0)", primals_6: "Sym(s1)", tangents_1: "f32[s0, s1]", tangents_2: "f32[s0, s1]"):
        mul_2: "f32[s0, s1]" = torch.ops.aten.mul.Tensor(tangents_1, primals_5);  tangents_1 = None
        mul_3: "f32[s0, s1]" = torch.ops.aten.mul.Tensor(tangents_2, primals_5);  tangents_2 = primals_5 = None
        return [mul_2, mul_3, None, None]
""",  # noqa: B950
        )

    def test_tensor_subclass_TwoTensor_clone_view(self):
        def f(tt):
            y = tt.clone()
            return y.view(y.shape[1], y.shape[0])

        a = torch.ones(3, 4, requires_grad=True)
        b = a.clone()
        tt = AnotherTwoTensor(a, b)

        fw, bw = self._compile_check(f, [(tt,)], dynamic=True, call_backward=True)

        self.assertExpectedInline(
            normalize_gm(fw[0].print_readable(print_output=False)),
            """\
class GraphModule(torch.nn.Module):
    def forward(self, primals_1: "f32[s0, s1]", primals_2: "f32[s0, s1]", primals_3: "Sym(s0)", primals_4: "Sym(s1)", primals_5: "Sym(s0)", primals_6: "Sym(s1)"):
        clone: "f32[s0, s1]" = torch.ops.aten.clone.default(primals_1);  primals_1 = None
        clone_1: "f32[s0, s1]" = torch.ops.aten.clone.default(primals_2);  primals_2 = None

        view: "f32[s1, s0]" = torch.ops.aten.view.default(clone, [primals_6, primals_5]);  clone = None
        view_1: "f32[s1, s0]" = torch.ops.aten.view.default(clone_1, [primals_6, primals_5]);  clone_1 = None
        return [view, view_1, primals_6, primals_5, primals_5, primals_6]
""",  # noqa: B950
        )

        self.assertExpectedInline(
            normalize_gm(bw[0].print_readable(print_output=False)),
            """\
class GraphModule(torch.nn.Module):
    def forward(self, primals_5: "Sym(s0)", primals_6: "Sym(s1)", tangents_1: "f32[s1, s0]", tangents_2: "f32[s1, s0]"):
        view_2: "f32[s0, s1]" = torch.ops.aten.view.default(tangents_1, [primals_5, primals_6]);  tangents_1 = None
        view_3: "f32[s0, s1]" = torch.ops.aten.view.default(tangents_2, [primals_5, primals_6]);  tangents_2 = primals_5 = primals_6 = None
        return [view_2, view_3, None, None]
""",  # noqa: B950
        )

    def test_tensor_subclass_TwoTensor_mul(self):
        def f(tt, a, b):
            s0, s1 = a.size()
            s2, s3 = b.size()
            return tt * s0 * s1 * s2 * s3

        a = torch.ones(3, 4, requires_grad=True)
        b = a.clone()
        tt = AnotherTwoTensor(a, b)

        fw, bw = self._compile_check(f, [(tt, a, b)], dynamic=True, call_backward=True)

        self.assertExpectedInline(
            normalize_gm(fw[0].print_readable(print_output=False)),
            """\
class GraphModule(torch.nn.Module):
    def forward(self, primals_1: "Sym(s0)", primals_2: "Sym(s1)", primals_3: "f32[s0, s1]", primals_4: "f32[s0, s1]", primals_5: "f32[s0, s1]", primals_6: "f32[s0, s1]", primals_7: "Sym(s0)", primals_8: "Sym(s1)"):
        mul: "f32[s0, s1]" = torch.ops.aten.mul.Tensor(primals_5, primals_7);  primals_5 = None
        mul_1: "f32[s0, s1]" = torch.ops.aten.mul.Tensor(primals_6, primals_7);  primals_6 = None
        mul_2: "f32[s0, s1]" = torch.ops.aten.mul.Tensor(mul, primals_8);  mul = None
        mul_3: "f32[s0, s1]" = torch.ops.aten.mul.Tensor(mul_1, primals_8);  mul_1 = None
        mul_4: "f32[s0, s1]" = torch.ops.aten.mul.Tensor(mul_2, primals_7);  mul_2 = None
        mul_5: "f32[s0, s1]" = torch.ops.aten.mul.Tensor(mul_3, primals_7);  mul_3 = None
        mul_6: "f32[s0, s1]" = torch.ops.aten.mul.Tensor(mul_4, primals_8);  mul_4 = None
        mul_7: "f32[s0, s1]" = torch.ops.aten.mul.Tensor(mul_5, primals_8);  mul_5 = None
        return [mul_6, mul_7, primals_7, primals_8, primals_7, primals_8]
""",  # noqa: B950
        )

        self.assertExpectedInline(
            normalize_gm(bw[0].print_readable(print_output=False)),
            """\
class GraphModule(torch.nn.Module):
    def forward(self, primals_7: "Sym(s0)", primals_8: "Sym(s1)", tangents_1: "f32[s0, s1]", tangents_2: "f32[s0, s1]"):
        mul_8: "f32[s0, s1]" = torch.ops.aten.mul.Tensor(tangents_1, primals_8);  tangents_1 = None
        mul_9: "f32[s0, s1]" = torch.ops.aten.mul.Tensor(tangents_2, primals_8);  tangents_2 = None
        mul_10: "f32[s0, s1]" = torch.ops.aten.mul.Tensor(mul_8, primals_7);  mul_8 = None
        mul_11: "f32[s0, s1]" = torch.ops.aten.mul.Tensor(mul_9, primals_7);  mul_9 = None
        mul_12: "f32[s0, s1]" = torch.ops.aten.mul.Tensor(mul_10, primals_8);  mul_10 = None
        mul_13: "f32[s0, s1]" = torch.ops.aten.mul.Tensor(mul_11, primals_8);  mul_11 = primals_8 = None
        mul_14: "f32[s0, s1]" = torch.ops.aten.mul.Tensor(mul_12, primals_7);  mul_12 = None
        mul_15: "f32[s0, s1]" = torch.ops.aten.mul.Tensor(mul_13, primals_7);  mul_13 = primals_7 = None
        return [None, None, None, None, mul_14, mul_15]
""",  # noqa: B950
        )

    def test_tensor_subclass_TwoTensor_view(self):
        def f(tt):
            y = tt.clone()
            return y.view(y.shape[0], y.shape[1])

        a = torch.ones(3, 4, requires_grad=True)
        b = a.clone()
        tt = AnotherTwoTensor(a, b)

        fw, bw = self._compile_check(f, [(tt,)], dynamic=True, call_backward=True)

        self.assertExpectedInline(
            normalize_gm(fw[0].print_readable(print_output=False)),
            """\
class GraphModule(torch.nn.Module):
    def forward(self, primals_1: "f32[s0, s1]", primals_2: "f32[s0, s1]", primals_3: "Sym(s0)", primals_4: "Sym(s1)", primals_5: "Sym(s0)", primals_6: "Sym(s1)"):
        clone: "f32[s0, s1]" = torch.ops.aten.clone.default(primals_1);  primals_1 = None
        clone_1: "f32[s0, s1]" = torch.ops.aten.clone.default(primals_2);  primals_2 = None

        view: "f32[s0, s1]" = torch.ops.aten.view.default(clone, [primals_5, primals_6]);  clone = None
        view_1: "f32[s0, s1]" = torch.ops.aten.view.default(clone_1, [primals_5, primals_6]);  clone_1 = None
        return [view, view_1, primals_5, primals_6, primals_5, primals_6]
""",  # noqa: B950
        )

        self.assertExpectedInline(
            normalize_gm(bw[0].print_readable(print_output=False)),
            """\
class GraphModule(torch.nn.Module):
    def forward(self, primals_5: "Sym(s0)", primals_6: "Sym(s1)", tangents_1: "f32[s0, s1]", tangents_2: "f32[s0, s1]"):
        view_2: "f32[s0, s1]" = torch.ops.aten.view.default(tangents_1, [primals_5, primals_6]);  tangents_1 = None
        view_3: "f32[s0, s1]" = torch.ops.aten.view.default(tangents_2, [primals_5, primals_6]);  tangents_2 = primals_5 = primals_6 = None
        return [view_2, view_3, None, None]
""",  # noqa: B950
        )

    def test_tensor_subclass_TwoTensor_view_mul(self):
        def f(tt):
            y = tt.clone()
            return y.view(y.shape[0] * y.shape[1])

        a = torch.ones(3, 4, requires_grad=True)
        b = a.clone()
        tt = AnotherTwoTensor(a, b)

        fw, bw = self._compile_check(f, [(tt,)], dynamic=True, call_backward=True)

        self.assertExpectedInline(
            normalize_gm(fw[0].print_readable(print_output=False)),
            """\
class GraphModule(torch.nn.Module):
    def forward(self, primals_1: "f32[s0, s1]", primals_2: "f32[s0, s1]", primals_3: "Sym(s0)", primals_4: "Sym(s1)", primals_5: "Sym(s0)", primals_6: "Sym(s1)"):
        clone: "f32[s0, s1]" = torch.ops.aten.clone.default(primals_1);  primals_1 = None
        clone_1: "f32[s0, s1]" = torch.ops.aten.clone.default(primals_2);  primals_2 = None

        mul: "Sym(s0*s1)" = primals_5 * primals_6
        view: "f32[s0*s1]" = torch.ops.aten.view.default(clone, [mul]);  clone = None
        view_1: "f32[s0*s1]" = torch.ops.aten.view.default(clone_1, [mul]);  clone_1 = None
        return [view, view_1, mul, primals_5, primals_6]
""",  # noqa: B950
        )

        self.assertExpectedInline(
            normalize_gm(bw[0].print_readable(print_output=False)),
            """\
class GraphModule(torch.nn.Module):
    def forward(self, primals_5: "Sym(s0)", primals_6: "Sym(s1)", tangents_1: "f32[s0*s1]", tangents_2: "f32[s0*s1]"):
        view_2: "f32[s0, s1]" = torch.ops.aten.view.default(tangents_1, [primals_5, primals_6]);  tangents_1 = None
        view_3: "f32[s0, s1]" = torch.ops.aten.view.default(tangents_2, [primals_5, primals_6]);  tangents_2 = primals_5 = primals_6 = None
        return [view_2, view_3, None, None]
""",  # noqa: B950
        )

    def test_tensor_subclass_TwoTensor_return_tensor_and_subclass(self):
        def f(tt):
            y = tt.clone()
            return y.a, y.view(y.shape[0] * y.shape[1])

        a = torch.ones(3, 4, requires_grad=True)
        b = a.clone()
        tt = AnotherTwoTensor(a, b)

        fw, bw = self._compile_check(f, [(tt,)], dynamic=True, call_backward=True)

        self.assertExpectedInline(
            normalize_gm(fw[0].print_readable(print_output=False)),
            """\
class GraphModule(torch.nn.Module):
    def forward(self, primals_1: "f32[s0, s1]", primals_2: "f32[s0, s1]", primals_3: "Sym(s0)", primals_4: "Sym(s1)", primals_5: "Sym(s0)", primals_6: "Sym(s1)"):
        clone: "f32[s0, s1]" = torch.ops.aten.clone.default(primals_1);  primals_1 = None
        clone_1: "f32[s0, s1]" = torch.ops.aten.clone.default(primals_2);  primals_2 = None

        mul: "Sym(s0*s1)" = primals_5 * primals_6
        view: "f32[s0*s1]" = torch.ops.aten.view.default(clone, [mul])
        view_1: "f32[s0*s1]" = torch.ops.aten.view.default(clone_1, [mul])
        view_2: "f32[s0*s1]" = torch.ops.aten.view.default(clone, [-1]);  clone = None
        view_3: "f32[s0*s1]" = torch.ops.aten.view.default(clone_1, [-1]);  clone_1 = None
        return [view, view_1, view_2, view_3, mul, mul, primals_5, primals_6]
""",  # noqa: B950
        )

        self.assertExpectedInline(
            normalize_gm(bw[0].print_readable(print_output=False)),
            """\
class GraphModule(torch.nn.Module):
    def forward(self, primals_5: "Sym(3)", primals_6: "Sym(4)", tangents_1: "f32[12]", tangents_2: "f32[12]"):
        view_2: "f32[3, 4]" = torch.ops.aten.view.default(tangents_1, [primals_5, primals_6]);  tangents_1 = None
        view_3: "f32[3, 4]" = torch.ops.aten.view.default(tangents_2, [primals_5, primals_6]);  tangents_2 = primals_5 = primals_6 = None
        return [view_2, view_3, None, None]
""",  # noqa: B950
        )

    def test_tensor_subclass_TwoTensor_return_multiple(self):
        def f(tt):
            y = tt.clone()
            z = tt.clone()
            return y.a, y.view(y.shape[0] * y.shape[1]), y.b, z.view(-1)

        a = torch.ones(3, 4, requires_grad=True)
        b = a.clone()
        tt = AnotherTwoTensor(a, b)

        fw, bw = self._compile_check(f, [(tt,)], dynamic=True, call_backward=True)

        self.assertExpectedInline(
            normalize_gm(fw[0].print_readable(print_output=False)),
            """\
class GraphModule(torch.nn.Module):
    def forward(self, primals_1: "f32[s0, s1]", primals_2: "f32[s0, s1]", primals_3: "Sym(s0)", primals_4: "Sym(s1)", primals_5: "Sym(s0)", primals_6: "Sym(s1)"):
        clone: "f32[s0, s1]" = torch.ops.aten.clone.default(primals_1);  primals_1 = None
        clone_1: "f32[s0, s1]" = torch.ops.aten.clone.default(primals_2);  primals_2 = None

        mul: "Sym(s0*s1)" = primals_5 * primals_6
        view: "f32[s0*s1]" = torch.ops.aten.view.default(clone, [mul])
        view_1: "f32[s0*s1]" = torch.ops.aten.view.default(clone_1, [mul])
        view_2: "f32[s0*s1]" = torch.ops.aten.view.default(clone, [-1]);  clone = None
        view_3: "f32[s0*s1]" = torch.ops.aten.view.default(clone_1, [-1]);  clone_1 = None
        return [view, view_1, view_2, view_3, mul, mul, primals_5, primals_6]
""",  # noqa: B950
        )

        self.assertExpectedInline(
            normalize_gm(bw[0].print_readable(print_output=False)),
            """\
class GraphModule(torch.nn.Module):
    def forward(self, primals_5: "Sym(3)", primals_6: "Sym(4)", tangents_1: "f32[12]", tangents_2: "f32[12]"):
        view_2: "f32[3, 4]" = torch.ops.aten.view.default(tangents_1, [primals_5, primals_6]);  tangents_1 = None
        view_3: "f32[3, 4]" = torch.ops.aten.view.default(tangents_2, [primals_5, primals_6]);  tangents_2 = primals_5 = primals_6 = None
        return [view_2, view_3, None, None]
""",  # noqa: B950
        )

    def test_tensor_subclass_TwoTensor_automatic_dynamic_shapes(self):
        def f(tt):
            y = tt.clone()
            return y.a, y.view(-1), y.b

        a = torch.ones(3, 4, requires_grad=True)
        b = a.clone()
        tt1 = TwoTensor(a, b)

        a = torch.ones(3, 5, requires_grad=True)
        b = a.clone()
        tt2 = TwoTensor(a, b)

        fw, bw = self._compile_check(
            f, [(tt1,), (tt2,)], dynamic=None, call_backward=True
        )

        self.assertExpectedInline(
            normalize_gm(fw[0].print_readable(print_output=False)),
            """\
class <lambda>(torch.nn.Module):
    def forward(self, arg0_1: "f32[3, 4]", arg1_1: "f32[3, 4]"):
        clone: "f32[3, 4]" = torch.ops.aten.clone.default(arg0_1);  arg0_1 = None
        clone_1: "f32[3, 4]" = torch.ops.aten.clone.default(arg1_1);  arg1_1 = None

        view: "f32[12]" = torch.ops.aten.view.default(clone, [-1])
        view_1: "f32[12]" = torch.ops.aten.view.default(clone_1, [-1])
        return [clone, view, view_1, clone_1]
""",  # noqa: B950
        )

        self.assertExpectedInline(
            normalize_gm(fw[1].print_readable(print_output=False)),
            """\
class <lambda>(torch.nn.Module):
    def forward(self, arg0_1: "f32[3, s1]", arg1_1: "f32[3, s2]", arg2_1: "Sym(s1)", arg3_1: "Sym(s1)"):
        clone: "f32[3, s1]" = torch.ops.aten.clone.default(arg0_1);  arg0_1 = None
        clone_1: "f32[3, s2]" = torch.ops.aten.clone.default(arg1_1);  arg1_1 = None

        view: "f32[3*s1]" = torch.ops.aten.view.default(clone, [-1])
        view_1: "f32[3*s2]" = torch.ops.aten.view.default(clone_1, [-1])

        sym_size_int: "Sym(3*s1)" = torch.ops.aten.sym_size.int(view, 0)
        return [clone, view, view_1, clone_1, sym_size_int]
""",  # noqa: B950
        )

        self.assertExpectedInline(
            normalize_gm(bw[0].print_readable(print_output=False)),
            """\
class <lambda>(torch.nn.Module):
    def forward(self, arg0_1: "f32[3, 4]", arg1_1: "f32[3, 4]"):
        clone: "f32[3, 4]" = torch.ops.aten.clone.default(arg0_1);  arg0_1 = None
        clone_1: "f32[3, 4]" = torch.ops.aten.clone.default(arg1_1);  arg1_1 = None

        view: "f32[12]" = torch.ops.aten.view.default(clone, [-1])
        view_1: "f32[12]" = torch.ops.aten.view.default(clone_1, [-1])
        return [clone, view, view_1, clone_1]
""",  # noqa: B950
        )

        self.assertExpectedInline(
            normalize_gm(bw[1].print_readable(print_output=False)),
            """\
class <lambda>(torch.nn.Module):
    def forward(self, arg0_1: "f32[3, 4]", arg1_1: "f32[3, 4]"):
        clone: "f32[3, 4]" = torch.ops.aten.clone.default(arg0_1);  arg0_1 = None
        clone_1: "f32[3, 4]" = torch.ops.aten.clone.default(arg1_1);  arg1_1 = None

        view: "f32[12]" = torch.ops.aten.view.default(clone, [-1])
        view_1: "f32[12]" = torch.ops.aten.view.default(clone_1, [-1])
        return [clone, view, view_1, clone_1]
""",  # noqa: B950
        )

    def test_tensor_subclass_TwoTensor_mark_dynamic_shapes(self):
        def f(tt):
            y = tt.clone()
            return y.a, y.view(-1), y.b

        a = torch.ones(3, 4, requires_grad=True)
        b = a.clone()
        tt = TwoTensor(a, b)
        torch._dynamo.mark_dynamic(tt, 1)

        fw, bw = self._compile_check(
            f,
            [
                (tt,),
            ],
            dynamic=None,
            call_backward=True,
        )

        self.assertExpectedInline(
            normalize_gm(fw[0].print_readable(print_output=False)),
            """\
class <lambda>(torch.nn.Module):
    def forward(self, arg0_1: "f32[3, s1]", arg1_1: "f32[3, s2]", arg2_1: "Sym(s1)", arg3_1: "Sym(s1)"):
        clone: "f32[3, s1]" = torch.ops.aten.clone.default(arg0_1);  arg0_1 = None
        clone_1: "f32[3, s2]" = torch.ops.aten.clone.default(arg1_1);  arg1_1 = None

        view: "f32[3*s1]" = torch.ops.aten.view.default(clone, [-1])
        view_1: "f32[3*s2]" = torch.ops.aten.view.default(clone_1, [-1])

        sym_size_int: "Sym(3*s1)" = torch.ops.aten.sym_size.int(view, 0)
        return [clone, view, view_1, clone_1, sym_size_int]
""",  # noqa: B950
        )

        self.assertExpectedInline(
            normalize_gm(bw[0].print_readable(print_output=False)),
            """\
class <lambda>(torch.nn.Module):
    def forward(self, arg0_1: "f32[3, s1]", arg1_1: "f32[3, s2]", arg2_1: "Sym(s1)", arg3_1: "Sym(s1)"):
        clone: "f32[3, s1]" = torch.ops.aten.clone.default(arg0_1);  arg0_1 = None
        clone_1: "f32[3, s2]" = torch.ops.aten.clone.default(arg1_1);  arg1_1 = None

        view: "f32[3*s1]" = torch.ops.aten.view.default(clone, [-1])
        view_1: "f32[3*s2]" = torch.ops.aten.view.default(clone_1, [-1])

        sym_size_int: "Sym(3*s1)" = torch.ops.aten.sym_size.int(view, 0)
        return [clone, view, view_1, clone_1, sym_size_int]
""",  # noqa: B950
        )

    def test_tensor_subclass_TwoTensor_return_shape(self):
        @torch.compile(backend="aot_eager", dynamic=True)
        def fn(x):
            return x.clone().view(x.shape[0] * x.shape[1])

        a = torch.ones(2, 3)
        b = a.clone()
        tt = AnotherTwoTensor(a, b)
        out = fn(tt)
        self.assertEqual(tt.view(2 * 3), out)
        self.assertEqual(out.shape, (6,))

    def test_tensor_subclass_DoubleTensor_simple(self):
        def f(t):
            return t * t.size()[0]

        a = torch.ones(3, 4, requires_grad=True)
        t = DoubleTensor(a)

        fw, bw = self._compile_check(f, [(t,)], dynamic=True, call_backward=True)

        self.assertExpectedInline(
            normalize_gm(fw[0].print_readable(print_output=False)),
            """\
class <lambda>(torch.nn.Module):
    def forward(self, arg0_1: "f32[s3, s4]", arg1_1: "Sym(s0)", arg2_1: "Sym(s1)", arg3_1: "Sym(s2)", arg4_1: "Sym(s0)", arg5_1: "Sym(s1)"):
        mul: "f32[s3, s4]" = torch.ops.aten.mul.Tensor(arg0_1, arg4_1);  arg4_1 = None

        sym_size_int: "Sym(s3)" = torch.ops.aten.sym_size.int(arg0_1, 0)
        mul_1: "Sym(2*s3)" = sym_size_int * 2;  sym_size_int = None
        sym_size_int_1: "Sym(s4)" = torch.ops.aten.sym_size.int(arg0_1, 1);  arg0_1 = None
        mul_2: "Sym(2*s4)" = sym_size_int_1 * 2;  sym_size_int_1 = None
        return [mul, mul_1, mul_2]
""",  # noqa: B950
        )

        self.assertExpectedInline(
            normalize_gm(bw[0].print_readable(print_output=False)),
            """\
class <lambda>(torch.nn.Module):
    def forward(self, arg0_1: "f32[3, s1]", arg1_1: "f32[3, s2]", arg2_1: "Sym(s1)", arg3_1: "Sym(s1)"):
        clone: "f32[3, s1]" = torch.ops.aten.clone.default(arg0_1);  arg0_1 = None
        clone_1: "f32[3, s2]" = torch.ops.aten.clone.default(arg1_1);  arg1_1 = None

        view: "f32[3*s1]" = torch.ops.aten.view.default(clone, [-1])
        view_1: "f32[3*s2]" = torch.ops.aten.view.default(clone_1, [-1])

        sym_size_int: "Sym(3*s1)" = torch.ops.aten.sym_size.int(view, 0)
        return [clone, view, view_1, clone_1, sym_size_int]
""",  # noqa: B950
        )

    def test_tensor_subclass_DoubleTensor_automatic_dynamic_shapes(self):
        def f(t):
            y = t.clone()
            return y.a, y.view(-1), y.a * 10

        a = torch.ones(3, requires_grad=True)
        t1 = DoubleTensor(a)

        a = torch.ones(5, requires_grad=True)
        t2 = DoubleTensor(a)

        fw, bw = self._compile_check(
            f, [(t1,), (t2,)], dynamic=None, call_backward=True
        )

        self.assertExpectedInline(
            normalize_gm(fw[0].print_readable(print_output=False)),
            """\
class <lambda>(torch.nn.Module):
    def forward(self, arg0_1: "f32[3]"):
        clone: "f32[3]" = torch.ops.aten.clone.default(arg0_1);  arg0_1 = None

        view: "f32[3]" = torch.ops.aten.view.default(clone, [-1])
        mul: "f32[3]" = torch.ops.aten.mul.Tensor(clone, 10)
        return [clone, view, mul]
""",  # noqa: B950
        )

        self.assertExpectedInline(
            normalize_gm(fw[1].print_readable(print_output=False)),
            """\
class <lambda>(torch.nn.Module):
    def forward(self, arg0_1: "f32[s2]", arg1_1: "Sym(s0)", arg2_1: "Sym(s1)", arg3_1: "Sym(s0)"):
        clone: "f32[s2]" = torch.ops.aten.clone.default(arg0_1)

        view: "f32[s2]" = torch.ops.aten.view.default(clone, [-1])
        mul: "f32[s2]" = torch.ops.aten.mul.Tensor(clone, 10)

        sym_size_int: "Sym(s2)" = torch.ops.aten.sym_size.int(arg0_1, 0);  arg0_1 = None
        mul_1: "Sym(2*s2)" = sym_size_int * 2;  sym_size_int = None
        return [clone, view, mul, mul_1]
""",  # noqa: B950
        )

        self.assertExpectedInline(
            normalize_gm(bw[0].print_readable(print_output=False)),
            """\
class <lambda>(torch.nn.Module):
    def forward(self, arg0_1: "f32[s2]", arg1_1: "Sym(s0)", arg2_1: "Sym(s1)", arg3_1: "Sym(s0)"):
        clone: "f32[s2]" = torch.ops.aten.clone.default(arg0_1)

        view: "f32[s2]" = torch.ops.aten.view.default(clone, [-1])
        mul: "f32[s2]" = torch.ops.aten.mul.Tensor(clone, 10)

        sym_size_int: "Sym(s2)" = torch.ops.aten.sym_size.int(arg0_1, 0);  arg0_1 = None
        mul_1: "Sym(2*s2)" = sym_size_int * 2;  sym_size_int = None
        return [clone, view, mul, mul_1]
""",  # noqa: B950
        )

        self.assertExpectedInline(
            normalize_gm(bw[1].print_readable(print_output=False)),
            """\
class <lambda>(torch.nn.Module):
    def forward(self, arg0_1: "f32[3, s1]", arg1_1: "f32[3, s2]", arg2_1: "Sym(s1)", arg3_1: "Sym(s1)"):
        clone: "f32[3, s1]" = torch.ops.aten.clone.default(arg0_1);  arg0_1 = None
        clone_1: "f32[3, s2]" = torch.ops.aten.clone.default(arg1_1);  arg1_1 = None

        view: "f32[3*s1]" = torch.ops.aten.view.default(clone, [-1])
        view_1: "f32[3*s2]" = torch.ops.aten.view.default(clone_1, [-1])

        sym_size_int: "Sym(3*s1)" = torch.ops.aten.sym_size.int(view, 0)
        return [clone, view, view_1, clone_1, sym_size_int]
""",  # noqa: B950
        )

    def test_tensor_subclass_DoubleTensor_mark_dynamic_shapes(self):
        def f(t):
            y = t.clone()
            return y.view(a.shape[1] * a.shape[0]), y.a, y.view(a.shape[0] * a.shape[1])

        a = torch.ones(3, 4, requires_grad=True)
        t = DoubleTensor(a)
        torch._dynamo.mark_dynamic(t, 0)

        fw, bw = self._compile_check(
            f,
            [
                (t,),
            ],
            dynamic=None,
            call_backward=True,
        )

        self.assertExpectedInline(
            normalize_gm(fw[0].print_readable(print_output=False)),
            """\
class <lambda>(torch.nn.Module):
    def forward(self, arg0_1: "f32[s3, 4]", arg1_1: "Sym(s3)", arg2_1: "Sym(s0)", arg3_1: "Sym(s2)", arg4_1: "Sym(s1)", arg5_1: "f32[s3, 4]", arg6_1: "Sym(s0)"):
        clone: "f32[s3, 4]" = torch.ops.aten.clone.default(arg0_1);  arg0_1 = None

        mul: "Sym(4*s3)" = 4 * arg1_1;  arg1_1 = None
        view: "f32[4*s3]" = torch.ops.aten.view.default(clone, [mul])
        view_1: "f32[4*s3]" = torch.ops.aten.view.default(clone, [mul])

        mul_2: "Sym(8*s3)" = mul * 2;  mul = None
        return [view, clone, view_1, mul_2, mul_2]
""",  # noqa: B950
        )

        self.assertExpectedInline(
            normalize_gm(bw[0].print_readable(print_output=False)),
            """\
class <lambda>(torch.nn.Module):
    def forward(self, arg0_1: "f32[3, s1]", arg1_1: "f32[3, s2]", arg2_1: "Sym(s1)", arg3_1: "Sym(s1)"):
        clone: "f32[3, s1]" = torch.ops.aten.clone.default(arg0_1);  arg0_1 = None
        clone_1: "f32[3, s2]" = torch.ops.aten.clone.default(arg1_1);  arg1_1 = None

        view: "f32[3*s1]" = torch.ops.aten.view.default(clone, [-1])
        view_1: "f32[3*s2]" = torch.ops.aten.view.default(clone_1, [-1])

        sym_size_int: "Sym(3*s1)" = torch.ops.aten.sym_size.int(view, 0)
        return [clone, view, view_1, clone_1, sym_size_int]
""",  # noqa: B950
        )


instantiate_parametrized_tests(SubclassTests)


class TestNestedTensor(torch._dynamo.test_case.TestCase):
    def _get_jagged_tensor(self, nested_size, offsets, requires_grad=True):
        return get_jagged_tensor(nested_size, offsets, requires_grad)

    def _get_nc_jagged_tensor(self, inner_dim, starts, lengths, requires_grad=True):
        # Makes a jagged tensor with N constituent tensors with size
        # as specified ((S0, S1, S2), D)
        max_dim = (starts + lengths).max()
        values_tensor = torch.randn(
            starts.shape[0],
            max_dim.item(),
            inner_dim,
            requires_grad=requires_grad,
            dtype=torch.float64,
        )
        return jagged_from_tensor_and_lengths(values_tensor, starts, lengths)

    def _check_recompiles(self, fn, inputs1, inputs2, expected_recompiles):
        actual_recompiles = _recompiles_for_inputs(fn, inputs1, inputs2)
        self.assertEqual(actual_recompiles, expected_recompiles)

    def test_unary_does_not_recompile(self):
        nt1, _ = self._get_jagged_tensor(((2, 3, 4), 3), None)
        nt2, _ = self._get_jagged_tensor(((3, 4, 5, 6), 4), None)
        self._check_recompiles(lambda nt1: nt1.sin(), (nt1,), (nt2,), False)

    def test_binary_does_not_recompile(self):
        def binary(nt1, nt2):
            if nt1.shape == nt2.shape:
                return nt1 + nt2
            else:
                return nt1.sin()

        # NB: If we have shape e.g. (3, j0, 3), duck sizing will give us (s0, s1, s0).
        # This causes a recompile later on when it realizes the batch and last dim
        # should not always be equal. To avoid that, we use (3, j0, 5) here.
        nt1, offsets = self._get_jagged_tensor(((2, 3, 4), 5), None)
        nt2, _ = self._get_jagged_tensor(((2, 3, 4), 5), offsets)
        nt3, offsets = self._get_jagged_tensor(((3, 4, 5), 4), None)
        nt4, _ = self._get_jagged_tensor(((3, 4, 5), 4), offsets)
        self._check_recompiles(binary, (nt1, nt2), (nt3, nt4), False)

    def test_binary_recompiles(self):
        def binary(nt1, nt2):
            if nt1.shape == nt2.shape:
                return nt1 + nt2
            else:
                return nt1.sin()

        # Binary recompiles because singleton ints no longer match
        nt1, offsets = self._get_jagged_tensor(((2, 3, 4), 5), None)
        nt2, _ = self._get_jagged_tensor(((2, 3, 4), 5), offsets)
        nt3, _ = self._get_jagged_tensor(((2, 3, 4), 5), None)
        self._check_recompiles(binary, (nt1, nt2), (nt1, nt3), True)

    # TODO: cannot parametrize this test class with device for some reason
    def _test_autograd(self, backend):
        a = torch.randn(2, 3, requires_grad=True, dtype=torch.float64)
        b = torch.randn(3, 3, requires_grad=True, dtype=torch.float64)
        c = torch.randn(4, 3, requires_grad=True, dtype=torch.float64)
        nt = torch.nested.as_nested_tensor([a, b, c], layout=torch.jagged)
        # TODO: Switch to public API when it exists
        nt2, _ = jagged_from_list([a, b, c], nt.offsets())

        def fn1(nt1, nt2):
            return (nt1 + nt2).sin().cos()

        compiled_f = torch.compile(fn1, fullgraph=True, backend=backend, dynamic=True)
        out = compiled_f(nt, nt2)
        out_buffer = out.values()
        ga, gb, gc = torch.autograd.grad(out_buffer.sum(), (a, b, c))

        out_ref = fn1(nt, nt2)
        out_buffer_ref = out_ref.values()
        ga_ref, gb_ref, gc_ref = torch.autograd.grad(out_buffer_ref.sum(), (a, b, c))

        self.assertTrue(torch.allclose(ga, ga_ref))
        self.assertTrue(torch.allclose(gb, gb_ref))
        self.assertTrue(torch.allclose(gc, gc_ref))

    def test_basic_autograd(self):
        self._test_autograd("aot_eager")

    @requires_cuda
    def test_basic_autograd_inductor(self):
        self._test_autograd("inductor")

    def test_subclass_with_mutation_in_graph(self):
        # In this graph, we have an in-graph mutation, i.e. a mutation that is allowed
        # to remain in the graph. Normally this is allowed, but it's not allowed if
        # the graph handles subclasses at all.
        # Whether the mutation is allowed or not allowed in the graph alters the number
        # of outputs from the forward graph. Previously, a bug in this handling meant
        # that sometimes the expected number and actual number of outputs from the
        # joint graph did not match, causing assertion failures.
        def fn(x, y):
            z = x.sin()
            y.sin_()
            return z.cos(), y.cos()

        fn_c = torch.compile(fn, backend="inductor")

        values = [torch.rand((i, 8), requires_grad=True) for i in range(1, 6)]
        values_copy = [x.detach().clone().requires_grad_(True) for x in values]

        nt, offsets = jagged_from_list(values, None)
        nt_copy, offsets = jagged_from_list(values_copy, offsets)
        y = torch.rand((4, 8))
        y_copy = y.clone()

        ret = fn_c(nt, y)[0]
        ref = fn(nt_copy, y_copy)[0]

        self.assertEqual(ret.values(), ref.values())

        ret.values().sum().backward()
        ref.values().sum().backward()
        for ref_v, res_v in zip(values_copy, values):
            self.assertEqual(ref_v.grad, res_v.grad)

    def test_unbind(self):
        # NB: If we have shape e.g. (3, j0, 3), duck sizing will give us (s0, s1, s0).
        # This causes a recompile later on when it realizes the batch and last dim
        # should not always be equal. To avoid that, we use (3, j0, 5) here.
        nt, _ = self._get_jagged_tensor(((2, 3, 4), 5), None)
        nt2, _ = self._get_jagged_tensor(((2, 3, 5), 2), None)
        nt3, _ = self._get_jagged_tensor(((2, 3, 4, 5), 3), None)

        def fn(x):
            return x.unbind()

        compiled_f = torch.compile(fn, fullgraph=True, backend="eager", dynamic=True)
        out = compiled_f(nt)

        out_ref = fn(nt)

        # correctness
        self.assertEqual(len(out), len(out_ref))
        for x, x_ref in zip(out, out_ref):
            self.assertTrue(torch.allclose(x, x_ref))

        # We specialize on the length of offsets, e.g. (1) we recompile if the
        # length of the offsets is different. (2) we don't recompile if the
        # length of the offsets is the same, even if the size of the constituent
        # tensors are different.
        self._check_recompiles(fn, (nt,), (nt2,), False)
        self._check_recompiles(fn, (nt,), (nt3,), True)

    def test_inline_nested_tensor_from_jagged(self):
        nt, _ = self._get_jagged_tensor(((2, 3, 4), 5), None)

        def fn(x):
            return torch.nested.nested_tensor_from_jagged(x.values() * 2, x.offsets())

        torch.compile(fn, fullgraph=True, backend="aot_eager")(nt)

    def _input_view_test(self, nt_view_name):
        nt_view = VIEW_TEST_CASES[nt_view_name]()

        def fn(x):
            return x.sin()

        out_ref = fn(nt_view)
        torch._dynamo.reset()
        compile_fn = torch.compile(
            fn, fullgraph=True, backend="aot_eager", dynamic=True
        )
        out = compile_fn(nt_view)

        # Check metadata and values are correct
        self.assertTrue(out.size() == out_ref.size())
        self.assertTrue(out.stride() == out_ref.stride())
        if out.is_nested:
            self.assertTrue(torch.allclose(out.values(), out_ref.values()))
        else:
            self.assertTrue(torch.allclose(out, out_ref))

        # Check that no upper/lower bound guards are incurred
        def backend(gm, args):
            context = torch._guards.TracingContext.get()
            guards = [str(g.expr) for g in context.fake_mode.shape_env.guards]

            # varies based on the type of view
            guard_str = "\n".join(guards)
            if nt_view_name == "subclass_dense":
                self.assertExpectedInline(guard_str, """""")
            elif nt_view_name == "dense_subclass_dense_subclass":
                self.assertExpectedInline(
                    guard_str,
                    """""",
                )
            elif nt_view_name.startswith("base_is_nt_True"):
                self.assertExpectedInline(
                    guard_str,
<<<<<<< HEAD
                    """""",
=======
                    """\
Eq(s3 - 1, s0)
Eq(zf1, zf6)""",
>>>>>>> ddd3af3e
                )
            else:
                self.assertExpectedInline(
                    guard_str,
<<<<<<< HEAD
                    """""",
=======
                    """\
Eq(s4 - 1, s1)
Eq(s12 - 1, s7)
Eq(s11, s9)""",
>>>>>>> ddd3af3e
                )
            return gm

        torch._dynamo.reset()
        compile_fn = torch.compile(fn, fullgraph=True, backend=backend, dynamic=True)
        out = compile_fn(nt_view)

    @parametrize(
        "nt_view_name",
        [k for k in VIEW_TEST_CASES.keys() if k != "subclass_dense_subclass_dense"],
    )
    def test_inputs_to_compiled_fn_are_views(self, nt_view_name):
        self._input_view_test(nt_view_name)

    def test_subclass_gives_static_shapes_when_dynamic_false(self):
        def check_graph(gm, *args):
            first_node_example_val = next(iter(gm.graph.nodes)).meta["example_value"]
            # We compiled with dynamic=False, expect no SymInt sizes on our placeholders
            self.assertTrue(
                all(isinstance(x, int) for x in first_node_example_val.shape)
            )
            return gm

        @torch.compile(backend=check_graph, dynamic=False)
        def f(x):
            return x + 1

        x_inner = torch.ones(4)
        x = TwoTensor(x_inner, x_inner)
        x_view = x.view(2, 2)
        out = f(x_view)

    # NJT1 -> Dense -> NJT2 -> Dense view
    # During view replay, the Dense -> NJT2 part will construct an intermediate,
    # symbolically-sized NJT that is immediately deconstructed to return the final dense
    # view. To construct this intermediate properly, we need the associated nested int
    # to be symbolic. This view is expected to fail compilation until symbolic nested ints
    # are cached onto fake offsets to solve this problem.
    @unittest.expectedFailure
    def test_subclass_dense_subclass_dense_view(self):
        self._input_view_test("subclass_dense_subclass_dense")


instantiate_parametrized_tests(TestNestedTensor)


if __name__ == "__main__":
    from torch._dynamo.test_case import run_tests

    run_tests()<|MERGE_RESOLUTION|>--- conflicted
+++ resolved
@@ -105,13 +105,13 @@
         return return_and_correct_aliasing(func, args, kwargs, out)
 
 
-class DoubleTensor(torch.Tensor):
+class WrapperTensor(torch.Tensor):
     @staticmethod
     def __new__(cls, a, outer_size=None, outer_stride=None):
         if outer_size is None:
-            outer_size = [x * 2 for x in a.size()]
+            outer_size = a.size()
         if outer_stride is None:
-            outer_stride = [x * 2 for x in a.stride()]
+            outer_stride = a.stride()
 
         shape = outer_size
         stride = outer_stride
@@ -129,7 +129,7 @@
 
     def __repr__(self):
         a_repr = repr(self.a)
-        return f"DoubleTensor({a_repr})"
+        return f"WrapperTensor({a_repr})"
 
     def __tensor_flatten__(self):
         return ["a"], None
@@ -138,21 +138,23 @@
     def __tensor_unflatten__(inner_tensors, meta, outer_size, outer_stride):
         assert meta is None
         a = inner_tensors["a"]
-        return DoubleTensor(a, outer_size, outer_stride)
+        return WrapperTensor(a, outer_size, outer_stride)
 
     @classmethod
     def __torch_dispatch__(cls, func, types, args, kwargs):
         if kwargs is None:
             kwargs = {}
-        args_a = pytree.tree_map_only(DoubleTensor, lambda x: x.a, args)
-        kwargs_a = pytree.tree_map_only(DoubleTensor, lambda x: x.a, kwargs)
+        args_a = pytree.tree_map_only(WrapperTensor, lambda x: x.a, args)
+        kwargs_a = pytree.tree_map_only(WrapperTensor, lambda x: x.a, kwargs)
 
         out_a = func(*args_a, **kwargs_a)
 
-        if out_a.numel() == 1:  # short-circuit to assertEqual to work with DoubleTensor
+        if (
+            out_a.numel() == 1 and out_a.dtype == torch.bool
+        ):  # short-circuit to assertEqual to work with WrapperTensor
             return out_a
 
-        out = DoubleTensor(out_a)
+        out = WrapperTensor(out_a)
         return return_and_correct_aliasing(func, args, kwargs, out)
 
 
@@ -1565,12 +1567,14 @@
 
             if call_backward:
                 re = pytree.tree_map_only(
-                    torch.Tensor,
+                    lambda x: isinstance(x, torch.Tensor) and x.requires_grad,
                     lambda x: x.sum().backward(retain_graph=True),
                     expected,
                 )
                 rg = pytree.tree_map_only(
-                    torch.Tensor, lambda x: x.sum().backward(retain_graph=True), got
+                    lambda x: isinstance(x, torch.Tensor) and x.requires_grad,
+                    lambda x: x.sum().backward(retain_graph=True),
+                    got,
                 )
                 self.assertEqual(re, rg)
 
@@ -1592,10 +1596,10 @@
             normalize_gm(fw[0].print_readable(print_output=False)),
             """\
 class GraphModule(torch.nn.Module):
-    def forward(self, primals_1: "f32[s0, s1]", primals_2: "f32[s0, s1]", primals_3: "Sym(s0)", primals_4: "Sym(s1)", primals_5: "Sym(s0)", primals_6: "Sym(s1)"):
-        mul: "f32[s0, s1]" = torch.ops.aten.mul.Tensor(primals_1, primals_5);  primals_1 = None
-        mul_1: "f32[s0, s1]" = torch.ops.aten.mul.Tensor(primals_2, primals_5);  primals_2 = None
-        return [mul, mul_1, primals_5, primals_6, primals_5, primals_6]
+    def forward(self, primals_1: "f32[3, 4]", primals_2: "f32[3, 4]", primals_3: "Sym(3)", primals_4: "Sym(4)", primals_5: "Sym(3)", primals_6: "Sym(4)"):
+        mul: "f32[3, 4]" = torch.ops.aten.mul.Tensor(primals_1, primals_5);  primals_1 = None
+        mul_1: "f32[3, 4]" = torch.ops.aten.mul.Tensor(primals_2, primals_5);  primals_2 = None
+        return [mul, mul_1, primals_5, primals_6, primals_5, primals_4]
 """,  # noqa: B950
         )
 
@@ -1603,9 +1607,9 @@
             normalize_gm(bw[0].print_readable(print_output=False)),
             """\
 class GraphModule(torch.nn.Module):
-    def forward(self, primals_5: "Sym(s0)", primals_6: "Sym(s1)", tangents_1: "f32[s0, s1]", tangents_2: "f32[s0, s1]"):
-        mul_2: "f32[s0, s1]" = torch.ops.aten.mul.Tensor(tangents_1, primals_5);  tangents_1 = None
-        mul_3: "f32[s0, s1]" = torch.ops.aten.mul.Tensor(tangents_2, primals_5);  tangents_2 = primals_5 = None
+    def forward(self, primals_5: "Sym(3)", primals_4: "Sym(4)", tangents_1: "f32[3, 4]", tangents_2: "f32[3, 4]"):
+        mul_2: "f32[3, 4]" = torch.ops.aten.mul.Tensor(tangents_1, primals_5);  tangents_1 = None
+        mul_3: "f32[3, 4]" = torch.ops.aten.mul.Tensor(tangents_2, primals_5);  tangents_2 = primals_5 = None
         return [mul_2, mul_3, None, None]
 """,  # noqa: B950
         )
@@ -1625,12 +1629,12 @@
             normalize_gm(fw[0].print_readable(print_output=False)),
             """\
 class GraphModule(torch.nn.Module):
-    def forward(self, primals_1: "f32[s0, s1]", primals_2: "f32[s0, s1]", primals_3: "Sym(s0)", primals_4: "Sym(s1)", primals_5: "Sym(s0)", primals_6: "Sym(s1)"):
-        clone: "f32[s0, s1]" = torch.ops.aten.clone.default(primals_1);  primals_1 = None
-        clone_1: "f32[s0, s1]" = torch.ops.aten.clone.default(primals_2);  primals_2 = None
-
-        view: "f32[s1, s0]" = torch.ops.aten.view.default(clone, [primals_6, primals_5]);  clone = None
-        view_1: "f32[s1, s0]" = torch.ops.aten.view.default(clone_1, [primals_6, primals_5]);  clone_1 = None
+    def forward(self, primals_1: "f32[3, 4]", primals_2: "f32[3, 4]", primals_3: "Sym(3)", primals_4: "Sym(4)", primals_5: "Sym(3)", primals_6: "Sym(4)"):
+        clone: "f32[3, 4]" = torch.ops.aten.clone.default(primals_1);  primals_1 = None
+        clone_1: "f32[3, 4]" = torch.ops.aten.clone.default(primals_2);  primals_2 = None
+
+        view: "f32[4, 3]" = torch.ops.aten.view.default(clone, [primals_6, primals_5]);  clone = None
+        view_1: "f32[4, 3]" = torch.ops.aten.view.default(clone_1, [primals_6, primals_5]);  clone_1 = None
         return [view, view_1, primals_6, primals_5, primals_5, primals_6]
 """,  # noqa: B950
         )
@@ -1639,9 +1643,9 @@
             normalize_gm(bw[0].print_readable(print_output=False)),
             """\
 class GraphModule(torch.nn.Module):
-    def forward(self, primals_5: "Sym(s0)", primals_6: "Sym(s1)", tangents_1: "f32[s1, s0]", tangents_2: "f32[s1, s0]"):
-        view_2: "f32[s0, s1]" = torch.ops.aten.view.default(tangents_1, [primals_5, primals_6]);  tangents_1 = None
-        view_3: "f32[s0, s1]" = torch.ops.aten.view.default(tangents_2, [primals_5, primals_6]);  tangents_2 = primals_5 = primals_6 = None
+    def forward(self, primals_5: "Sym(3)", primals_6: "Sym(4)", tangents_1: "f32[4, 3]", tangents_2: "f32[4, 3]"):
+        view_2: "f32[3, 4]" = torch.ops.aten.view.default(tangents_1, [primals_5, primals_6]);  tangents_1 = None
+        view_3: "f32[3, 4]" = torch.ops.aten.view.default(tangents_2, [primals_5, primals_6]);  tangents_2 = primals_5 = primals_6 = None
         return [view_2, view_3, None, None]
 """,  # noqa: B950
         )
@@ -1662,15 +1666,15 @@
             normalize_gm(fw[0].print_readable(print_output=False)),
             """\
 class GraphModule(torch.nn.Module):
-    def forward(self, primals_1: "Sym(s0)", primals_2: "Sym(s1)", primals_3: "f32[s0, s1]", primals_4: "f32[s0, s1]", primals_5: "f32[s0, s1]", primals_6: "f32[s0, s1]", primals_7: "Sym(s0)", primals_8: "Sym(s1)"):
-        mul: "f32[s0, s1]" = torch.ops.aten.mul.Tensor(primals_5, primals_7);  primals_5 = None
-        mul_1: "f32[s0, s1]" = torch.ops.aten.mul.Tensor(primals_6, primals_7);  primals_6 = None
-        mul_2: "f32[s0, s1]" = torch.ops.aten.mul.Tensor(mul, primals_8);  mul = None
-        mul_3: "f32[s0, s1]" = torch.ops.aten.mul.Tensor(mul_1, primals_8);  mul_1 = None
-        mul_4: "f32[s0, s1]" = torch.ops.aten.mul.Tensor(mul_2, primals_7);  mul_2 = None
-        mul_5: "f32[s0, s1]" = torch.ops.aten.mul.Tensor(mul_3, primals_7);  mul_3 = None
-        mul_6: "f32[s0, s1]" = torch.ops.aten.mul.Tensor(mul_4, primals_8);  mul_4 = None
-        mul_7: "f32[s0, s1]" = torch.ops.aten.mul.Tensor(mul_5, primals_8);  mul_5 = None
+    def forward(self, primals_1: "Sym(3)", primals_2: "Sym(4)", primals_3: "f32[3, 4]", primals_4: "f32[3, 4]", primals_5: "f32[3, 4]", primals_6: "f32[3, 4]", primals_7: "Sym(3)", primals_8: "Sym(4)"):
+        mul: "f32[3, 4]" = torch.ops.aten.mul.Tensor(primals_5, primals_7);  primals_5 = None
+        mul_1: "f32[3, 4]" = torch.ops.aten.mul.Tensor(primals_6, primals_7);  primals_6 = None
+        mul_2: "f32[3, 4]" = torch.ops.aten.mul.Tensor(mul, primals_8);  mul = None
+        mul_3: "f32[3, 4]" = torch.ops.aten.mul.Tensor(mul_1, primals_8);  mul_1 = None
+        mul_4: "f32[3, 4]" = torch.ops.aten.mul.Tensor(mul_2, primals_7);  mul_2 = None
+        mul_5: "f32[3, 4]" = torch.ops.aten.mul.Tensor(mul_3, primals_7);  mul_3 = None
+        mul_6: "f32[3, 4]" = torch.ops.aten.mul.Tensor(mul_4, primals_8);  mul_4 = None
+        mul_7: "f32[3, 4]" = torch.ops.aten.mul.Tensor(mul_5, primals_8);  mul_5 = None
         return [mul_6, mul_7, primals_7, primals_8, primals_7, primals_8]
 """,  # noqa: B950
         )
@@ -1679,15 +1683,15 @@
             normalize_gm(bw[0].print_readable(print_output=False)),
             """\
 class GraphModule(torch.nn.Module):
-    def forward(self, primals_7: "Sym(s0)", primals_8: "Sym(s1)", tangents_1: "f32[s0, s1]", tangents_2: "f32[s0, s1]"):
-        mul_8: "f32[s0, s1]" = torch.ops.aten.mul.Tensor(tangents_1, primals_8);  tangents_1 = None
-        mul_9: "f32[s0, s1]" = torch.ops.aten.mul.Tensor(tangents_2, primals_8);  tangents_2 = None
-        mul_10: "f32[s0, s1]" = torch.ops.aten.mul.Tensor(mul_8, primals_7);  mul_8 = None
-        mul_11: "f32[s0, s1]" = torch.ops.aten.mul.Tensor(mul_9, primals_7);  mul_9 = None
-        mul_12: "f32[s0, s1]" = torch.ops.aten.mul.Tensor(mul_10, primals_8);  mul_10 = None
-        mul_13: "f32[s0, s1]" = torch.ops.aten.mul.Tensor(mul_11, primals_8);  mul_11 = primals_8 = None
-        mul_14: "f32[s0, s1]" = torch.ops.aten.mul.Tensor(mul_12, primals_7);  mul_12 = None
-        mul_15: "f32[s0, s1]" = torch.ops.aten.mul.Tensor(mul_13, primals_7);  mul_13 = primals_7 = None
+    def forward(self, primals_7: "Sym(3)", primals_8: "Sym(4)", tangents_1: "f32[3, 4]", tangents_2: "f32[3, 4]"):
+        mul_8: "f32[3, 4]" = torch.ops.aten.mul.Tensor(tangents_1, primals_8);  tangents_1 = None
+        mul_9: "f32[3, 4]" = torch.ops.aten.mul.Tensor(tangents_2, primals_8);  tangents_2 = None
+        mul_10: "f32[3, 4]" = torch.ops.aten.mul.Tensor(mul_8, primals_7);  mul_8 = None
+        mul_11: "f32[3, 4]" = torch.ops.aten.mul.Tensor(mul_9, primals_7);  mul_9 = None
+        mul_12: "f32[3, 4]" = torch.ops.aten.mul.Tensor(mul_10, primals_8);  mul_10 = None
+        mul_13: "f32[3, 4]" = torch.ops.aten.mul.Tensor(mul_11, primals_8);  mul_11 = primals_8 = None
+        mul_14: "f32[3, 4]" = torch.ops.aten.mul.Tensor(mul_12, primals_7);  mul_12 = None
+        mul_15: "f32[3, 4]" = torch.ops.aten.mul.Tensor(mul_13, primals_7);  mul_13 = primals_7 = None
         return [None, None, None, None, mul_14, mul_15]
 """,  # noqa: B950
         )
@@ -1707,12 +1711,12 @@
             normalize_gm(fw[0].print_readable(print_output=False)),
             """\
 class GraphModule(torch.nn.Module):
-    def forward(self, primals_1: "f32[s0, s1]", primals_2: "f32[s0, s1]", primals_3: "Sym(s0)", primals_4: "Sym(s1)", primals_5: "Sym(s0)", primals_6: "Sym(s1)"):
-        clone: "f32[s0, s1]" = torch.ops.aten.clone.default(primals_1);  primals_1 = None
-        clone_1: "f32[s0, s1]" = torch.ops.aten.clone.default(primals_2);  primals_2 = None
-
-        view: "f32[s0, s1]" = torch.ops.aten.view.default(clone, [primals_5, primals_6]);  clone = None
-        view_1: "f32[s0, s1]" = torch.ops.aten.view.default(clone_1, [primals_5, primals_6]);  clone_1 = None
+    def forward(self, primals_1: "f32[3, 4]", primals_2: "f32[3, 4]", primals_3: "Sym(3)", primals_4: "Sym(4)", primals_5: "Sym(3)", primals_6: "Sym(4)"):
+        clone: "f32[3, 4]" = torch.ops.aten.clone.default(primals_1);  primals_1 = None
+        clone_1: "f32[3, 4]" = torch.ops.aten.clone.default(primals_2);  primals_2 = None
+
+        view: "f32[3, 4]" = torch.ops.aten.view.default(clone, [primals_5, primals_6]);  clone = None
+        view_1: "f32[3, 4]" = torch.ops.aten.view.default(clone_1, [primals_5, primals_6]);  clone_1 = None
         return [view, view_1, primals_5, primals_6, primals_5, primals_6]
 """,  # noqa: B950
         )
@@ -1721,9 +1725,9 @@
             normalize_gm(bw[0].print_readable(print_output=False)),
             """\
 class GraphModule(torch.nn.Module):
-    def forward(self, primals_5: "Sym(s0)", primals_6: "Sym(s1)", tangents_1: "f32[s0, s1]", tangents_2: "f32[s0, s1]"):
-        view_2: "f32[s0, s1]" = torch.ops.aten.view.default(tangents_1, [primals_5, primals_6]);  tangents_1 = None
-        view_3: "f32[s0, s1]" = torch.ops.aten.view.default(tangents_2, [primals_5, primals_6]);  tangents_2 = primals_5 = primals_6 = None
+    def forward(self, primals_5: "Sym(3)", primals_6: "Sym(4)", tangents_1: "f32[3, 4]", tangents_2: "f32[3, 4]"):
+        view_2: "f32[3, 4]" = torch.ops.aten.view.default(tangents_1, [primals_5, primals_6]);  tangents_1 = None
+        view_3: "f32[3, 4]" = torch.ops.aten.view.default(tangents_2, [primals_5, primals_6]);  tangents_2 = primals_5 = primals_6 = None
         return [view_2, view_3, None, None]
 """,  # noqa: B950
         )
@@ -1743,13 +1747,13 @@
             normalize_gm(fw[0].print_readable(print_output=False)),
             """\
 class GraphModule(torch.nn.Module):
-    def forward(self, primals_1: "f32[s0, s1]", primals_2: "f32[s0, s1]", primals_3: "Sym(s0)", primals_4: "Sym(s1)", primals_5: "Sym(s0)", primals_6: "Sym(s1)"):
-        clone: "f32[s0, s1]" = torch.ops.aten.clone.default(primals_1);  primals_1 = None
-        clone_1: "f32[s0, s1]" = torch.ops.aten.clone.default(primals_2);  primals_2 = None
-
-        mul: "Sym(s0*s1)" = primals_5 * primals_6
-        view: "f32[s0*s1]" = torch.ops.aten.view.default(clone, [mul]);  clone = None
-        view_1: "f32[s0*s1]" = torch.ops.aten.view.default(clone_1, [mul]);  clone_1 = None
+    def forward(self, primals_1: "f32[3, 4]", primals_2: "f32[3, 4]", primals_3: "Sym(3)", primals_4: "Sym(4)", primals_5: "Sym(3)", primals_6: "Sym(4)"):
+        clone: "f32[3, 4]" = torch.ops.aten.clone.default(primals_1);  primals_1 = None
+        clone_1: "f32[3, 4]" = torch.ops.aten.clone.default(primals_2);  primals_2 = None
+
+        mul: "Sym(12)" = primals_5 * primals_6
+        view: "f32[12]" = torch.ops.aten.view.default(clone, [mul]);  clone = None
+        view_1: "f32[12]" = torch.ops.aten.view.default(clone_1, [mul]);  clone_1 = None
         return [view, view_1, mul, primals_5, primals_6]
 """,  # noqa: B950
         )
@@ -1758,9 +1762,9 @@
             normalize_gm(bw[0].print_readable(print_output=False)),
             """\
 class GraphModule(torch.nn.Module):
-    def forward(self, primals_5: "Sym(s0)", primals_6: "Sym(s1)", tangents_1: "f32[s0*s1]", tangents_2: "f32[s0*s1]"):
-        view_2: "f32[s0, s1]" = torch.ops.aten.view.default(tangents_1, [primals_5, primals_6]);  tangents_1 = None
-        view_3: "f32[s0, s1]" = torch.ops.aten.view.default(tangents_2, [primals_5, primals_6]);  tangents_2 = primals_5 = primals_6 = None
+    def forward(self, primals_5: "Sym(3)", primals_6: "Sym(4)", tangents_1: "f32[12]", tangents_2: "f32[12]"):
+        view_2: "f32[3, 4]" = torch.ops.aten.view.default(tangents_1, [primals_5, primals_6]);  tangents_1 = None
+        view_3: "f32[3, 4]" = torch.ops.aten.view.default(tangents_2, [primals_5, primals_6]);  tangents_2 = primals_5 = primals_6 = None
         return [view_2, view_3, None, None]
 """,  # noqa: B950
         )
@@ -1780,16 +1784,14 @@
             normalize_gm(fw[0].print_readable(print_output=False)),
             """\
 class GraphModule(torch.nn.Module):
-    def forward(self, primals_1: "f32[s0, s1]", primals_2: "f32[s0, s1]", primals_3: "Sym(s0)", primals_4: "Sym(s1)", primals_5: "Sym(s0)", primals_6: "Sym(s1)"):
-        clone: "f32[s0, s1]" = torch.ops.aten.clone.default(primals_1);  primals_1 = None
-        clone_1: "f32[s0, s1]" = torch.ops.aten.clone.default(primals_2);  primals_2 = None
-
-        mul: "Sym(s0*s1)" = primals_5 * primals_6
-        view: "f32[s0*s1]" = torch.ops.aten.view.default(clone, [mul])
-        view_1: "f32[s0*s1]" = torch.ops.aten.view.default(clone_1, [mul])
-        view_2: "f32[s0*s1]" = torch.ops.aten.view.default(clone, [-1]);  clone = None
-        view_3: "f32[s0*s1]" = torch.ops.aten.view.default(clone_1, [-1]);  clone_1 = None
-        return [view, view_1, view_2, view_3, mul, mul, primals_5, primals_6]
+    def forward(self, primals_1: "f32[3, 4]", primals_2: "f32[3, 4]", primals_3: "Sym(3)", primals_4: "Sym(4)", primals_5: "Sym(3)", primals_6: "Sym(4)"):
+        clone: "f32[3, 4]" = torch.ops.aten.clone.default(primals_1);  primals_1 = None
+        clone_1: "f32[3, 4]" = torch.ops.aten.clone.default(primals_2);  primals_2 = None
+
+        mul: "Sym(12)" = primals_5 * primals_6
+        view: "f32[12]" = torch.ops.aten.view.default(clone, [mul])
+        view_1: "f32[12]" = torch.ops.aten.view.default(clone_1, [mul]);  clone_1 = None
+        return [clone, view, view_1, mul, primals_5, primals_6]
 """,  # noqa: B950
         )
 
@@ -1804,6 +1806,7 @@
 """,  # noqa: B950
         )
 
+    @unittest.expectedFailure
     def test_tensor_subclass_TwoTensor_return_multiple(self):
         def f(tt):
             y = tt.clone()
@@ -1820,16 +1823,14 @@
             normalize_gm(fw[0].print_readable(print_output=False)),
             """\
 class GraphModule(torch.nn.Module):
-    def forward(self, primals_1: "f32[s0, s1]", primals_2: "f32[s0, s1]", primals_3: "Sym(s0)", primals_4: "Sym(s1)", primals_5: "Sym(s0)", primals_6: "Sym(s1)"):
-        clone: "f32[s0, s1]" = torch.ops.aten.clone.default(primals_1);  primals_1 = None
-        clone_1: "f32[s0, s1]" = torch.ops.aten.clone.default(primals_2);  primals_2 = None
-
-        mul: "Sym(s0*s1)" = primals_5 * primals_6
-        view: "f32[s0*s1]" = torch.ops.aten.view.default(clone, [mul])
-        view_1: "f32[s0*s1]" = torch.ops.aten.view.default(clone_1, [mul])
-        view_2: "f32[s0*s1]" = torch.ops.aten.view.default(clone, [-1]);  clone = None
-        view_3: "f32[s0*s1]" = torch.ops.aten.view.default(clone_1, [-1]);  clone_1 = None
-        return [view, view_1, view_2, view_3, mul, mul, primals_5, primals_6]
+    def forward(self, primals_1: "f32[3, 4]", primals_2: "f32[3, 4]", primals_3: "Sym(3)", primals_4: "Sym(4)", primals_5: "Sym(3)", primals_6: "Sym(4)"):
+        clone: "f32[3, 4]" = torch.ops.aten.clone.default(primals_1);  primals_1 = None
+        clone_1: "f32[3, 4]" = torch.ops.aten.clone.default(primals_2);  primals_2 = None
+
+        mul: "Sym(12)" = primals_5 * primals_6
+        view: "f32[12]" = torch.ops.aten.view.default(clone, [mul])
+        view_1: "f32[12]" = torch.ops.aten.view.default(clone_1, [mul]);  clone_1 = None
+        return [clone, view, view_1, mul, primals_5, primals_6]
 """,  # noqa: B950
         )
 
@@ -1864,10 +1865,10 @@
         self.assertExpectedInline(
             normalize_gm(fw[0].print_readable(print_output=False)),
             """\
-class <lambda>(torch.nn.Module):
-    def forward(self, arg0_1: "f32[3, 4]", arg1_1: "f32[3, 4]"):
-        clone: "f32[3, 4]" = torch.ops.aten.clone.default(arg0_1);  arg0_1 = None
-        clone_1: "f32[3, 4]" = torch.ops.aten.clone.default(arg1_1);  arg1_1 = None
+class GraphModule(torch.nn.Module):
+    def forward(self, primals_1: "f32[3, 4]", primals_2: "f32[3, 4]"):
+        clone: "f32[3, 4]" = torch.ops.aten.clone.default(primals_1);  primals_1 = None
+        clone_1: "f32[3, 4]" = torch.ops.aten.clone.default(primals_2);  primals_2 = None
 
         view: "f32[12]" = torch.ops.aten.view.default(clone, [-1])
         view_1: "f32[12]" = torch.ops.aten.view.default(clone_1, [-1])
@@ -1878,44 +1879,38 @@
         self.assertExpectedInline(
             normalize_gm(fw[1].print_readable(print_output=False)),
             """\
-class <lambda>(torch.nn.Module):
-    def forward(self, arg0_1: "f32[3, s1]", arg1_1: "f32[3, s2]", arg2_1: "Sym(s1)", arg3_1: "Sym(s1)"):
-        clone: "f32[3, s1]" = torch.ops.aten.clone.default(arg0_1);  arg0_1 = None
-        clone_1: "f32[3, s2]" = torch.ops.aten.clone.default(arg1_1);  arg1_1 = None
-
-        view: "f32[3*s1]" = torch.ops.aten.view.default(clone, [-1])
-        view_1: "f32[3*s2]" = torch.ops.aten.view.default(clone_1, [-1])
-
-        sym_size_int: "Sym(3*s1)" = torch.ops.aten.sym_size.int(view, 0)
-        return [clone, view, view_1, clone_1, sym_size_int]
+class GraphModule(torch.nn.Module):
+    def forward(self, primals_1: "f32[3, s0]", primals_2: "f32[3, s0]", primals_3: "Sym(s0)", primals_4: "Sym(s0)"):
+        clone: "f32[3, s0]" = torch.ops.aten.clone.default(primals_1);  primals_1 = None
+        clone_1: "f32[3, s0]" = torch.ops.aten.clone.default(primals_2);  primals_2 = None
+
+        view: "f32[3*s0]" = torch.ops.aten.view.default(clone, [-1])
+        view_1: "f32[3*s0]" = torch.ops.aten.view.default(clone_1, [-1])
+
+        sym_numel_default: "Sym(3*s0)" = torch.ops.aten.sym_numel.default(clone)
+        return [clone, view, view_1, clone_1, sym_numel_default, primals_4]
 """,  # noqa: B950
         )
 
         self.assertExpectedInline(
             normalize_gm(bw[0].print_readable(print_output=False)),
             """\
-class <lambda>(torch.nn.Module):
-    def forward(self, arg0_1: "f32[3, 4]", arg1_1: "f32[3, 4]"):
-        clone: "f32[3, 4]" = torch.ops.aten.clone.default(arg0_1);  arg0_1 = None
-        clone_1: "f32[3, 4]" = torch.ops.aten.clone.default(arg1_1);  arg1_1 = None
-
-        view: "f32[12]" = torch.ops.aten.view.default(clone, [-1])
-        view_1: "f32[12]" = torch.ops.aten.view.default(clone_1, [-1])
-        return [clone, view, view_1, clone_1]
+class GraphModule(torch.nn.Module):
+    def forward(self, tangents_1: "f32[12]", tangents_2: "f32[12]"):
+        view_2: "f32[3, 4]" = torch.ops.aten.view.default(tangents_1, [3, 4]);  tangents_1 = None
+        view_3: "f32[3, 4]" = torch.ops.aten.view.default(tangents_2, [3, 4]);  tangents_2 = None
+        return [view_2, view_3]
 """,  # noqa: B950
         )
 
         self.assertExpectedInline(
             normalize_gm(bw[1].print_readable(print_output=False)),
             """\
-class <lambda>(torch.nn.Module):
-    def forward(self, arg0_1: "f32[3, 4]", arg1_1: "f32[3, 4]"):
-        clone: "f32[3, 4]" = torch.ops.aten.clone.default(arg0_1);  arg0_1 = None
-        clone_1: "f32[3, 4]" = torch.ops.aten.clone.default(arg1_1);  arg1_1 = None
-
-        view: "f32[12]" = torch.ops.aten.view.default(clone, [-1])
-        view_1: "f32[12]" = torch.ops.aten.view.default(clone_1, [-1])
-        return [clone, view, view_1, clone_1]
+class GraphModule(torch.nn.Module):
+    def forward(self, primals_4: "Sym(s0)", tangents_1: "f32[3*s0]", tangents_2: "f32[3*s0]"):
+        view_2: "f32[3, s0]" = torch.ops.aten.view.default(tangents_1, [3, primals_4]);  tangents_1 = None
+        view_3: "f32[3, s0]" = torch.ops.aten.view.default(tangents_2, [3, primals_4]);  tangents_2 = primals_4 = None
+        return [view_2, view_3, None]
 """,  # noqa: B950
         )
 
@@ -1941,32 +1936,27 @@
         self.assertExpectedInline(
             normalize_gm(fw[0].print_readable(print_output=False)),
             """\
-class <lambda>(torch.nn.Module):
-    def forward(self, arg0_1: "f32[3, s1]", arg1_1: "f32[3, s2]", arg2_1: "Sym(s1)", arg3_1: "Sym(s1)"):
-        clone: "f32[3, s1]" = torch.ops.aten.clone.default(arg0_1);  arg0_1 = None
-        clone_1: "f32[3, s2]" = torch.ops.aten.clone.default(arg1_1);  arg1_1 = None
-
-        view: "f32[3*s1]" = torch.ops.aten.view.default(clone, [-1])
-        view_1: "f32[3*s2]" = torch.ops.aten.view.default(clone_1, [-1])
-
-        sym_size_int: "Sym(3*s1)" = torch.ops.aten.sym_size.int(view, 0)
-        return [clone, view, view_1, clone_1, sym_size_int]
+class GraphModule(torch.nn.Module):
+    def forward(self, primals_1: "f32[3, s0]", primals_2: "f32[3, s0]", primals_3: "Sym(s0)", primals_4: "Sym(s0)"):
+        clone: "f32[3, s0]" = torch.ops.aten.clone.default(primals_1);  primals_1 = None
+        clone_1: "f32[3, s0]" = torch.ops.aten.clone.default(primals_2);  primals_2 = None
+
+        view: "f32[3*s0]" = torch.ops.aten.view.default(clone, [-1])
+        view_1: "f32[3*s0]" = torch.ops.aten.view.default(clone_1, [-1])
+
+        sym_numel_default: "Sym(3*s0)" = torch.ops.aten.sym_numel.default(clone)
+        return [clone, view, view_1, clone_1, sym_numel_default, primals_4]
 """,  # noqa: B950
         )
 
         self.assertExpectedInline(
             normalize_gm(bw[0].print_readable(print_output=False)),
             """\
-class <lambda>(torch.nn.Module):
-    def forward(self, arg0_1: "f32[3, s1]", arg1_1: "f32[3, s2]", arg2_1: "Sym(s1)", arg3_1: "Sym(s1)"):
-        clone: "f32[3, s1]" = torch.ops.aten.clone.default(arg0_1);  arg0_1 = None
-        clone_1: "f32[3, s2]" = torch.ops.aten.clone.default(arg1_1);  arg1_1 = None
-
-        view: "f32[3*s1]" = torch.ops.aten.view.default(clone, [-1])
-        view_1: "f32[3*s2]" = torch.ops.aten.view.default(clone_1, [-1])
-
-        sym_size_int: "Sym(3*s1)" = torch.ops.aten.sym_size.int(view, 0)
-        return [clone, view, view_1, clone_1, sym_size_int]
+class GraphModule(torch.nn.Module):
+    def forward(self, primals_4: "Sym(s0)", tangents_1: "f32[3*s0]", tangents_2: "f32[3*s0]"):
+        view_2: "f32[3, s0]" = torch.ops.aten.view.default(tangents_1, [3, primals_4]);  tangents_1 = None
+        view_3: "f32[3, s0]" = torch.ops.aten.view.default(tangents_2, [3, primals_4]);  tangents_2 = primals_4 = None
+        return [view_2, view_3, None]
 """,  # noqa: B950
         )
 
@@ -1982,56 +1972,45 @@
         self.assertEqual(tt.view(2 * 3), out)
         self.assertEqual(out.shape, (6,))
 
-    def test_tensor_subclass_DoubleTensor_simple(self):
+    def test_tensor_subclass_WrapperTensor_simple(self):
         def f(t):
             return t * t.size()[0]
 
         a = torch.ones(3, 4, requires_grad=True)
-        t = DoubleTensor(a)
-
-        fw, bw = self._compile_check(f, [(t,)], dynamic=True, call_backward=True)
+        t = WrapperTensor(a)
+
+        fw, bw = self._compile_check(f, [(t,)], dynamic=False, call_backward=True)
 
         self.assertExpectedInline(
             normalize_gm(fw[0].print_readable(print_output=False)),
             """\
-class <lambda>(torch.nn.Module):
-    def forward(self, arg0_1: "f32[s3, s4]", arg1_1: "Sym(s0)", arg2_1: "Sym(s1)", arg3_1: "Sym(s2)", arg4_1: "Sym(s0)", arg5_1: "Sym(s1)"):
-        mul: "f32[s3, s4]" = torch.ops.aten.mul.Tensor(arg0_1, arg4_1);  arg4_1 = None
-
-        sym_size_int: "Sym(s3)" = torch.ops.aten.sym_size.int(arg0_1, 0)
-        mul_1: "Sym(2*s3)" = sym_size_int * 2;  sym_size_int = None
-        sym_size_int_1: "Sym(s4)" = torch.ops.aten.sym_size.int(arg0_1, 1);  arg0_1 = None
-        mul_2: "Sym(2*s4)" = sym_size_int_1 * 2;  sym_size_int_1 = None
-        return [mul, mul_1, mul_2]
+class GraphModule(torch.nn.Module):
+    def forward(self, primals_1: "f32[3, 4]"):
+        mul: "f32[3, 4]" = torch.ops.aten.mul.Tensor(primals_1, 3);  primals_1 = None
+        return [mul]
 """,  # noqa: B950
         )
 
         self.assertExpectedInline(
             normalize_gm(bw[0].print_readable(print_output=False)),
             """\
-class <lambda>(torch.nn.Module):
-    def forward(self, arg0_1: "f32[3, s1]", arg1_1: "f32[3, s2]", arg2_1: "Sym(s1)", arg3_1: "Sym(s1)"):
-        clone: "f32[3, s1]" = torch.ops.aten.clone.default(arg0_1);  arg0_1 = None
-        clone_1: "f32[3, s2]" = torch.ops.aten.clone.default(arg1_1);  arg1_1 = None
-
-        view: "f32[3*s1]" = torch.ops.aten.view.default(clone, [-1])
-        view_1: "f32[3*s2]" = torch.ops.aten.view.default(clone_1, [-1])
-
-        sym_size_int: "Sym(3*s1)" = torch.ops.aten.sym_size.int(view, 0)
-        return [clone, view, view_1, clone_1, sym_size_int]
-""",  # noqa: B950
-        )
-
-    def test_tensor_subclass_DoubleTensor_automatic_dynamic_shapes(self):
+class GraphModule(torch.nn.Module):
+    def forward(self, tangents_1: "f32[3, 4]"):
+        mul_1: "f32[3, 4]" = torch.ops.aten.mul.Tensor(tangents_1, 3);  tangents_1 = None
+        return [mul_1]
+""",  # noqa: B950
+        )
+
+    def test_tensor_subclass_WrapperTensor_automatic_dynamic_shapes(self):
         def f(t):
             y = t.clone()
             return y.a, y.view(-1), y.a * 10
 
         a = torch.ones(3, requires_grad=True)
-        t1 = DoubleTensor(a)
+        t1 = WrapperTensor(a)
 
         a = torch.ones(5, requires_grad=True)
-        t2 = DoubleTensor(a)
+        t2 = WrapperTensor(a)
 
         fw, bw = self._compile_check(
             f, [(t1,), (t2,)], dynamic=None, call_backward=True
@@ -2040,9 +2019,9 @@
         self.assertExpectedInline(
             normalize_gm(fw[0].print_readable(print_output=False)),
             """\
-class <lambda>(torch.nn.Module):
-    def forward(self, arg0_1: "f32[3]"):
-        clone: "f32[3]" = torch.ops.aten.clone.default(arg0_1);  arg0_1 = None
+class GraphModule(torch.nn.Module):
+    def forward(self, primals_1: "f32[3]"):
+        clone: "f32[3]" = torch.ops.aten.clone.default(primals_1);  primals_1 = None
 
         view: "f32[3]" = torch.ops.aten.view.default(clone, [-1])
         mul: "f32[3]" = torch.ops.aten.mul.Tensor(clone, 10)
@@ -2053,58 +2032,43 @@
         self.assertExpectedInline(
             normalize_gm(fw[1].print_readable(print_output=False)),
             """\
-class <lambda>(torch.nn.Module):
-    def forward(self, arg0_1: "f32[s2]", arg1_1: "Sym(s0)", arg2_1: "Sym(s1)", arg3_1: "Sym(s0)"):
-        clone: "f32[s2]" = torch.ops.aten.clone.default(arg0_1)
-
-        view: "f32[s2]" = torch.ops.aten.view.default(clone, [-1])
-        mul: "f32[s2]" = torch.ops.aten.mul.Tensor(clone, 10)
-
-        sym_size_int: "Sym(s2)" = torch.ops.aten.sym_size.int(arg0_1, 0);  arg0_1 = None
-        mul_1: "Sym(2*s2)" = sym_size_int * 2;  sym_size_int = None
-        return [clone, view, mul, mul_1]
+class GraphModule(torch.nn.Module):
+    def forward(self, primals_1: "f32[5]", primals_2: "Sym(5)", primals_3: "Sym(5)"):
+        clone: "f32[5]" = torch.ops.aten.clone.default(primals_1);  primals_1 = None
+
+        view: "f32[5]" = torch.ops.aten.view.default(clone, [-1])
+        mul: "f32[5]" = torch.ops.aten.mul.Tensor(clone, 10)
+        return [clone, view, mul, primals_3, primals_3]
 """,  # noqa: B950
         )
 
         self.assertExpectedInline(
             normalize_gm(bw[0].print_readable(print_output=False)),
             """\
-class <lambda>(torch.nn.Module):
-    def forward(self, arg0_1: "f32[s2]", arg1_1: "Sym(s0)", arg2_1: "Sym(s1)", arg3_1: "Sym(s0)"):
-        clone: "f32[s2]" = torch.ops.aten.clone.default(arg0_1)
-
-        view: "f32[s2]" = torch.ops.aten.view.default(clone, [-1])
-        mul: "f32[s2]" = torch.ops.aten.mul.Tensor(clone, 10)
-
-        sym_size_int: "Sym(s2)" = torch.ops.aten.sym_size.int(arg0_1, 0);  arg0_1 = None
-        mul_1: "Sym(2*s2)" = sym_size_int * 2;  sym_size_int = None
-        return [clone, view, mul, mul_1]
+class GraphModule(torch.nn.Module):
+    def forward(self, tangents_1: "f32[3]"):
+        view_1: "f32[3]" = torch.ops.aten.view.default(tangents_1, [3]);  tangents_1 = None
+        return [view_1]
 """,  # noqa: B950
         )
 
         self.assertExpectedInline(
             normalize_gm(bw[1].print_readable(print_output=False)),
             """\
-class <lambda>(torch.nn.Module):
-    def forward(self, arg0_1: "f32[3, s1]", arg1_1: "f32[3, s2]", arg2_1: "Sym(s1)", arg3_1: "Sym(s1)"):
-        clone: "f32[3, s1]" = torch.ops.aten.clone.default(arg0_1);  arg0_1 = None
-        clone_1: "f32[3, s2]" = torch.ops.aten.clone.default(arg1_1);  arg1_1 = None
-
-        view: "f32[3*s1]" = torch.ops.aten.view.default(clone, [-1])
-        view_1: "f32[3*s2]" = torch.ops.aten.view.default(clone_1, [-1])
-
-        sym_size_int: "Sym(3*s1)" = torch.ops.aten.sym_size.int(view, 0)
-        return [clone, view, view_1, clone_1, sym_size_int]
-""",  # noqa: B950
-        )
-
-    def test_tensor_subclass_DoubleTensor_mark_dynamic_shapes(self):
+class GraphModule(torch.nn.Module):
+    def forward(self, primals_3: "Sym(5)", tangents_1: "f32[5]"):
+        view_1: "f32[5]" = torch.ops.aten.view.default(tangents_1, [primals_3]);  tangents_1 = primals_3 = None
+        return [view_1, None]
+""",  # noqa: B950
+        )
+
+    def test_tensor_subclass_WrapperTensor_mark_dynamic_shapes(self):
         def f(t):
             y = t.clone()
-            return y.view(a.shape[1] * a.shape[0]), y.a, y.view(a.shape[0] * a.shape[1])
+            return y.view(a.shape[1] * a.shape[0]), y.a
 
         a = torch.ones(3, 4, requires_grad=True)
-        t = DoubleTensor(a)
+        t = WrapperTensor(a)
         torch._dynamo.mark_dynamic(t, 0)
 
         fw, bw = self._compile_check(
@@ -2119,32 +2083,23 @@
         self.assertExpectedInline(
             normalize_gm(fw[0].print_readable(print_output=False)),
             """\
-class <lambda>(torch.nn.Module):
-    def forward(self, arg0_1: "f32[s3, 4]", arg1_1: "Sym(s3)", arg2_1: "Sym(s0)", arg3_1: "Sym(s2)", arg4_1: "Sym(s1)", arg5_1: "f32[s3, 4]", arg6_1: "Sym(s0)"):
-        clone: "f32[s3, 4]" = torch.ops.aten.clone.default(arg0_1);  arg0_1 = None
-
-        mul: "Sym(4*s3)" = 4 * arg1_1;  arg1_1 = None
-        view: "f32[4*s3]" = torch.ops.aten.view.default(clone, [mul])
-        view_1: "f32[4*s3]" = torch.ops.aten.view.default(clone, [mul])
-
-        mul_2: "Sym(8*s3)" = mul * 2;  mul = None
-        return [view, clone, view_1, mul_2, mul_2]
+class GraphModule(torch.nn.Module):
+    def forward(self, primals_1: "f32[3, 4]", primals_2: "Sym(3)", primals_3: "Sym(3)", primals_4: "f32[3, 4]", primals_5: "Sym(3)"):
+        clone: "f32[3, 4]" = torch.ops.aten.clone.default(primals_1);  primals_1 = None
+
+        mul: "Sym(12)" = 4 * primals_5
+        view: "f32[12]" = torch.ops.aten.view.default(clone, [mul])
+        return [view, clone, mul, primals_5]
 """,  # noqa: B950
         )
 
         self.assertExpectedInline(
             normalize_gm(bw[0].print_readable(print_output=False)),
             """\
-class <lambda>(torch.nn.Module):
-    def forward(self, arg0_1: "f32[3, s1]", arg1_1: "f32[3, s2]", arg2_1: "Sym(s1)", arg3_1: "Sym(s1)"):
-        clone: "f32[3, s1]" = torch.ops.aten.clone.default(arg0_1);  arg0_1 = None
-        clone_1: "f32[3, s2]" = torch.ops.aten.clone.default(arg1_1);  arg1_1 = None
-
-        view: "f32[3*s1]" = torch.ops.aten.view.default(clone, [-1])
-        view_1: "f32[3*s2]" = torch.ops.aten.view.default(clone_1, [-1])
-
-        sym_size_int: "Sym(3*s1)" = torch.ops.aten.sym_size.int(view, 0)
-        return [clone, view, view_1, clone_1, sym_size_int]
+class GraphModule(torch.nn.Module):
+    def forward(self, primals_5: "Sym(3)", tangents_1: "f32[12]"):
+        view_1: "f32[3, 4]" = torch.ops.aten.view.default(tangents_1, [primals_5, 4]);  tangents_1 = primals_5 = None
+        return [view_1, None, None, None]
 """,  # noqa: B950
         )
 
@@ -2337,34 +2292,29 @@
             # varies based on the type of view
             guard_str = "\n".join(guards)
             if nt_view_name == "subclass_dense":
-                self.assertExpectedInline(guard_str, """""")
+                self.assertExpectedInline(guard_str, """Eq(s3 - 1, s0)""")
             elif nt_view_name == "dense_subclass_dense_subclass":
                 self.assertExpectedInline(
                     guard_str,
-                    """""",
+                    """\
+Eq(s5 - 1, s2)
+Eq(s11 - 1, s6)
+Eq(s10, s8)""",
                 )
             elif nt_view_name.startswith("base_is_nt_True"):
                 self.assertExpectedInline(
                     guard_str,
-<<<<<<< HEAD
-                    """""",
-=======
                     """\
 Eq(s3 - 1, s0)
 Eq(zf1, zf6)""",
->>>>>>> ddd3af3e
                 )
             else:
                 self.assertExpectedInline(
                     guard_str,
-<<<<<<< HEAD
-                    """""",
-=======
                     """\
 Eq(s4 - 1, s1)
 Eq(s12 - 1, s7)
 Eq(s11, s9)""",
->>>>>>> ddd3af3e
                 )
             return gm
 
