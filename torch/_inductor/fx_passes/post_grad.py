# mypy: allow-untyped-decorators
# mypy: allow-untyped-defs
import functools
import itertools
import logging
import operator
from collections import Counter, defaultdict
<<<<<<< HEAD
from typing import Any, Callable, Dict, List, Optional, Set, TYPE_CHECKING, Union
=======
from typing import (
    Any,
    Callable,
    Dict,
    List,
    Optional,
    Set,
    TYPE_CHECKING,
    TypeVar,
    Union,
)
from typing_extensions import ParamSpec
>>>>>>> 60c96fb0

import torch
import torch._inductor as inductor
import torch.utils._pytree as pytree
from torch import fx
from torch._decomp import register_decomposition
from torch._dynamo.utils import counters, optimus_scuba_log
from torch._inductor import comms
from torch._inductor.virtualized import ops
from torch._prims_common import is_boolean_dtype, is_expandable_to, is_integer_dtype
from torch._utils_internal import upload_graph
from torch.fx.experimental.symbolic_shapes import statically_known_true, sym_eq
from torch.fx.passes.graph_transform_observer import GraphTransformObserver

from .. import config, ir, pattern_matcher
from ..codegen.common import BackendFeature, has_backend_feature
from ..fx_utils import FakeTensorUpdater, get_fake_args_kwargs, get_node_storage
from ..lowering import lowerings as L
from ..pattern_matcher import (
    _return_true,
    Arg,
    CallFunction,
    CallFunctionVarArgs,
    filter_nodes,
    get_arg_value,
    get_mutation_region_id,
    Ignored,
    init_once_fakemode,
    KeywordArg,
    ListOf,
    Match,
    MULTIPLE,
    PatternExpr,
    PatternMatcherPass,
    register_graph_pattern,
    stable_topological_sort,
)
from ..utils import decode_device, is_pointwise_use
from ..virtualized import V
from .b2b_gemm import B2B_GEMM_PASS
from .ddp_fusion import fuse_ddp_communication
from .group_batch_fusion import group_batch_fusion_passes, POST_GRAD_FUSIONS
from .micro_pipeline_tp import micro_pipeline_tp_pass
from .pre_grad import is_same_dict, save_inductor_dict
from .reinplace import reinplace_inplaceable_ops
from .split_cat import POST_GRAD_PATTERNS


if TYPE_CHECKING:
    from sympy import Expr

_T = TypeVar("_T")
_P = ParamSpec("_P")

log = logging.getLogger(__name__)
aten = torch.ops.aten
prims = torch.ops.prims

# First pass_patterns[0] are applied, then [1], then [2]
pass_patterns = [
    PatternMatcherPass(),
    PatternMatcherPass(),
    PatternMatcherPass(),
]


def post_grad_passes(gm: torch.fx.GraphModule, is_inference: bool):
    """
    Passes that run on after grad.  This is called once on the forwards
    graph and once on the backwards graph.

    The IR here has been normalized and functionalized.
    """
    if config.dce:
        # has some issues with mutation in inference mode
        gm.graph.eliminate_dead_code()

    if is_inference and config.reorder_for_locality:
        reorder_for_locality(gm.graph)

    fake_tensor_updater = FakeTensorUpdater(gm.graph)

    if config.post_grad_custom_pre_pass is not None:
        with GraphTransformObserver(
            gm, "post_grad_custom_pre_pass", config.trace.log_url_for_graph_xform
        ):
            config.post_grad_custom_pre_pass(gm.graph)

    if config.pattern_matcher:
        lazy_init()
        optimus_scuba_log["before_recompile_post_grad"] = upload_graph(gm.graph)
        group_batch_fusion_passes(gm.graph, pre_grad=False)
        remove_noop_ops(gm.graph)
        for patterns in pass_patterns:
            patterns.apply(gm.graph)  # type: ignore[arg-type]
        for pass_name in config.post_grad_fusion_options:
            # skip all patterns for group batch fusions
            if pass_name in POST_GRAD_FUSIONS:
                continue
            pattern_matcher_pass = POST_GRAD_PATTERNS[pass_name]
            inductor_before_change = save_inductor_dict(
                [pattern_matcher_pass.pass_name]
            )
            pattern_matcher_pass.apply(gm.graph)  # type: ignore[arg-type]
            if not is_same_dict(counters["inductor"], inductor_before_change):
                optimus_scuba_log[
                    f"{pattern_matcher_pass.pass_name}_post_grad"
                ] = upload_graph(gm.graph)
        if config.b2b_gemm_pass:
            B2B_GEMM_PASS.apply(gm.graph)  # type: ignore[arg-type]

    if config._micro_pipeline_tp:
        micro_pipeline_tp_pass(gm.graph)

    if config._fuse_ddp_communication:
        fuse_ddp_communication(
            gm.graph,
            config._fuse_ddp_communication_passes,
            config._fuse_ddp_bucket_size,
        )

    if config.post_grad_custom_post_pass is not None:
        with GraphTransformObserver(
            gm, "post_grad_custom_post_pass", config.trace.log_url_for_graph_xform
        ):
            config.post_grad_custom_post_pass(gm.graph)

    stable_topological_sort(gm.graph)

    move_constructors_to_cuda(gm.graph)

    fake_tensor_updater.incremental_update()

    # Keep these last, since they introduces mutation. Look at
    # ./fx_passes/README.md for a discussion of mutation invariants.
    reinplace_inplaceable_ops(gm.graph)
    decompose_auto_functionalized(gm.graph)

    comms.reinplace_fsdp_all_gather(gm.graph)

    gm.recompile()
    optimus_scuba_log["after_recompile_post_grad"] = upload_graph(gm.graph)
    gm.graph.lint()


@init_once_fakemode
def lazy_init():
    if torch._C._has_mkldnn:
        from . import decompose_mem_bound_mm  # noqa: F401
        from .mkldnn_fusion import _mkldnn_fusion_init

        _mkldnn_fusion_init()


def reorder_for_locality(graph: torch.fx.Graph):
    def visit(other_node):
        if (
            other_node.op == "call_function"
            and other_node.target != operator.getitem
            and all((n in seen_nodes) for n in other_node.users)
            and get_mutation_region_id(graph, node)
            == get_mutation_region_id(graph, other_node)
        ):
            # move node's producers right before it
            node.prepend(other_node)

    seen_nodes = set()

    # only reorder nodes before the first copy_ in the graph.
    # copy_ will appear at the end of functionalized graphs when there is mutation on inputs,
    # and this reordering doesnt work well with mutation
    first_copy = next(
        iter(graph.find_nodes(op="call_function", target=torch.ops.aten.copy_.default)),
        None,
    )
    past_mutating_epilogue = True if first_copy is None else False

    for node in reversed(graph.nodes):
        seen_nodes.add(node)
        if not past_mutating_epilogue:
            past_mutating_epilogue = node is first_copy
            continue

        torch.fx.map_arg((node.args, node.kwargs), visit)


def register_lowering_pattern(
<<<<<<< HEAD
    pattern: PatternExpr,
    extra_check: Callable[[Match], bool] = _return_true,
    pass_number: int = 1,
) -> Callable[[Callable[..., Any]], Callable[..., Any]]:
=======
    pattern, extra_check=_return_true, pass_number=1
) -> Callable[[Callable[_P, _T]], Callable[_P, _T]]:
>>>>>>> 60c96fb0
    """
    Register an aten to inductor IR replacement pattern
    """
    return pattern_matcher.register_lowering_pattern(
        pattern, extra_check, pass_dict=pass_patterns[pass_number]
    )


################################################################################
# Actual patterns below this point.
# Priority of patterns is:
#   - later output nodes first
#   - order patterns are defined in
################################################################################


def is_valid_mm_plus_mm(match: Match):
    *b1, m1, k1 = match.kwargs["mat1"].meta.get("tensor_meta").shape
    *b2, k2, n1 = match.kwargs["mat2"].meta.get("tensor_meta").shape
    if k1 != k2:
        return False

    *b1, m2, k3 = match.kwargs["mat3"].meta.get("tensor_meta").shape
    *b2, k4, n2 = match.kwargs["mat4"].meta.get("tensor_meta").shape
    if k3 != k4:
        return False

    if m1 != m2 or n1 != n2:
        return False

    return True


def scatter_upon_const_tensor_extra_check(m):
    if not config.optimize_scatter_upon_const_tensor:
        return False
    full_shape = m.kwargs["shape"]
    selector = m.kwargs["selector"]
    dim = m.kwargs["dim"]
    if dim < 0:
        dim += len(full_shape)

    selector_ft = selector.meta["val"]
    assert selector_ft.dim() == len(full_shape)

    for idx, select_sz, full_sz in zip(
        itertools.count(), selector_ft.shape, full_shape
    ):
        if idx == dim:
            continue

        # TODO: the pattern can be updated to support the case that index tensor
        # is shorter. But that will need a more complex condition expression
        # especially for multi-dimensional tensors.
        # Skip it for now.
        if isinstance(full_sz, fx.Node):
            full_sz = full_sz.meta["val"]
        if select_sz < full_sz:
            return False

    # Actually we can support small size larger than 1. It would be a bit
    # tedius. E.g., we load all the index values (not many) and compare
    # them with the position in tensor to decide what value to return.
    return selector_ft.size(dim) == 1


@register_lowering_pattern(
    CallFunction(
        aten.scatter.value,
        CallFunction(
            aten.full,
            KeywordArg("shape"),
            KeywordArg("background_val"),
            dtype=KeywordArg("dtype"),
        ),
        KeywordArg("dim"),
        KeywordArg("selector"),
        KeywordArg("val"),  # scalar value
    ),
    extra_check=scatter_upon_const_tensor_extra_check,
)
def scatter_upon_const_tensor(
    match: Match, shape, background_val, dtype, dim, selector, val
):
    """
    Match the pattern of full+scatter into a pointwise.

    TODO: Right now the scatter value must be a scalar. But we could support it
    when it is a tensor as well.
    """
    from torch._inductor import metrics

    metrics.num_matches_for_scatter_upon_const_tensor += 1

    selector_loader = selector.make_loader()

    def inner_fn(idx):
        selector_idx = list(idx)
        selector_idx[dim] = 0

        selector = selector_loader(selector_idx)
        return ops.where(
            selector == ops.index_expr(idx[dim], torch.int64),
            ops.constant(val, dtype),
            ops.constant(background_val, dtype),
        )

    return ir.Pointwise.create(
        device=selector.get_device(),
        dtype=dtype,
        inner_fn=inner_fn,
        ranges=shape,
    )


@register_lowering_pattern(
    CallFunction(
        aten.add,
        CallFunction(aten.mm, KeywordArg("mat1"), KeywordArg("mat2")),
        CallFunction(aten.mm, KeywordArg("mat3"), KeywordArg("mat4")),
    ),
    extra_check=is_valid_mm_plus_mm,
)
def mm_plus_mm(match: Match, mat1, mat2, mat3, mat4):
    return inductor.kernel.mm_plus_mm.tuned_mm_plus_mm(mat1, mat2, mat3, mat4)


def cuda_and_enabled_mixed_mm(match):
    return (
        (config.use_mixed_mm or config.mixed_mm_choice != "default")
        and getattr(match.kwargs["mat1"].meta.get("val"), "is_cuda", False)
        and (
            match.kwargs["mat2_dtype"].itemsize
            > match.kwargs["mat2"].meta.get("val").dtype.itemsize
        )
        and has_backend_feature("cuda", BackendFeature.TRITON_TEMPLATES)
    )


def cuda_and_enabled_mixed_mm_and_not_int8(match):
    return (
        cuda_and_enabled_mixed_mm(match)
        and getattr(match.kwargs["mat1"].meta.get("val"), "is_cuda", False)
        and getattr(match.kwargs["mat2"].meta.get("val"), "dtype", torch.int8)
        != torch.int8
    )  # bitshift numerics in triton and pytorch don't match for torch.int8


"""
    this is intended to be used to unpack a [K,N] int4 tensor from a [K/2, N] uint4x2 tensor
    (where the int4 and uint4x2 are represented with int8 and uint8 respectively)
    where every other row of the int4 is packed with the row above it as:
    uint4x2[k,n] = (8+int4[2*k,n])+(8+int4[2*k+1,n])<<4

    unpack formulas:
    int4[2*k,n]=(uint4x2[k,n] & 0xF) - 8
    int4[2*k+1,n]=(uint4x2[k,n] >> 4) - 8

    thus matching on unpack formula:
    torch.mm(mat1, torch.cat((mat2 & 0xF, mat2>>4),1).reshape(mat2_mm_shape).to(mat2_dtype).sub(8))

    note: although the unpack formula in pytorch and the triton kernel is designed for a uint8 mat2, the behavior
    of the kernel matches the pytorch formula for all dtypes except torch.int8
    where the bitwise numerics in triton do not match those in pytorch.
"""


@register_lowering_pattern(
    CallFunction(
        aten.mm.default,
        KeywordArg("mat1"),
        CallFunction(
            aten.sub.Tensor,
            CallFunction(
                prims.convert_element_type.default,
                CallFunction(
                    aten.reshape.default,
                    CallFunction(
                        aten.cat.default,
                        ListOf(
                            CallFunction(
                                aten.bitwise_and.Scalar,
                                KeywordArg("mat2"),
                                0xF,
                            ),
                            # CallFunction(
                            #    aten.__rshift__.Scalar,
                            #    KeywordArg("mat2"),
                            #    4,
                            # ),
                            True,
                        ),
                        1,
                    ),
                    KeywordArg("mat2_mm_shape"),
                ),
                KeywordArg("mat2_dtype"),
            ),
            8,
        ),
    ),
    extra_check=cuda_and_enabled_mixed_mm_and_not_int8,
)
def uint4x2_mixed_mm(match: Match, mat1, mat2, mat2_mm_shape, mat2_dtype):
    return inductor.kernel.unpack_mixed_mm.tuned_uint4x2_mixed_mm(
        mat1, mat2, mat2_mm_shape, mat2_dtype
    )


"""
    torch.mm(mat1, mat2.to(mat2_dtype))
"""


@register_lowering_pattern(
    CallFunction(
        aten.mm,
        KeywordArg("mat1"),
        CallFunction(
            prims.convert_element_type.default,
            KeywordArg("mat2"),
            KeywordArg("mat2_dtype"),
        ),
    ),
    extra_check=cuda_and_enabled_mixed_mm,
)
def mixed_mm(match: Match, mat1, mat2, mat2_dtype):
    return inductor.kernel.mm.tuned_mixed_mm(mat1, mat2, mat2_dtype)


@register_graph_pattern(
    CallFunction(
        aten.cumsum.default,
        CallFunction(
            torch.ops.aten.full.default,
            KeywordArg("shape"),
            KeywordArg("fill_value"),
            dtype=KeywordArg("dtype"),
            layout=Ignored(),
            device=KeywordArg("device"),
            pin_memory=False,
            _users=MULTIPLE,
        ),
        KeywordArg("dim"),
        _users=MULTIPLE,
    ),
    pass_dict=pass_patterns[1],
)
def pointless_cumsum_replacement(match: Match, shape, fill_value, device, dtype, dim):
    """Based on a pattern in OPTForCausalLM"""

    if is_integer_dtype(dtype) or is_boolean_dtype(dtype):
        # cumsum promotes all integral types to int64
        dtype = torch.int64

    def repl(*shape):
        dim_size = shape[dim]
        idx = torch.arange(1, dim_size + 1, device=device, dtype=dtype)

        inter_shape = [1] * len(shape)
        inter_shape[dim] = dim_size
        return (idx * fill_value).view(inter_shape).expand(shape)

    # only replace the output node, not all nodes
    match.nodes = [match.output_node()]
    match.replace_by_example(repl, list(shape))


def shape_of_mm(a, b):
    m, _ = a.get_size()
    _, n = b.get_size()
    return [m, n]


@register_lowering_pattern(
    CallFunction(aten.cat, ListOf(CallFunction(aten.mm, Arg(), Arg())), Arg()),
)
def cat_mm(match, inputs, dim):
    return cat_tuned_op(match, inputs, dim, op=L[aten.mm], shape_of=shape_of_mm)


@register_lowering_pattern(
    CallFunction(
        aten.cat, ListOf(CallFunction(aten.addmm, Arg(), Arg(), Arg())), Arg()
    ),
)
def cat_addmm(match, inputs, dim):
    def shape_of(bias, a, b):
        m, _ = a.get_size()
        _, n = b.get_size()
        return [m, n]

    return cat_tuned_op(match, inputs, dim, op=L[aten.addmm], shape_of=shape_of)


def cat_tuned_op(match, inputs, dim, *, op, shape_of):
    """
    Memory planning to remove cat. We can't use the stock memory
    planner since autotuning matmuls needs to know the output layout.
    """
    if len(inputs) == 1:
        return op(*inputs[0])

    # TODO(jansel): rewrite this as a bmm?
    if dim < 0:
        dim += len(shape_of(*inputs[0]))
    assert dim in (0, 1)
    notdim = 1 - dim

    new_size: Optional[Union[List[Expr], List[int]]] = None
    offsets_start = []
    offsets_end = []

    # compute output sizes
    for i in range(len(inputs)):
        shape = shape_of(*inputs[i])
        if new_size is None:
            new_size = shape
        else:
            new_size[notdim] = V.graph.sizevars.guard_equals(  # type: ignore[call-overload]
                shape[notdim], new_size[notdim]
            )
            new_size[dim] += shape[dim]
        offsets_start.append(new_size[dim] - shape[dim])
        offsets_end.append(new_size[dim])

    assert new_size is not None
    dtype = functools.reduce(
        torch.promote_types,
        [x.get_dtype() for x in itertools.chain.from_iterable(inputs)],
    )
    device = inputs[0][0].get_device()
    kernel = ir.ConcatKernel(
        name=None,
        layout=ir.FixedLayout(device, dtype, new_size),
        inputs=[],
    )
    kernel_tensor = ir.TensorBox.create(kernel)

    for i in range(len(inputs)):
        dst = ir.SliceView.create(kernel_tensor, dim, offsets_start[i], offsets_end[i])
        src = op(*inputs[i], layout=dst.get_layout()).data.data
        assert isinstance(src, (ir.ExternKernelOut, ir.TemplateBuffer))
        src.layout = ir.NonOwningLayout(dst)
        kernel.inputs.append(src)

    kernel.name = V.graph.register_buffer(kernel)
    kernel.inputs = ir.ConcatKernel.unwrap_storage(kernel.inputs)
    V.graph.register_operation(kernel)
    return kernel_tensor


_cat_1 = CallFunction(aten.cat, Arg(), 1, _users=2)


@register_lowering_pattern(
    CallFunction(
        aten.cat,
        [
            _cat_1,
            CallFunction(
                aten.slice,
                _cat_1,
                1,
                0,
                KeywordArg("size"),
            ),
        ],
        1,
    )
)
def cat_slice_cat(match, cat_input, size, dim=1):
    """
    This is an example of a more complex pattern where cat_1 is used
    multiple times inside the pattern.  We fold 2 calls to cat into one.

    Matches:
        cat_1: f32[1024, 4077] = torch.ops.aten.cat.default([add_26, primals_217], 1)
        slice_1: f32[1024, 4077] = torch.ops.aten.slice.Tensor(cat_1, 0, 0, 9223372036854775807)
        slice_2: f32[1024, 19] = torch.ops.aten.slice.Tensor(slice_1, 1, 0, 19)
        cat_2: f32[1024, 4096] = torch.ops.aten.cat.default([cat_1, slice_2], 1)


    Rewrite to:
        slice_2 = torch.ops.aten.slice.Tensor(add_26, 1, 0, 19)
        cat_2 = torch.ops.aten.cat.default([add_26, primals_217, slice2], 1)
    """
    first, *rest = cat_input
    # Optimization is optional, because we can just not fold the cat
    # size should be within first.get_size()[dim] such that the optimization is valid.
    # For negative `end`, we currently fallback to not optimizing.
    if size >= 0 and V.graph.sizevars.statically_known_leq(size, first.get_size()[dim]):
        # fold 2 cats into 1 cat
        return L[aten.cat](
            [
                first,
                *rest,
                L[aten.slice](first, dim, 0, size),
            ],
            dim,
        )
    else:
        # don't expect to hit this case, just fall back
        tmp = L[aten.cat](cat_input, dim)
        return L[aten.cat](
            [
                tmp,
                L[aten.slice](tmp, dim, 0, size),
            ],
            dim,
        )


def is_valid_splitwithsizes_cat(match):
    split_nodes = filter_nodes(match.nodes, aten.split_with_sizes)
    cat_nodes = filter_nodes(match.nodes, aten.cat)
    get_item_nodes = filter_nodes(match.nodes, operator.getitem)
    if len(split_nodes) != 1 or len(cat_nodes) != 1:
        return False
    split_node, cat_node = split_nodes[0], cat_nodes[0]
    # The dim of split and cat should match for passthrough
    if get_arg_value(split_node, 2, "dim") != get_arg_value(cat_node, 1, "dim"):
        return False
    get_item_args = {
        get_arg_value(get_item_node, 1) for get_item_node in get_item_nodes
    }
    assert None not in get_item_args
    split_sizes = get_arg_value(split_node, 1, "split_sizes")
    # All parts of split should be included in the cat
    if get_item_args != set(range(len(split_sizes))):
        return False
    # The order of get_item_args should same with cat_node used.
    # For example, if the split_node like split_with_sizes(input, [2, 2, 3], 1),
    # the cat node should be like cat([get_item(0), get_item(1), get_item(2)], 1).
    cat_items_args_order = [
        get_arg_value(item_node, 1) for item_node in get_arg_value(cat_node, 0)
    ]
    if cat_items_args_order != list(range(len(split_sizes))):
        return False

    return True


def same_meta(node1: torch.fx.Node, node2: torch.fx.Node):
    """True if two nodes have the same metadata"""
    val1 = node1.meta.get("val")
    val2 = node2.meta.get("val")
    return (
        val1 is not None
        and val2 is not None
        and statically_known_true(sym_eq(val1.size(), val2.size()))
        and val1.layout == val2.layout
        and val1.dtype == val2.dtype
        and val1.device == val2.device
        and (
            val1.layout != torch.strided
            or statically_known_true(sym_eq(val1.stride(), val2.stride()))
        )
    )


noop_registry: Dict[Any, Any] = {}


def register_noop_decomp(targets, nop_arg=0):
    def register_fun(cond):
        register_decomposition(targets, registry=noop_registry, unsafe=True)(
            (cond, nop_arg)  # type: ignore[arg-type]
        )
        return cond

    return register_fun


@register_noop_decomp(aten.slice)
def slice_noop(self, dim=0, start=None, end=None, step=1):
    if start is None or end is None:
        return False
    if start == 0 and end >= 2**63 - 1 and step == 1:
        return True
    return False


@register_noop_decomp(aten.slice_scatter, 1)
def slice_scatter_noop(self, src, dim=0, start=None, end=None, step=1):
    if start is None:
        start = 0
    if end is None:
        end = 2**63 - 1
    if start == 0 and end >= 2**63 - 1 and step == 1:
        return True
    return False


@register_noop_decomp(aten.repeat)
def repeat_noop(self, repeats):
    return all(r == 1 for r in repeats)


@register_noop_decomp(aten.constant_pad_nd)
def constant_pad_nd(x, padding, fill_value=0):
    return all(p == 0 for p in padding)


@register_noop_decomp(torch.ops.prims.convert_element_type)
def convert_element_type_noop(x, dtype: torch.dtype):
    return x.dtype == dtype


@register_noop_decomp(torch.ops.prims.device_put)
def device_put_noop(x, device):
    return x.device == decode_device(device)


@register_noop_decomp([aten.ceil, aten.floor, aten.round, aten.trunc])
def int_noop(x):
    return is_integer_dtype(x.dtype)


@register_noop_decomp([aten.pow])
def pow_noop(a, b):
    return isinstance(b, int) and b == 1


@register_noop_decomp([aten.cat], lambda args: args[0][0])
def cat_noop(inputs, dim=0):
    return len(inputs) == 1


@register_noop_decomp(aten.view)
def view_noop(arg, size):
    return arg.shape == size


# Note, we also always have a check for identical metadata, which is why these
# are safe
@register_noop_decomp([aten.copy], nop_arg=1)
@register_noop_decomp([aten.alias, aten.clone])
def true_noop(*args, **kwargs):
    return True


def remove_noop_ops(graph: torch.fx.Graph):
    """
    Removes both operations that are essentially aten.clone and operations that are essentially aten.alias from the graph.
    """
    inputs = set()
    input_storages = set()
    output_storages = set()

    for node in graph.find_nodes(op="placeholder"):
        inputs.add(node)
        input_storages.add(get_node_storage(node))

    output_node = next(iter(reversed(graph.nodes)))
    assert output_node.op == "output"
    outputs = output_node.args[0]
    if not isinstance(outputs, (list, tuple)):
        # nested subgraphs can have singleton outputs
        outputs = (outputs,)
    for out in outputs:
        if isinstance(out, torch.fx.Node):
            output_storages.add(get_node_storage(out))

    for node in graph.nodes:
        if node.target in noop_registry:
            cond, src_index = noop_registry[node.target]
            if isinstance(src_index, int):
                src = node.args[src_index]
            else:
                src = src_index(node.args)
            if not isinstance(src, torch.fx.Node):
                continue
            # Don't introduce new aliasing between inputs and outputs.
            # See fx_passes/README.md for a discussion of why this is
            # necessary.
            node_storage = get_node_storage(node)
            src_storage = get_node_storage(src)
            node_is_view = node_storage == src_storage
            if (
                not node_is_view
                and node_storage in output_storages
                and (src_storage in input_storages or src_storage in output_storages)
            ):
                continue

            # Even if input and outputs are expected to alias,
            # don't make "node is src" True
            if (
                node_is_view
                and node in output_node.args
                and (src in inputs or src in output_node.args)
            ):
                continue

            is_valid, args, kwargs = get_fake_args_kwargs(node)
            if not is_valid:
                continue
            if same_meta(node, src) and cond(*args, **kwargs):
                node.replace_all_uses_with(src)
                graph.erase_node(node)


def decompose_auto_functionalized(graph):
    graph_pass = PatternMatcherPass()

    @register_graph_pattern(
        CallFunctionVarArgs(torch.ops.higher_order.auto_functionalized),
        pass_dict=graph_pass,
    )
    def replacement(match: Match, *args, **kwargs):
        from torch._higher_order_ops.auto_functionalize import auto_functionalized_dense

        only_clone_these_tensors = tuple(
            match.nodes[0].meta.get("only_clone_these_tensors", [])
        )

        flat_args, spec = pytree.tree_flatten((args, kwargs))

        # NB: we combine (args, kwargs) into flat args for replacing.
        # This is replace_by_example uses make_fx which does not support
        # tracing a function with kwargs.
        def decomp(*flat_args):
            args, kwargs = pytree.tree_unflatten(flat_args, spec)
            return auto_functionalized_dense(*args, only_clone_these_tensors, **kwargs)

        match.replace_by_example(decomp, flat_args, run_dce=False)

    graph_pass.apply(graph)
    for node in graph.find_nodes(
        op="call_function", target=torch.ops.higher_order.auto_functionalized
    ):
        raise AssertionError("auto_functionalized was not removed")


@register_lowering_pattern(
    CallFunction(
        aten.cat,
        ListOf(
            CallFunction(
                operator.getitem,
                CallFunction(
                    aten.split_with_sizes,
                    KeywordArg("input_"),
                    Ignored(),
                    Ignored(),
                    _users=MULTIPLE,
                ),
                Ignored(),
            ),
        ),
        Ignored(),
    ),
    pass_number=2,
    extra_check=is_valid_splitwithsizes_cat,
)
def splitwithsizes_cat_replace(match, input_):
    return input_


def is_valid_cat_splitwithsizes(match):
    cat_nodes = filter_nodes(match.nodes, aten.cat)
    split_nodes = filter_nodes(match.nodes, aten.split_with_sizes)
    if len(split_nodes) != 1 or len(cat_nodes) != 1:
        return False
    split_node, cat_node = split_nodes[0], cat_nodes[0]

    # the cat node has other users: can't eliminate
    if len(cat_node.users) > 1:
        return False

    # the dim of the cat and split should match
    dim = get_arg_value(split_node, 2, "dim")
    if dim != get_arg_value(cat_node, 1, "dim"):
        return False

    cat_inputs = list(get_arg_value(cat_node, 0))
    split_sizes = get_arg_value(split_node, 1, "split_sizes")
    # the number of input tensors in cat and the
    # length of the split sizes should match
    if len(cat_inputs) != len(split_sizes):
        return False

    for cat_input, split_size in zip(cat_inputs, split_sizes):
        # each cat input tensor's size along dim
        # should match the corresponding split size
        if "val" not in cat_input.meta:
            return False
        cat_input_size = cat_input.meta["val"].size(dim)
        if cat_input_size != split_size:
            return False

    return True


@register_lowering_pattern(
    CallFunction(
        aten.split_with_sizes,
        CallFunction(
            aten.cat,
            KeywordArg("input_"),
            Ignored(),
            _users=MULTIPLE,
        ),
        Ignored(),
        Ignored(),
    ),
    pass_number=2,
    extra_check=is_valid_cat_splitwithsizes,
)
def cat_splitwithsizes_replace(match, input_):
    return input_


def view_to_reshape(gm):
    """
    Replace view ops in the GraphModule to reshape ops.
    """
    for nd in gm.graph.find_nodes(
        op="call_function", target=torch.ops.aten.view.default
    ):
        nd.target = torch.ops.aten.reshape.default


def should_prefer_unfused_addmm(match):
    inp = match.kwargs["inp"]
    if not inp.meta["val"].is_cuda:
        return False

    output = match.output_node()
    return all(is_pointwise_use(use) for use in output.users)


@register_graph_pattern(
    CallFunction(aten.addmm, KeywordArg("inp"), Arg(), Arg()),
    pass_dict=pass_patterns[2],
    extra_check=should_prefer_unfused_addmm,
)
def unfuse_bias_add_to_pointwise(match: Match, mat1, mat2, *, inp):
    def repl(inp, x1, x2):
        return x1 @ x2 + inp

    match.replace_by_example(repl, [inp, mat1, mat2])


def is_valid_addmm_fusion(match):
    mat1, mat2 = match.args
    inp = match.kwargs["inp"]

    if not (
        isinstance(inp, torch.fx.Node) and isinstance(inp.meta["val"], torch.Tensor)
    ):
        return False  # Input is a number

    in_shape = inp.meta["val"].shape
    mm_shape = mat1.meta["val"].shape[0], mat2.meta["val"].shape[1]
    matched = is_expandable_to(in_shape, mm_shape)
    if not matched:
        return False  # Shape mismatch

    return not should_prefer_unfused_addmm(match)


@register_graph_pattern(
    CallFunction(
        aten.add,
        CallFunction(aten.mm, Arg(), Arg()),
        KeywordArg("inp"),
    ),
    pass_dict=pass_patterns[2],
    extra_check=is_valid_addmm_fusion,
)
@register_graph_pattern(
    CallFunction(
        aten.add,
        KeywordArg("inp"),
        CallFunction(aten.mm, Arg(), Arg()),
    ),
    pass_dict=pass_patterns[2],
    extra_check=is_valid_addmm_fusion,
)
def addmm(match, mat1, mat2, *, inp):
    def repl(inp, mat1, mat2):
        return aten.addmm(inp, mat1, mat2)

    match.replace_by_example(repl, [inp, mat1, mat2])


def check_shape_cuda_and_fused_int_mm_mul_enabled(match):
    return (
        config.force_fuse_int_mm_with_mul
        and len(getattr(match.args[2].meta.get("val"), "shape", [])) == 2
        and getattr(match.args[2].meta.get("val"), "is_cuda", False)
    )


@register_lowering_pattern(
    CallFunction(
        prims.convert_element_type.default,
        CallFunction(
            aten.mul,
            CallFunction(
                aten._int_mm,
                Arg(),
                Arg(),
            ),
            Arg(),
        ),
        Arg(),
    ),
    check_shape_cuda_and_fused_int_mm_mul_enabled,
)
@register_lowering_pattern(
    CallFunction(
        aten.mul,
        CallFunction(
            aten._int_mm,
            Arg(),
            Arg(),
        ),
        Arg(),
    ),
    check_shape_cuda_and_fused_int_mm_mul_enabled,
)
def fused_int_mm_mul(match: Match, mat1, mat2, mat3, out_dtype=None):
    return inductor.kernel.mm.tuned_fused_int_mm_mul(mat1, mat2, mat3, out_dtype)


def is_index_put_and_requires_h2d_sync_for_cuda_value(node):
    from torch.fx.operator_schemas import normalize_function

    if node.target not in [
        torch.ops.aten.index_put.default,
        torch.ops.aten.index_put_.default,
    ]:
        return False
    # Inductor falls back to aten.index_put_.
    # index_put_ will will call nonzero() and perform a H2D sync if
    # any of its indices are bool/byte tensors
    # However, it will short-circuit this H2D sync and run mask_fill_
    # if the value we are putting is a cpu scalar.
    # Therefore, when inductor sees an index_put_ with byte tensor indices,
    # it should *not* convert the cpu scalar value into a cuda tensor.
    args_, kwargs_ = normalize_function(node.target, node.args, node.kwargs)  # type: ignore[syntax, misc]
    any_byte_bool_indices = False
    indices = args_[1]
    for i in indices:
        if i is not None and i.meta["val"].dtype in [torch.bool, torch.int8]:
            any_byte_bool_indices = True

    val = args_[2].meta["val"]
    val_is_cpu_scalar = val.device.type == "cpu" and val.numel() == 1
    # If both these conditions hold, then converting the val
    # to a cuda tensor will incur a H2D sync when inductor calls aten.index_put_
    return any_byte_bool_indices and val_is_cpu_scalar


class ConstructorMoverPass:
    def __init__(self, target: str, allow_outputs: bool = False) -> None:
        """
        Move constructors from cpu to the target_device.

        Sweeps through the module, looking for constructor nodes that can be moved
        to the target_device.

        A constructor node can be moved to the target_device iff all of its users
        can also be moved (tested by cannot_be_moved). Otherwise, all dependent
        constructor nodes won't be moved.

        - target: target device type
        - allow_outputs: allow outputs to be moved
        """

        self.target = target
        self.allow_outputs = allow_outputs

        assert isinstance(target, str), (
            "target should be a string representing the device type. "
            f"Got: {type(target).__name__}"
        )

    def allow_cpu_device(self, node: fx.Node) -> bool:
        """
        Returns whether a node that returns a tensor on the target device may have
        cpu tensors as input.
        """
        return node.target in (
            torch.ops.aten.index.Tensor,
            torch.ops.aten.index_put.default,
            torch.ops.aten.index_put_.default,
            torch.ops.aten.copy.default,
            torch.ops.aten.copy_.default,
            torch.ops.aten.slice_scatter.default,
        )

    def cannot_be_moved(self, node: fx.Node) -> bool:
        """
        Returns whether a node can be moved to the target device.

        If this function returns False, it means that this node and all of its users
        won't be moved into the target device.
        """
        if node.target == "output":
            return not self.allow_outputs

        if not (
            isinstance(node.target, torch._ops.OpOverload)
            and node.target.namespace in ("prims", "aten")
        ):
            return True
        if is_index_put_and_requires_h2d_sync_for_cuda_value(node):
            return True

        return False

    def get_node_device(self, node: fx.Node) -> Optional[torch.device]:
        """
        Get the device of a node.
        """
        ten = node.meta.get("val")
        return None if not isinstance(ten, torch.Tensor) else ten.device

    def get_cpu_indeg_count(self, graph: fx.Graph) -> Dict[fx.Node, int]:
        """
        Get the number of cpu inputs to a node
        """
        cpu_indeg: Dict[fx.Node, int] = Counter()

        for node in graph.nodes:
            cpu_count = 0

            def add_cpu_inp(node):
                nonlocal cpu_count
                device = self.get_node_device(node)
                cpu_count += device is not None and device.type == "cpu"

            pytree.tree_map_only(fx.Node, add_cpu_inp, (node.args, node.kwargs))

            if cpu_count:
                cpu_indeg[node] = cpu_count

        return cpu_indeg

    def __call__(self, graph: fx.Graph) -> None:
        target_devices = set()
        constructors = []

        for node in graph.nodes:
            device = self.get_node_device(node)
            if device and device.type == self.target:
                target_devices.add(device)

            if not (
                isinstance(node.target, torch._ops.OpOverload)
                and node.target.namespace in ("prims", "aten")
            ):
                continue

            if not torch._subclasses.fake_tensor._is_tensor_constructor(node.target):
                continue

            if not node.kwargs.get("device") == torch.device("cpu"):
                continue

            constructors.append(node)

        # not handling multiple target devices initially
        if not constructors or len(target_devices) != 1:
            return

        movable_constructors = self.find_movable_constructors(graph, constructors)

        for node in movable_constructors:
            kwargs = node.kwargs.copy()
            kwargs["device"] = next(iter(target_devices))
            node.kwargs = kwargs

    def find_movable_constructors(
        self, graph: fx.Graph, constructors: List[fx.Node]
    ) -> Set[fx.Node]:
        """
        Starting from the cpu constructors, iterate through the graph and test that all of their
        downstream uses can safely be moved to cpu.
        """
        cpu_indeg: Dict[fx.Node, int] = self.get_cpu_indeg_count(graph)

        # which constructors cannot be moved to cuda
        cannot_move_to_cuda: Set[fx.Node] = set()

        # For any node in the graph, which constructors does it have a dependency on
        constructor_dependencies: Dict[fx.Node, Set[fx.Node]] = defaultdict(set)

        # if a cpu node has a dependency on two different cpu constructors,
        # then if either constructor cannot be moved to cuda, the other cannot as well.
        # In this case any node with a dependency on one will have a dependency on the other
        equal_constructor_sets: Dict[fx.Node, Set[fx.Node]] = {
            c: {c} for c in constructors
        }

        def make_dependencies_equivalent(
            set1: Set[fx.Node], set2: Set[fx.Node]
        ) -> Set[fx.Node]:
            # could use union find but not worth complexity here
            set1.update(set2)
            for obj in set1:
                equal_constructor_sets[obj] = set1
            return set1

        queue: List[fx.Node] = list(constructors)

        for c in queue:
            constructor_dependencies[c].add(c)

        while queue:
            node = queue.pop()
            dependencies = constructor_dependencies[node]

            for user in node.users:
                if self.cannot_be_moved(user):
                    cannot_move_to_cuda.update(dependencies)
                    break

                # this node was used on a op which takes in multiple devices and output a cuda
                # tensor. we can convert its cpu input to cuda without making further changes
                node_device = self.get_node_device(user)
                if (
                    self.allow_cpu_device(user)
                    and node_device
                    and node_device.type == self.target
                ):
                    del cpu_indeg[user]
                else:
                    # otherwise, we should continue look at its downstream uses
                    cpu_indeg[user] -= 1
                    if cpu_indeg[user] == 0:
                        del cpu_indeg[user]
                        queue.append(user)

                unioned_set = make_dependencies_equivalent(
                    dependencies, constructor_dependencies[user]
                )
                constructor_dependencies[user] = unioned_set

        for node in cpu_indeg:
            if constructor_dependencies[node]:
                cannot_move_to_cuda.update(constructor_dependencies[node])

        all_cannot_move_to_cuda = cannot_move_to_cuda.copy()
        for constructor in cannot_move_to_cuda:
            all_cannot_move_to_cuda.update(equal_constructor_sets[constructor])

        return set(constructors) - all_cannot_move_to_cuda


def move_constructors_to_cuda(graph: fx.Graph) -> None:
    """
    Moves intermediary tensors which are constructed on the cpu to cuda when safe
    """
    ConstructorMoverPass("cuda")(graph)<|MERGE_RESOLUTION|>--- conflicted
+++ resolved
@@ -5,9 +5,6 @@
 import logging
 import operator
 from collections import Counter, defaultdict
-<<<<<<< HEAD
-from typing import Any, Callable, Dict, List, Optional, Set, TYPE_CHECKING, Union
-=======
 from typing import (
     Any,
     Callable,
@@ -20,7 +17,6 @@
     Union,
 )
 from typing_extensions import ParamSpec
->>>>>>> 60c96fb0
 
 import torch
 import torch._inductor as inductor
@@ -208,15 +204,10 @@
 
 
 def register_lowering_pattern(
-<<<<<<< HEAD
     pattern: PatternExpr,
     extra_check: Callable[[Match], bool] = _return_true,
     pass_number: int = 1,
-) -> Callable[[Callable[..., Any]], Callable[..., Any]]:
-=======
-    pattern, extra_check=_return_true, pass_number=1
 ) -> Callable[[Callable[_P, _T]], Callable[_P, _T]]:
->>>>>>> 60c96fb0
     """
     Register an aten to inductor IR replacement pattern
     """
