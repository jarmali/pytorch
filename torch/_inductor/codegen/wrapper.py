--- conflicted
+++ resolved
@@ -26,10 +26,10 @@
 )
 
 import sympy
-from sympy import Expr
 
 import torch
 import torch._ops
+from sympy import Expr
 from torch import dtype as torch_dtype
 from torch._dynamo.utils import counters, dynamo_timed
 from torch._inductor.codegen.debug_utils import DebugPrinterManager
@@ -181,13 +181,16 @@
         sympy_grid = tuple(_convert_to_sympy_expr(g) for g in grid)
         return (
             wrapper.codegen_python_shape_tuple(sympy_grid),
-            wrapper.codegen_python_shape_tuple(
-                tuple(
-                    wrapper.generate_example_arg_value(g, type(g)) for g in sympy_grid
+            (
+                wrapper.codegen_python_shape_tuple(
+                    tuple(
+                        wrapper.generate_example_arg_value(g, type(g))
+                        for g in sympy_grid
+                    )
                 )
-            )
-            if config.triton.autotune_at_compile_time
-            else None,
+                if config.triton.autotune_at_compile_time
+                else None
+            ),
         )
 
     def writeline(line: str, example_grid: Optional[str] = None):
@@ -248,9 +251,9 @@
 class MemoryPlanningState:
     def __init__(self):
         super().__init__()
-        self.reuse_pool: Dict[
-            ReuseKey, List[FreeIfNotReusedLine]
-        ] = collections.defaultdict(list)
+        self.reuse_pool: Dict[ReuseKey, List[FreeIfNotReusedLine]] = (
+            collections.defaultdict(list)
+        )
         self.total_allocated_buffer_size: int = 0
 
     def __contains__(self, key: ReuseKey) -> bool:
@@ -1293,15 +1296,11 @@
             )
 
     def define_kernel(
-<<<<<<< HEAD
         self,
         kernel_name: str,
         kernel_body: str,
         metadata: Optional[str] = None,
-        cuda=True,
-=======
-        self, name: str, kernel: str, metadata: Optional[str] = None, gpu=True
->>>>>>> de189dd0
+        gpu=True,
     ):
         #
         metadata_comment = metadata.replace("\n", "\n#") if metadata else ""
@@ -1606,13 +1605,8 @@
     def generate_default_grid(
         self,
         kernel_name: str,
-<<<<<<< HEAD
         grid_args: List[Any],
-        cuda: bool = True,
-=======
-        grid: List[Any],
         gpu: bool = True,
->>>>>>> de189dd0
         grid_callable: Optional[Callable[..., Any]] = None,
         **grid_extra_kwags,
     ):
@@ -1732,8 +1726,69 @@
             )
             if triton:
                 self.write_triton_header_once()
-<<<<<<< HEAD
-=======
+                if (
+                    config.triton.autotune_at_compile_time
+                    and kernel_name not in self.kernel_autotune_names
+                ):
+                    # Create example args for autotune in a separate epilogue
+                    assert arg_types is not None and len(call_args) == len(
+                        arg_types
+                    ), "call_args and arg_types do not match"
+
+                    tensor_args = {}
+                    all_args = []
+                    if raw_args is None:
+                        # create a dummy raw_args for uniform behavior in the following loop
+                        raw_args = [None] * len(call_args)
+                    else:
+                        assert len(raw_args) == len(
+                            call_args
+                        ), "call_args and raw_args do not match"
+
+                    for i, (arg, arg_type, raw_arg) in enumerate(
+                        zip(call_args, arg_types, raw_args)
+                    ):
+                        key = None
+                        if isinstance(arg, str) and "=" in str(arg):
+                            # arg may be passed in a kwarg style, and then we need to extract its value
+                            key, arg = arg.split("=")
+
+                        if isinstance(arg_type, torch_dtype):
+                            if arg not in tensor_args:
+                                arg_str = self.generate_example_arg_value(
+                                    arg, arg_type, raw_arg, i
+                                )
+                                tensor_args[arg] = arg_str
+                            else:
+                                arg_str = tensor_args[arg]
+                        else:
+                            arg_str = self.generate_example_arg_value(
+                                arg, arg_type, raw_arg, i
+                            )
+                        all_args.append(arg_str if key is None else f"{key}={arg_str}")
+
+                    if grid is None:
+                        grid_str = grid_fn
+                    else:
+                        grid_str = ", ".join(
+                            self.generate_example_arg_value(g, type(g)) for g in grid
+                        )
+                        if grid_extra_kwargs:
+                            grid_str = f"{grid_str}, {grid_extra_kwargs}"
+                        grid_str = f"{grid_fn}({grid_str})"
+
+                    self.kernel_autotune_calls.writeline(
+                        f"{kernel_name}.run({', '.join(all_args)}, grid={grid_str}, stream={stream_name})"
+                    )
+                    self.kernel_autotune_calls.writeline(
+                        f"del {', '.join(arg for arg in tensor_args.values())}\n",
+                    )
+                    self.kernel_autotune_names.add(kernel_name)
+
+                if self.codegen_autotune_only:
+                    # For cpp wrapper, we only need to generate the autotune code block in python
+                    return
+
                 if grid is None:
                     grid_str = grid_fn
                 else:
@@ -1750,87 +1805,11 @@
                     self.writeline(
                         f"{kernel_name}.run({call_args_str}, grid={grid_str}, stream={stream_name})"
                     )
->>>>>>> de189dd0
-                if (
-                    config.triton.autotune_at_compile_time
-                    and kernel_name not in self.kernel_autotune_names
-                ):
-                    # Create example args for autotune in a separate epilogue
-                    assert arg_types is not None and len(call_args) == len(
-                        arg_types
-                    ), "call_args and arg_types do not match"
-
-                    tensor_args = {}
-                    all_args = []
-                    if raw_args is None:
-                        # create a dummy raw_args for uniform behavior in the following loop
-                        raw_args = [None] * len(call_args)
-                    else:
-                        assert len(raw_args) == len(
-                            call_args
-                        ), "call_args and raw_args do not match"
-
-                    for i, (arg, arg_type, raw_arg) in enumerate(
-                        zip(call_args, arg_types, raw_args)
-                    ):
-                        key = None
-                        if isinstance(arg, str) and "=" in str(arg):
-                            # arg may be passed in a kwarg style, and then we need to extract its value
-                            key, arg = arg.split("=")
-
-                        if isinstance(arg_type, torch_dtype):
-                            if arg not in tensor_args:
-                                arg_str = self.generate_example_arg_value(
-                                    arg, arg_type, raw_arg, i
-                                )
-                                tensor_args[arg] = arg_str
-                            else:
-                                arg_str = tensor_args[arg]
-                        else:
-                            arg_str = self.generate_example_arg_value(
-                                arg, arg_type, raw_arg, i
-                            )
-                        all_args.append(arg_str if key is None else f"{key}={arg_str}")
-
-                    if grid is None:
-                        grid_str = grid_fn
-                    else:
-                        grid_str = ", ".join(
-                            self.generate_example_arg_value(g, type(g)) for g in grid
-                        )
-                        if grid_extra_kwargs:
-                            grid_str = f"{grid_str}, {grid_extra_kwargs}"
-                        grid_str = f"{grid_fn}({grid_str})"
-
-                    self.kernel_autotune_calls.writeline(
-                        f"{kernel_name}.run({', '.join(all_args)}, grid={grid_str}, stream={stream_name})"
-                    )
-                    self.kernel_autotune_calls.writeline(
-                        f"del {', '.join(arg for arg in tensor_args.values())}\n",
-                    )
-                    self.kernel_autotune_names.add(kernel_name)
-
-                if self.codegen_autotune_only:
-                    # For cpp wrapper, we only need to generate the autotune code block in python
-                    return
-
-                if grid is None:
-                    grid_str = grid_fn
-                else:
-                    grid_str = ", ".join(self._grid_dim_str(item) for item in grid)
-                    if grid_extra_kwargs:
-                        grid_str = f"{grid_str}, {grid_extra_kwargs}"
-                    grid_str = f"{grid_fn}({grid_str})"
-                self.writeline(
-                    f"{kernel_name}.run({call_args_str}, grid={grid_str}, stream={stream_name})"
-                )
             else:
                 stream_ptr = f"c_void_p({stream_name})"
                 self.writeline(
                     f"{kernel_name}.{kernel_name}({call_args_str}, {stream_ptr})"
                 )
-        else:
-            self.writeline(self.wrap_kernel_call(kernel_name, call_args))
 
     def writeline(self, line):
         self.lines.append(line)
