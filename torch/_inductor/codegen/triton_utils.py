--- conflicted
+++ resolved
@@ -167,135 +167,4 @@
 
     return instance_descriptor(
         divisible_by_16, equal_to_1, ids_of_folded_args, divisible_by_8
-<<<<<<< HEAD
-    )
-
-
-class DeferredCudaKernelLine(DeferredLineBase):
-    """
-    When using cpp wrapper, CUDA kernel load and launch needs to wait for Triton kernels
-    to be tuned and stored as cubin files, so use a deferred line to backfill those information
-    """
-
-    def __init__(
-        self,
-        kernel_name: str,
-        line_template: str,
-        keys: Tuple[str, ...],
-    ):
-        super().__init__(line_template)
-        assert not isinstance(line_template, DeferredLineBase)
-        self.kernel_name = kernel_name
-        self.line_template = line_template
-        self.keys = keys
-
-    def __call__(self):
-        params = CudaKernelParamCache.get(self.kernel_name)
-        assert (
-            params is not None
-        ), f"{self.kernel_name} not found in CudaKernelParamCache"
-        for key in self.keys:
-            assert (
-                key in params
-            ), f"{key} not found in CudaKernelParamCache[{self.kernel_name}]"
-            if key == get_cpp_wrapper_cubin_path_name():
-                assert os.path.exists(params[key]), f"{params[key]} does not exist"
-
-        return self.line_template % tuple(params[key] for key in self.keys)
-
-    def _new_line(self, line):
-        return DeferredCudaKernelLine(self.kernel_name, line, self.keys)
-
-
-class DeferredCudaDefaultGrid:
-    """
-    A marker to
-    """
-
-    def __init__(
-        self,
-        kernel_name: str,
-        grid,
-    ):
-        self.kernel_name = kernel_name
-        self.grid = grid
-
-    def __iter__(self):
-        # DeferredCudaDefaultGrid can be passed to the base class, WrapperCodeGen,
-        # to genrete the autotune code block, and thus we need this iterator
-        return iter(self.grid)
-
-    def __call__(self):
-        from .wrapper import SymbolicCallArg
-
-        params = CudaKernelParamCache.get(self.kernel_name)
-        assert (
-            params is not None
-        ), f"{self.kernel_name} not found in CudaKernelParamCache"
-
-        grid = [
-            e.inner_expr if isinstance(e, SymbolicCallArg) else e for e in self.grid
-        ]
-        grid_fn = default_grid(*grid)
-        block_cfg = {
-            "XBLOCK": params["x_block"],
-            "YBLOCK": params["y_block"],
-            "ZBLOCK": params["z_block"],
-        }
-        return grid_fn(block_cfg)
-
-
-class DeferredCudaGridLine(DeferredLineBase):
-    """
-    When using cpp wrapper, CUDA kernel load and launch needs to wait for Triton kernels
-    to be tuned and stored as cubin files, so use a deferred line to backfill those information
-    """
-
-    def __init__(
-        self,
-        kernel_name: str,
-        grid_var: str,
-        grid,
-        autotune_configs,
-    ):
-        super().__init__("")
-        self.kernel_name = kernel_name
-        self.grid_var = grid_var
-        self.grid = grid
-        self.autotune_configs = autotune_configs
-
-    def __call__(self):
-        params = CudaKernelParamCache.get(self.kernel_name)
-        assert (
-            params is not None
-        ), f"{self.kernel_name} not found in CudaKernelParamCache"
-
-        if self.autotune_configs is not None:
-            # This indicates the Triton kernel is a user-defined one.
-            grid = None
-            if len(self.grid) == 1:
-                grid = self.grid[0]
-            else:
-                for i, c in enumerate(self.autotune_configs):
-                    if all(arg == params["meta"][key] for key, arg in c.kwargs.items()):
-                        grid = self.grid[i]
-                        break
-            assert grid is not None
-        elif isinstance(self.grid, DeferredCudaDefaultGrid):
-            grid = self.grid()
-        else:
-            grid = self.grid
-
-        assert len(grid) != 0, "Grid can't be empty"
-        grid_args_str = ", ".join(
-            [cexpr(V.graph.sizevars.simplify(item)) for item in grid]
-        )
-        return f"Grid {self.grid_var} = Grid({grid_args_str});"
-
-    def _new_line(self, line):
-        return DeferredCudaGridLine(
-            self.kernel_name, self.grid_var, self.grid, self.autotune_configs
-        )
-=======
-    )
->>>>>>> 2b4d12b9
+    )