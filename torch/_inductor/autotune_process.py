--- conflicted
+++ resolved
@@ -502,10 +502,6 @@
 class TritonBenchmarkRequest(BenchmarkRequest):
     # Important: Instances of this class have to be serializable
     # across process boundaries. Do not put CUDA Tensors in here!
-<<<<<<< HEAD
-
-=======
->>>>>>> f34905f6
     def __init__(
         self,
         kernel_name: str,
@@ -548,11 +544,8 @@
         if "warmup" in inspect.signature(run_method).parameters:
             warmup_arg["warmup"] = False
 
-<<<<<<< HEAD
-=======
         from torch._C import _cuda_getCurrentRawStream as get_raw_stream
 
->>>>>>> f34905f6
         if torch.version.hip and self.matrix_instr_nonkdim != 0:
             return functools.partial(
                 run_method,
@@ -561,13 +554,7 @@
                 *self.extra_args,
                 grid=self.grid,
                 **warmup_arg,
-<<<<<<< HEAD
-                num_stages=self.num_stages,
-                num_warps=self.num_warps,
-                matrix_instr_nonkdim=self.matrix_instr_nonkdim,
-=======
                 stream=get_raw_stream(self.output_tensor_meta.device.index),
->>>>>>> f34905f6
             )
         else:
             return functools.partial(
@@ -577,18 +564,12 @@
                 *self.extra_args,
                 grid=self.grid,
                 **warmup_arg,
-<<<<<<< HEAD
-                num_stages=self.num_stages,
-                num_warps=self.num_warps,
-            )
-=======
                 stream=get_raw_stream(self.output_tensor_meta.device.index),
             )
 
     def precompile(self):
         mod = PyCodeCache.load_by_key_path(self.module_cache_key, self.module_path)
         getattr(mod, self.kernel_name).precompile()
->>>>>>> f34905f6
 
     def __str__(self) -> str:
         return f"{self.kernel_name=}, {self.module_path=}, {self.module_cache_key=}"
