--- conflicted
+++ resolved
@@ -144,11 +144,8 @@
         inductor_meta=None,  # metadata not relevant to triton
     ):
         super().__init__()
-<<<<<<< HEAD
+
         assert len(configs) > 0, "Non-empty TritonConfig list required for compiling"
-=======
-
->>>>>>> 0734fe09
         self.fn = fn
         self.triton_meta = triton_meta
         self.inductor_meta = {} if inductor_meta is None else inductor_meta
@@ -185,13 +182,6 @@
         with self.lock:
             if self.launchers:
                 return
-<<<<<<< HEAD
-
-            self.launchers = [
-                self._precompile_config(c, warm_cache_only_with_cc)
-                for c in self.configs
-            ]
-=======
             self.launchers = []
             compiled_binaries = []
             for c in self.configs:
@@ -281,7 +271,6 @@
                     self.launchers.append(
                         self._precompile_config(new_config, warm_cache_only_with_cc)[1]
                     )
->>>>>>> 0734fe09
             self.configs = None
 
     def _precompile_config(self, cfg: Config, warm_cache_only_with_cc: Optional[int]):
