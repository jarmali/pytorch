--- conflicted
+++ resolved
@@ -70,15 +70,11 @@
 # (that is, one of {"needs_fixed_stride_order", "flexible_layout"}),
 # If the custom op does not have a layout constraint tag already
 # then we assume the following applies.
-<<<<<<< HEAD
-custom_op_default_layout_constraint = "flexible_layout"
-=======
 custom_op_default_layout_constraint = "needs_fixed_stride_order"
 
 # The default layout constraint for user-defined triton kernels.
 # See "The default layout constraint for custom operators" for options.
 triton_kernel_default_layout_constraint = "needs_fixed_stride_order"
->>>>>>> 02169364
 
 # use cpp wrapper instead of python wrapper
 cpp_wrapper = os.environ.get("TORCHINDUCTOR_CPP_WRAPPER", "0") == "1"
@@ -522,9 +518,18 @@
 # The multiprocessing start method to use for inductor workers in the codecache.
 # Can be "subprocess" or "fork".
 def decide_worker_start_method() -> str:
-    start_method = os.environ.get(
-        "TORCHINDUCTOR_WORKER_START", "fork" if is_fbcode() else "subprocess"
-    )
+    # TODO: For internal rollout, we use a killswitch to disable the "subprocess"
+    # start method. The justknob check should not be performed at import, however,
+    # so for fbcode, we assign worker_start_method to None below and call this method
+    # lazily in async_compile.py. Remove this after "subprocess" rollout completes.
+    if "TORCHINDUCTOR_WORKER_START" in os.environ:
+        start_method = os.environ["TORCHINDUCTOR_WORKER_START"]
+    elif is_fbcode() and not torch._utils_internal.justknobs_check(
+        "pytorch/inductor:subprocess_parallel_compile"
+    ):
+        start_method = "fork"
+    else:
+        start_method = "subprocess"
     assert start_method in (
         "subprocess",
         "fork",
@@ -532,7 +537,10 @@
     return start_method
 
 
-worker_start_method = decide_worker_start_method()
+# TODO: Set start method directly after internal rollout of "subprocess".
+worker_start_method: Optional[str] = (
+    None if is_fbcode() else decide_worker_start_method()
+)
 
 # Flags to turn on all_reduce fusion. These 2 flags should be automaticaly turned
 # on by DDP and should not be set by the users.
@@ -998,9 +1006,11 @@
     )
 
     # Serialized tree spec for flattening inputs
+    # TODO: Move this into metadata
     serialized_in_spec = ""
 
     # Serialized tree spec for flattening outputs
+    # TODO: Move this into metadata
     serialized_out_spec = ""
 
     # flag to decide whether to create a submodule for constant graph.
@@ -1011,6 +1021,11 @@
     force_mmap_weights: bool = False
 
     package: bool = False
+    package_cpp_only: bool = False
+
+    # Dictionary of metadata users might want to save to pass to the runtime.
+    # TODO: Move this somewhere else, since it's no longer really a config
+    metadata: Dict[str, str] = {}
 
 
 class cuda:
@@ -1236,6 +1251,7 @@
     # uses absolute path
     "cuda.cutlass_dir",
     # not relevant
+    "worker_start_method",
     "compile_threads",
 ]
 
