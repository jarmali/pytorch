--- conflicted
+++ resolved
@@ -2,43 +2,29 @@
 import inspect
 import math
 import operator
-<<<<<<< HEAD
-=======
 import re
->>>>>>> f34905f6
 from typing import Any, Dict, Iterable, List, Optional, Tuple, Type
 
 import torch
 from torch._subclasses.fake_tensor import FakeTensor
 
 from torch.export import ExportedProgram
-<<<<<<< HEAD
-=======
 from torch.export.exported_program import (
     _name_hoo_subgraph_placeholders,
     _rename_without_collisions,
 )
 from torch.export.graph_signature import InputKind, OutputKind
->>>>>>> f34905f6
 from torch.utils._pytree import (
     _register_pytree_node,
     Context,
     FlattenFunc,
     FromDumpableContextFn,
-<<<<<<< HEAD
-=======
     GetAttrKey,
->>>>>>> f34905f6
     KeyPath,
     keystr,
     MappingKey,
     SequenceKey,
     ToDumpableContextFn,
-<<<<<<< HEAD
-    UnflattenFunc,
-)
-
-=======
     tree_flatten_with_path,
     UnflattenFunc,
 )
@@ -52,7 +38,6 @@
     InputKind.TOKEN: "token",
 }
 
->>>>>>> f34905f6
 
 def _check_input_constraints_for_graph(
     input_placeholders: List[torch.fx.Node], flat_args_with_path, range_constraints
@@ -200,13 +185,10 @@
     def default_unflatten_fn(values: Iterable[Any], context: Context) -> Any:
         flat_names, none_names = context
         return cls(**dict(zip(flat_names, values)), **dict.fromkeys(none_names))
-<<<<<<< HEAD
-=======
 
     def default_flatten_fn_with_keys(obj: Any) -> Tuple[List[Any], Context]:
         flattened, (flat_names, none_names) = flatten_fn(obj)  # type: ignore[misc]
         return [(MappingKey(k), v) for k, v in zip(flat_names, flattened)], flat_names
->>>>>>> f34905f6
 
     flatten_fn = flatten_fn if flatten_fn is not None else default_flatten_fn
     unflatten_fn = unflatten_fn if unflatten_fn is not None else default_unflatten_fn
@@ -288,7 +270,6 @@
     """
 
     return node.name in program.graph_signature.inputs_to_lifted_tensor_constants
-<<<<<<< HEAD
 
 
 def get_lifted_tensor_constant(
@@ -441,159 +422,6 @@
     gm.delete_all_unused_submodules()
     gm.recompile()
     return gm
-=======
-
-
-def get_lifted_tensor_constant(
-    program: ExportedProgram,
-    node: torch.fx.Node,
-) -> Optional[torch.Tensor]:
-    """
-    Returns the lifted tensor constant associated with the given node in the exported program.
-    Returns None if the node is not a lifted tensor constant within the exported program
-    """
-
-    if is_lifted_tensor_constant(program, node):
-        lifted_tensor_name = program.graph_signature.inputs_to_lifted_tensor_constants[
-            node.name
-        ]
-        return program.constants[lifted_tensor_name]
-
-    return None
-
-
-def sequential_split(gm: torch.fx.GraphModule, node_call_back) -> torch.fx.GraphModule:
-    """
-    Splits the graph module into multiple submodules based on the node_call_back.
-    The node_call_back should return True if the node is a delimiter. Delimiter will be
-    the first node in the next submodule.
-    """
-    from torch.fx.passes.split_module import split_module
-
-    split_map = {}
-    split_id = 0
-    for node in gm.graph.nodes:
-        if node_call_back(node):
-            split_id += 1
-        split_map[node] = split_id
-
-    new_gm = split_module(
-        gm,
-        gm,
-        lambda node: split_map[node],
-        keep_original_order=True,
-        keep_original_node_name=True,
-    )
-    # Keep the codegen from original graph module to preserve e.g. pytree info.
-    new_gm.graph._codegen = gm.graph._codegen
-    new_gm.recompile()
-    return new_gm
-
-
-def nodes_filter(nodes: List[torch.fx.Node], node_call_back) -> List[torch.fx.Node]:
-    """Returns the nodes that match the node_call_back as a list."""
-    return [node for node in nodes if node_call_back(node)]
-
-
-def nodes_first(
-    nodes: List[torch.fx.Node], node_call_back=None
-) -> Optional[torch.fx.Node]:
-    """
-    Returns the first node that matches the node_call_back. If no node matches, returns None.
-    When node_call_back is None, returns the first node in the node list.
-    """
-    ret = nodes_filter(nodes, node_call_back if node_call_back else lambda node: True)
-    if len(ret) > 0:
-        return ret[0]
-    return None
-
-
-def nodes_count(nodes: List[torch.fx.Node], node_call_back) -> int:
-    """Returns the number of nodes that match the node_call_back."""
-    return len(nodes_filter(nodes, node_call_back))
-
-
-def nodes_map(nodes: List[torch.fx.Node], node_call_back) -> List[torch.fx.Node]:
-    """
-    Sequentially visit the nodes list and invoke node_call_back on each element.
-    Returns the nodes list after the node_call_back is invoked on each element.
-    """
-    for node in nodes:
-        node_call_back(node)
-    return nodes
-
-
-def node_replace_(
-    old_node: torch.fx.Node, new_node: torch.fx.Node, delete_old: bool = False
-) -> None:
-    """
-    Replace all uses of old_node with new_node.
-    """
-    old_node.replace_all_uses_with(new_node)
-    if delete_old:
-        old_node.users.clear()
-        old_node.graph.erase_node(old_node)
-
-
-def node_inline_(call_mod_node: torch.fx.Node) -> None:
-    """
-    Inline the submodule of the given node into the parent module.
-    Note: we only support the case where submodule takes tensors inputs.
-    """
-    assert call_mod_node.op == "call_module"
-    gm = call_mod_node.graph.owning_module
-
-    assert isinstance(call_mod_node.target, str)
-    sub_gm = getattr(gm, call_mod_node.target)
-
-    phs = (node for node in sub_gm.graph.nodes if node.op == "placeholder")
-    body = (
-        node for node in sub_gm.graph.nodes if node.op not in ("placeholder", "output")
-    )
-    output = [node for node in sub_gm.graph.nodes if node.op == "output"]
-
-    for ph, arg in zip(phs, call_mod_node.args):
-        assert isinstance(arg, torch.fx.Node)
-        node_replace_(ph, arg, delete_old=True)
-
-    with gm.graph.inserting_before(call_mod_node):
-        for node in body:
-            new_node = gm.graph.node_copy(node)
-            node_replace_(node, new_node, delete_old=True)
-
-        if len(output) > 0:
-            assert len(output) == 1 and len(output[0].args) == 1
-            new_output = output[0].args[0]
-
-            if isinstance(new_output, torch.fx.Node):
-                node_replace_(call_mod_node, new_output, delete_old=True)
-            elif isinstance(new_output, (list, tuple)):
-                # Inline the get_item calls for the output node.
-                get_item_users = nodes_filter(
-                    list(call_mod_node.users.keys()),
-                    lambda node: node.op == "call_function"
-                    and node.target == operator.getitem,
-                )
-                # get_item_node.args[1] is the idx referring to new_output[idx]
-                nodes_map(
-                    get_item_users,
-                    lambda get_item_node: node_replace_(
-                        get_item_node,
-                        new_output[get_item_node.args[1]],
-                        delete_old=True,
-                    ),
-                )
-                call_mod_node.graph.erase_node(call_mod_node)
-            else:
-                raise NotImplementedError(
-                    f"Unsupported output type {type(new_output)}. Expect it to be a Node or a list/tuple of Nodes."
-                )
-        else:
-            call_mod_node.graph.erase_node(call_mod_node)
-
-    gm.delete_all_unused_submodules()
-    gm.recompile()
-    return gm
 
 
 def placeholder_naming_pass(
@@ -733,5 +561,4 @@
                 and new_name != placeholder_prefixes[InputKind.CUSTOM_OBJ] + name
             ):
                 constants[new_name] = constant
-                del constants[name]
->>>>>>> f34905f6
+                del constants[name]