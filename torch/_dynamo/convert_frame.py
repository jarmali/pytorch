# mypy: allow-untyped-decorators
from __future__ import annotations

import collections
import contextlib
import cProfile
import dis
import functools
import itertools
import logging
import os
import pstats
import random
import subprocess
import sys
import threading
import time
import traceback
import typing
import weakref
from pathlib import Path
from types import CodeType, FrameType, FunctionType, ModuleType
from typing import Any, Callable, Dict, List, Optional, Set, TypeVar, Union
from typing_extensions import ParamSpec
from weakref import ReferenceType

import torch
import torch._logging
from torch._C._dynamo.guards import GlobalStateGuard
from torch._dynamo.distributed import get_compile_pg
from torch._dynamo.utils import CompileTimeInstructionCounter
from torch._guards import compile_context, CompileContext, CompileId, tracing
from torch._logging import structured
from torch._utils_internal import (
    compile_time_strobelight_meta,
    maybe_upload_prof_stats_to_manifold,
    signpost_event,
)
from torch.fx._lazy_graph_module import _use_lazy_graph_module
from torch.fx.experimental.symbolic_shapes import (
    ConstraintViolationError,
    GuardOnDataDependentSymNode,
)
from torch.fx.graph_module import _forward_from_src as original_forward_from_src
from torch.nn.parallel.distributed import DistributedDataParallel
from torch.utils._python_dispatch import (
    _disable_current_modes,
    is_in_torch_dispatch_mode,
)
from torch.utils._traceback import CapturedTraceback, format_traceback_short

from . import config, exc, trace_rules
from .bytecode_analysis import remove_dead_code, remove_pointless_jumps
from .bytecode_transformation import (
    check_inst_exn_tab_entries_valid,
    Instruction,
    is_generator,
    propagate_inst_exn_table_entries,
    transform_code_object,
)
from .cache_size import (
    CacheSizeRelevantForFrame,
    compute_cache_size,
    exceeds_cache_size_limit,
    is_recompilation,
)
from .eval_frame import always_optimize_code_objects, skip_code, TorchPatcher
from .exc import (
    augment_exc_message,
    BackendCompilerFailed,
    format_error_msg,
    InternalTorchDynamoError,
    TorchRuntimeError,
    UncapturedHigherOrderOpError,
    unimplemented,
    Unsupported,
)
from .guards import (
    CheckFunctionManager,
    get_and_maybe_log_recompilation_reason,
    GuardedCode,
)
from .hooks import Hooks
from .replay_record import ExecutionRecord
from .symbolic_convert import (
    DistributedState,
    InstructionTranslator,
    LocalState,
    SpeculationLog,
)
from .trace_rules import is_numpy
from .utils import (
    CleanupManager,
    clear_torch_function_mode_stack,
    CompilationMetrics,
    counters,
    dynamo_timed,
    format_bytecode,
    frame_phase_timing,
    gen_record_file_name,
    get_chromium_event_logger,
    increment_frame,
    is_namedtuple,
    istype,
    LazyString,
    orig_code_map,
    record_compilation_metrics,
    reset_graph_break_dup_checker,
    set_torch_function_mode_stack,
    setup_compile_debug,
    troubleshooting_url,
    write_record_to_file,
)


np: Optional[ModuleType]
try:
    import numpy as np
except ModuleNotFoundError:
    np = None


if typing.TYPE_CHECKING:
    from .backends.registry import CompilerFn
    from .repro.after_dynamo import WrapBackendDebug
    from .types import BytecodeHook, CacheEntry
    from .variables.builder import FrameStateSizeEntry


log = logging.getLogger(__name__)
bytecode_log = torch._logging.getArtifactLogger(__name__, "bytecode")
graph_break_log = torch._logging.getArtifactLogger(__name__, "graph_breaks")


compile_lock = threading.RLock()

_T = TypeVar("_T")
_P = ParamSpec("_P")


class TODO_UNKNOWN:
    pass


class Tracker:
    def __init__(self) -> None:
        self.seen: List[ReferenceType[CodeType]] = []
        self.seen_ids: Set[int] = set()

    def add(self, strong_obj: CodeType) -> None:
        idx = id(strong_obj)
        if idx not in self.seen_ids:
            obj = weakref.ref(strong_obj, lambda _: self.seen_ids.remove(idx))
            self.seen.append(obj)
            self.seen_ids.add(idx)

    def __contains__(self, item: CodeType) -> bool:
        return id(item) in self.seen_ids

    def clear(self) -> None:
        self.seen.clear()
        self.seen_ids.clear()


input_codes = Tracker()
output_codes = Tracker()

initial_global_state: Optional[GlobalStateGuard] = None


@functools.wraps(original_forward_from_src)
def fx_forward_from_src_skip_result(
    src: str, globals: Dict[str, Any], co_fields: Optional[Dict[str, str]] = None
) -> FunctionType:
    # we monkey patch FX to prevent infinite loop of trying to convert
    # our generated code
    result = original_forward_from_src(src, globals, co_fields)
    skip_code(result.__code__)
    return result


def preserve_global_state(fn: Callable[_P, _T]) -> Callable[_P, _T]:
    """
    Context manager to:
        1) Save/restore torch.is_grad_enabled() state
        2) Save/restore python random state
        3) Save/restore torch random state
        4) Monkey patch torch.fx.graph_module._forward_from_src
    """

    @functools.wraps(fn)
    def _fn(*args: _P.args, **kwargs: _P.kwargs) -> _T:
        guards = GlobalStateGuard()
        prior_grad_mode = torch.is_grad_enabled()
        # Just in case we get left in a bad dispatch state we want to restore
        # it. This can happen because the dispatch bits aren't a true
        # stack/counter - so we can't just increment/decrement them as we enter
        # and leave.
        with torch._C._PreserveDispatchKeyGuard():
            prior_inference_mode = torch.is_inference_mode_enabled()
            prior_deterministic = torch.are_deterministic_algorithms_enabled()
            prior_warn_only = torch.is_deterministic_algorithms_warn_only_enabled()
            py_rng_state = random.getstate()
            torch_rng_state = torch.random.get_rng_state()
            cuda_rng_state = None
            prior_tf_mode_stack = torch.overrides._get_current_function_mode_stack()
            clear_torch_function_mode_stack()
            if torch.cuda.is_available():
                cuda_rng_state = torch.cuda.get_rng_state()
            allow_tf32 = torch._C._get_cublas_allow_tf32()
            prior_fwd_from_src = torch.fx.graph_module._forward_from_src
            torch.fx.graph_module._forward_from_src = fx_forward_from_src_skip_result
            cleanup = setup_compile_debug()

            exit_stack = contextlib.ExitStack()
            exit_stack.enter_context(
                torch.fx._symbolic_trace._maybe_revert_all_patches()
            )
            try:
                return fn(*args, **kwargs)
            finally:
                cleanup.close()
<<<<<<< HEAD
                assert (
                    torch._C._len_torch_function_stack() == 0
                ), "Torch function mode stack state changed while dynamo tracing, please report a bug"
                set_torch_function_mode_stack(prior_tf_mode_stack)
=======
                exit_stack.close()
>>>>>>> cebcb951
                torch._C._set_grad_enabled(prior_grad_mode)
                torch.autograd.grad_mode._enter_inference_mode(prior_inference_mode)
                torch.use_deterministic_algorithms(
                    prior_deterministic, warn_only=prior_warn_only
                )
                random.setstate(py_rng_state)
                torch.random.set_rng_state(torch_rng_state)
                if cuda_rng_state is not None:
                    torch.cuda.set_rng_state(cuda_rng_state)
                torch._C._set_cublas_allow_tf32(allow_tf32)
                torch.fx.graph_module._forward_from_src = prior_fwd_from_src
                assert (
                    guards.check()
                ), f"Global {guards.reason()}state changed while dynamo tracing, please report a bug"

    _fn._torchdynamo_orig_callable = fn  # type: ignore[attr-defined]
    return _fn


@TorchPatcher.suppress_torch_distributed_warnings
def has_tensor_in_frame(frame: FrameType) -> bool:
    """Check if the frame has torch.* related bits"""
    # Check if the function was decorated using torch._dynamo.optimize
    if frame.f_code in always_optimize_code_objects:
        return True

    # Check if there is global import of torch.*
    for co_name in frame.f_code.co_names:
        if co_name in frame.f_globals:
            obj = frame.f_globals[co_name]
            if isinstance(obj, ModuleType) and (
                obj.__name__.startswith("torch.") or obj is torch
            ):
                return True
            # ... or a global import of numpy.*
            if np and config.trace_numpy and (obj is np or is_numpy(obj)):
                return True

    seen_ids: Dict[int, bool] = {}

    def has_tensor(obj: object) -> bool:
        """Recursively check if the obj has a tensor"""
        obj_id = id(obj)
        if obj_id in seen_ids:
            return seen_ids[obj_id]
        seen_ids[obj_id] = False

        if isinstance(obj, (torch.Tensor, torch.nn.Module)) or (
            istype(obj, type) and issubclass(obj, torch.nn.Module)
        ):
            seen_ids[obj_id] = True
            return seen_ids[obj_id]
        elif (
            config.trace_numpy
            and np
            and (istype(obj, np.ndarray) or isinstance(obj, np.generic))
        ):
            seen_ids[obj_id] = True
            return seen_ids[obj_id]
        elif istype(obj, (list, tuple)):
            seen_ids[obj_id] = any(has_tensor(v) for v in obj)
            return seen_ids[obj_id]
        elif istype(obj, dict):
            # Some packages like pytest can be updated during runtime. So, make a
            # copy of values to avoid issues like "RuntimeError: dictionary
            # changed size during iteration"
            values = list(obj.values())
            seen_ids[obj_id] = any(has_tensor(v) for v in values)
            return seen_ids[obj_id]
        elif istype(obj, (str, int, float, type(None), bool)):
            seen_ids[obj_id] = False
            return seen_ids[obj_id]
        elif is_namedtuple(obj) and hasattr(obj, "_fields"):
            seen_ids[obj_id] = any(has_tensor(getattr(obj, v)) for v in obj._fields)
            return seen_ids[obj_id]
        else:
            # if config.debug:
            #     print(
            #         f"Assuming that object of type {type(obj)} does not have a tensor"
            #     )
            return False

    # Check if the passed arguments are of type Tensor
    for value in frame.f_locals.values():
        if has_tensor(value):
            return True

    log.debug(
        "skipping because no torch.* %s \
            %s %s",
        frame.f_code.co_name,
        frame.f_code.co_filename,
        frame.f_code.co_firstlineno,
    )

    return False


def exception_handler(
    e: Exception,
    code: CodeType,
    frame: Optional[FrameType] = None,
    export: bool = False,
) -> None:
    record_filename = None
    if hasattr(e, "exec_record"):
        record_filename = gen_record_file_name(e, code)
        write_record_to_file(record_filename, e.exec_record)
        e.record_filename = record_filename  # type: ignore[attr-defined]

    augment_exc_message(e, export=export)


FRAME_COUNTER = 0
FRAME_COMPILE_COUNTER: typing.Counter[
    Union[int, FrameStateSizeEntry]
] = collections.Counter()


def maybe_cprofile(func: Callable[_P, _T]) -> Callable[_P, _T]:
    if config.cprofile:
        return cprofile_wrapper(func)
    return func


def cprofile_wrapper(func: Callable[_P, _T]) -> Callable[_P, _T]:
    @functools.wraps(func)
    def profile_wrapper(*args: _P.args, **kwargs: _P.kwargs) -> _T:
        trace_id = CompileContext.current_trace_id()
        assert trace_id, "Trace id is None"
        profile_path = Path(
            f"/tmp/{func.__name__}_{str(trace_id).replace('/', '_')}.profile"
        )
        prof = cProfile.Profile()
        prof.enable()
        start_ts = time.time()
        retval = prof.runcall(func, *args, **kwargs)
        profile_latency = time.time() - start_ts
        prof.disable()
        log.warning(
            "### Cprofile for %s trace id [%s] took %.3f seconds ###",
            func.__name__,
            trace_id,
            profile_latency,
        )
        ps = pstats.Stats(prof)
        try:
            prof.dump_stats(profile_path)
        except PermissionError:
            log.exception("Cannot write to %s", profile_path)
        log.warning("Raw profile at %s", profile_path)
        svg_path = profile_path.with_suffix(".svg")
        try:
            gprof2dot_process = subprocess.Popen(
                [
                    "gprof2dot",
                    "-f",
                    "pstats",
                    "--node-label=total-time-percentage",
                    "--node-label=self-time-percentage",
                    "--node-label=total-time",
                    str(profile_path),
                ],
                stdout=subprocess.PIPE,
            )
            subprocess.check_call(
                ["dot", "-Tsvg", "-o", str(svg_path)],
                stdin=gprof2dot_process.stdout,
            )
            log.warning("Generated SVG from profile at %s", svg_path)
        except FileNotFoundError:
            log.warning(
                "Failed to generate SVG from profile -- dumping stats instead."
                "Try installing gprof2dot and dot for a better visualization"
            )
            ps.sort_stats(pstats.SortKey.TIME).print_stats(20)
            ps.sort_stats(pstats.SortKey.CUMULATIVE).print_stats(20)

        if manifold_link := maybe_upload_prof_stats_to_manifold(
            str(profile_path)
        ):  # fb-only
            torch._logging.trace_structured(
                "link",
                lambda: {"name": "cprofile_manifold_url", "url": manifold_link},
            )
        return retval

    return profile_wrapper


class ConvertFrameAssert:
    def __init__(
        self,
        compiler_fn: CompilerFn,
        one_graph: bool = True,
        export: bool = False,
        export_constraints: Optional[typing.Never] = None,
    ) -> None:
        # assert export_constraints is None
        reset_graph_break_dup_checker()
        self._torchdynamo_orig_callable = compiler_fn
        self._one_graph = one_graph
        self._export = export
        self._export_constraints = export_constraints

    @property
    def _clone_with_backend(self) -> Callable[[CompilerFn], ConvertFrameAssert]:
        return lambda backend: convert_frame_assert(
            backend, self._one_graph, self._export, self._export_constraints
        )

    def __call__(
        self,
        frame: FrameType,
        cache_entry: Optional[CacheEntry],
        hooks: Hooks,
        frame_state: Dict[str, Union[int, FrameStateSizeEntry]],
        *,
        skip: int = 0,
    ) -> Optional[GuardedCode]:
        increment_frame()

        code = frame.f_code

        cache_size = compute_cache_size(frame, cache_entry)
        input_codes.add(code)
        if code in output_codes:
            return None
        if (
            os.environ.get("TORCHDYNAMO_DEBUG_FUNCTION")
            and os.environ.get("TORCHDYNAMO_DEBUG_FUNCTION") != code.co_name
        ):
            return None
        if code.co_name == "<genexpr>" and code.co_filename.endswith(
            (
                "transformers/file_utils.py",
                "transformers/utils/generic.py",
                "diffusers/utils/outputs.py",
            )
        ):
            # not needed, but cleans up torchbench error stats
            return None
        if code.co_name == "__setattr__":
            # setattr could be tricky to handle generally,
            # but also not likely useful to compile- skip the whole frame
            return None
        if code.co_name == "__init__" and code.co_filename.startswith(
            os.path.dirname(torch.optim.__file__)
        ):
            # optimizer support is still incomplete see
            # test_state_dict in test/dynamo/test_optimizers.py
            return None

        # Check if the frame is generated by an exec builtin call
        # TODO - Running exec generated frame seems propagates f_globals to the
        # next frames.
        if code.co_name == "<module>" and code.co_filename == "<string>":
            return None

        if (
            code.co_name == "<lambda>"
            and code.co_filename == "<string>"
            and not bool(frame.f_builtins)
        ):
            # namedtuple subclass constructor. Empty builtins cause issue with
            # len keyword in LIST_LEN guard.
            return None

        if is_generator(code):
            unimplemented("generator")

        if not has_tensor_in_frame(frame):
            return None

        global initial_global_state
        initial_global_state = GlobalStateGuard()

        global FRAME_COUNTER
        if "_id" not in frame_state:
            frame_state["_id"] = FRAME_COUNTER
            FRAME_COUNTER += 1
        frame_id = frame_state["_id"]
        assert isinstance(frame_id, int)

        frame_compile_id = FRAME_COMPILE_COUNTER[frame_id]
        FRAME_COMPILE_COUNTER[frame_id] += 1

        compile_id = CompileId(frame_id, frame_compile_id)

        signpost_event(
            "dynamo",
            "_convert_frame_assert._compile",
            {
                "co_name": code.co_name,
                "frame_id": frame_id,
                "compile_id": str(compile_id),
                "co_filename": code.co_filename,
                "co_firstlineno": code.co_firstlineno,
                "cache_size": cache_size.num_cache_entries_with_same_id_matched_objs,
                "accumulated_cache_size": cache_size.num_cache_entries,
            },
        )

        return _compile(
            frame.f_code,
            frame.f_globals,
            frame.f_locals,
            frame.f_builtins,
            self._torchdynamo_orig_callable,
            self._one_graph,
            self._export,
            self._export_constraints,
            hooks,
            cache_entry,
            cache_size,
            frame,
            frame_state=frame_state,
            compile_id=compile_id,
            skip=skip + 1,
        )


def convert_frame_assert(
    compiler_fn: CompilerFn,
    one_graph: bool = True,
    export: bool = False,
    export_constraints: Optional[typing.Never] = None,
) -> ConvertFrameAssert:
    """Fully convert a frame into an FX graph"""
    return ConvertFrameAssert(compiler_fn, one_graph, export, export_constraints)


from collections import OrderedDict

from torch.utils.hooks import RemovableHandle


if typing.TYPE_CHECKING:
    from .output_graph import OutputGraph

# we have to use `OrderedDict` to make `RemovableHandle` work.
_bytecode_hooks: Dict[int, BytecodeHook] = OrderedDict()


def register_bytecode_hook(hook: BytecodeHook) -> RemovableHandle:
    """Register hooks for bytecode generated by Dynamo. The hook can do some
    logging, as well as return a new code object to be used. Please refer
    to `BytecodeHook` for the hook signature.
    """
    handle = RemovableHandle(_bytecode_hooks)
    _bytecode_hooks[handle.id] = hook
    return handle


def _compile(
    code: CodeType,
    globals: Dict[str, object],
    locals: Dict[str, object],
    builtins: Dict[str, object],
    compiler_fn: CompilerFn,
    one_graph: bool,
    export: bool,
    export_constraints: Optional[typing.Never],
    hooks: Hooks,
    cache_entry: Optional[CacheEntry],
    cache_size: CacheSizeRelevantForFrame,
    frame: Optional[FrameType] = None,
    frame_state: Optional[Dict[str, Union[int, FrameStateSizeEntry]]] = None,
    *,
    compile_id: CompileId,
    skip: int = 0,
) -> Optional[GuardedCode]:
    from torch.fx.experimental.validator import (
        bisect,
        BisectValidationException,
        translation_validation_enabled,
        ValidationException,
    )

    # Only nonlocal defs here please!
    # Time spent compiling this frame before restarting or failing analysis
    dynamo_time_before_restart: float = 0.0
    output: Optional[OutputGraph] = None
    tracer: Optional[InstructionTranslator] = None

    tf_mode_stack: List[
        torch.overrides.TorchFunctionMode
    ] = torch.overrides._get_current_function_mode_stack()

    @preserve_global_state
    def transform(
        instructions: List[Instruction], code_options: Dict[str, object]
    ) -> None:
        nonlocal output
        nonlocal tracer
        speculation_log.restart()
        tracer = InstructionTranslator(
            instructions,
            code,
            locals,
            globals,
            builtins,
            tf_mode_stack,
            code_options,
            compiler_fn,
            one_graph,
            export,
            export_constraints,
            mutated_closure_cell_contents,
            frame_state=frame_state,
            speculation_log=speculation_log,
            distributed_state=distributed_state,
        )

        try:
            with tracing(tracer.output.tracing_context), tracer.set_current_tx():
                tracer.run()
        except exc.UnspecializeRestartAnalysis:
            speculation_log.clear()
            raise
        except (exc.SpeculationRestartAnalysis, exc.SkipFrame):
            raise
        except Exception:
            if translation_validation_enabled():
                bisect(tracer.output.shape_env)
            raise
        finally:
            tracer.output.call_cleanup_hooks()

        output = tracer.output
        assert output is not None
        assert output.output_instructions
        instructions[:] = output.output_instructions
        code_options.update(output.code_options)

        if config.dead_code_elimination:
            propagate_inst_exn_table_entries(instructions)
            check_inst_exn_tab_entries_valid(instructions)
            instructions[:] = remove_pointless_jumps(remove_dead_code(instructions))

    def compile_inner(
        code: CodeType,
        one_graph: bool,
        hooks: Hooks,
        transform: Callable[[List[Instruction], Dict[str, Any]], Any],
    ) -> Optional[GuardedCode]:
        with dynamo_timed("_compile.compile_inner", phase_name="entire_frame_compile"):
            with CompileTimeInstructionCounter.record():
                return _compile_inner(code, one_graph, hooks, transform)

    @compile_time_strobelight_meta(phase_name="compile_inner")
    @maybe_cprofile
    def _compile_inner(
        code: CodeType,
        one_graph: bool,
        hooks: Hooks,
        transform: Callable[[List[Instruction], Dict[str, Any]], Any],
    ) -> Optional[GuardedCode]:
        nonlocal dynamo_time_before_restart
        last_attempt_start_time = start_time = time.time()

        def log_bytecode(
            prefix: str, name: str, filename: str, line_no: int, code: CodeType
        ) -> None:
            if bytecode_log.isEnabledFor(logging.DEBUG):
                bytecode_log.debug(
                    format_bytecode(prefix, name, filename, line_no, code)
                )

        log_bytecode(
            "ORIGINAL BYTECODE",
            code.co_name,
            code.co_filename,
            code.co_firstlineno,
            code,
        )

        out_code = None
        for attempt in itertools.count():
            CompileContext.get().attempt = attempt
            try:
                out_code = transform_code_object(code, transform)
                break
            except exc.RestartAnalysis as e:
                log.info(
                    "Restarting analysis due to %s",
                    LazyString(format_traceback_short, e.__traceback__),
                )
                # If restart reason is None just log the type of the exception
                restart_reasons.add(e.restart_reason or str(type(e)))
                # We now have a new "last attempt", reset the clock
                last_attempt_start_time = time.time()
                if attempt > 100:
                    unimplemented("100+ RestartAnalysis() calls")
            except exc.SkipFrame as e:
                log.debug(
                    "Skipping frame %s %s \
                    %s %s",
                    e,
                    code.co_name,
                    code.co_filename,
                    code.co_firstlineno,
                )
                if one_graph:
                    log.debug("No graph captured with one_graph=True")
                return None

        assert (
            distributed_state is None or distributed_state.all_states is not None
        ), "compiler collective wasn't run before compilation completed"

        assert out_code is not None
        log_bytecode(
            "MODIFIED BYTECODE",
            code.co_name,
            code.co_filename,
            code.co_firstlineno,
            out_code,
        )

        for hook in _bytecode_hooks.values():
            hook_output = hook(code, out_code)
            if hook_output is not None:
                out_code = hook_output

        orig_code_map[out_code] = code
        output_codes.add(out_code)
        dynamo_time_before_restart = last_attempt_start_time - start_time
        assert output is not None

        # Tests for new code objects.
        # The rationale for these tests can be found in torch/csrc/dynamo/eval_frame.c
        # Only test once the code object is created.
        # They are not tested during runtime.

        def count_args(code: CodeType) -> int:
            import inspect

            return (
                code.co_argcount
                + code.co_kwonlyargcount
                + bool(code.co_flags & inspect.CO_VARARGS)
                + bool(code.co_flags & inspect.CO_VARKEYWORDS)
            )

        assert out_code is not None

        total_argcount_old = count_args(code)
        total_argcount_new = count_args(out_code)
        msg = "arg mismatch: "
        msg += f"old code object has args {code.co_varnames[:total_argcount_old]}, "
        msg += f"new code object has args {out_code.co_varnames[:total_argcount_new]}"
        assert (
            code.co_varnames[:total_argcount_old]
            == out_code.co_varnames[:total_argcount_new]
        ), msg

        msg = "free var mismatch: "
        msg += f"old code object has free var {code.co_freevars}, "
        msg += f"new code object has free var {out_code.co_freevars}"
        assert code.co_freevars == out_code.co_freevars, msg

        msg = "cell var mismatch: "
        msg += f"old code object has cell var {code.co_cellvars}, "
        msg += f"new code object has cell var {out_code.co_cellvars}"
        assert code.co_cellvars == out_code.co_cellvars, msg

        # Skipping Dynamo on a frame without any extracted graph.
        # This does not affect eager functionality. But this is necessary
        # for export for cases where Dynamo-reconstructed bytecode can create
        # new function frames, confusing export in thinking that there
        # are extra graphs now.

        if output.export and output.is_empty_graph():
            return None

        assert output.guards is not None
        CleanupManager.instance[out_code] = output.cleanups
        check_fn = CheckFunctionManager(
            output,
            hooks.guard_fail_fn if hooks else None,
        )

        guarded_code = GuardedCode(out_code, check_fn.check_fn, compile_id)

        if not output.is_empty_graph() and hooks.guard_export_fn is not None:
            # We should not run the guard_export_fn when Dynamo does not
            # generate any graph. This can happen in export when TorchDynamo
            # generated bytecode has some reconstruction logic for mutated
            # variables which can trigger TorchDynamo on the children frames but
            # they are benign and do not generate any new graphs.
            hooks.guard_export_fn(output.guards)

        return guarded_code

    with _use_lazy_graph_module(config.use_lazy_graph_module), compile_context(
        CompileContext(compile_id)
    ):
        restart_reasons: set[str] = set()
        # This is shared across restarts
        mutated_closure_cell_contents: Set[str] = set()
        speculation_log = SpeculationLog()
        if compile_pg := get_compile_pg():
            distributed_state = DistributedState(compile_pg, LocalState())
        else:
            distributed_state = None
        torch._dynamo.callback_handler.run_start_callbacks()

        # Check recompilations
        recompile_reasons = None
        if is_recompilation(cache_size) and frame:
            recompile_reasons = get_and_maybe_log_recompilation_reason(
                cache_entry, frame
            )

        exceeded, limit_type = exceeds_cache_size_limit(cache_size, compile_id)
        if exceeded:

            def format_func_info(code: CodeType) -> str:
                return f"'{code.co_name}' ({code.co_filename}:{code.co_firstlineno})"

            def format_guard_failures() -> str:
                if not recompile_reasons:
                    return "Unable to find recompilation reasons"
                return recompile_reasons[-1]

            log.warning(
                "torch._dynamo hit config.%s (%s)\n"
                "   function: %s\n"
                "   last reason: %s\n"
                'To log all recompilation reasons, use TORCH_LOGS="recompiles".\n'
                "To diagnose recompilation issues, see %s.",
                limit_type,
                getattr(config, limit_type),
                format_func_info(code),
                format_guard_failures(),
                troubleshooting_url,
            )
            unimplemented(f"{limit_type} reached")

        log.debug(
            "torchdynamo start compiling %s %s:%s, stack (elided %s frames):\n%s",
            code.co_name,
            code.co_filename,
            code.co_firstlineno,
            skip + 2,
            # -2: omit current frame, omit contextlib decorator
            "".join(CapturedTraceback.extract(skip=2 + skip).format()),
        )
        # -4: -2 as above, plus trace_structured frames
        #
        # NB: the frame looks like this:
        #
        # # handled by skip argument
        # torch/_dynamo/convert_frame.py:1069 in catch_errors
        # torch/_dynamo/convert_frame.py:910 in _convert_frame
        # torch/_dynamo/convert_frame.py:464 in _convert_frame_assert
        # torch/_utils_internal.py:70 in wrapper_function
        #
        # # 2 current frame and context lib
        # env/lib/python3.10/contextlib.py:79 in inner
        # torch/_dynamo/convert_frame.py:776 in _compile
        #
        # # 2 extra here
        # torch/_logging/_internal.py:1064 in trace_structured
        # torch/_dynamo/convert_frame.py:780 in <lambda>
        convert_frame_intern = structured.intern_string(__file__)
        # Initialize the ChromiumEventLogger on start
        chromium_event_log = get_chromium_event_logger()
        chromium_event_log.reset()
        torch._logging.trace_structured(
            "dynamo_start",
            lambda: {
                "stack": list(
                    itertools.takewhile(
                        lambda f: f["filename"] != convert_frame_intern,
                        structured.from_traceback(
                            CapturedTraceback.extract(skip=4 + skip).summary()
                        ),
                    )
                )
                + [
                    {
                        "line": code.co_firstlineno,
                        "name": code.co_name,
                        "filename": structured.intern_string(code.co_filename),
                    }
                ]
            },
        )
        start_time = time.time()
        fail_type: Optional[str] = None
        fail_reason: Optional[str] = None
        fail_user_frame_filename: Optional[str] = None
        fail_user_frame_lineno: Optional[int] = None
        start_possibly_missed_reinplacing_opportunities = torch._dynamo.utils.counters[
            "inductor"
        ]["possibly_missed_reinplacing_opportunities"]
        guarded_code = None
        try:
            guarded_code = compile_inner(code, one_graph, hooks, transform)
            return guarded_code
        except (
            Unsupported,
            TorchRuntimeError,
            BackendCompilerFailed,
            AssertionError,
            ConstraintViolationError,
            GuardOnDataDependentSymNode,
            ValidationException,
            UncapturedHigherOrderOpError,
            BisectValidationException,
        ) as e:
            fail_type = str(type(e))
            fail_reason = str(e)
            exception_handler(e, code, frame, export=export)
            fail_user_frame_filename, fail_user_frame_lineno = exc.get_exc_message(
                e, compile_id
            )
            raise
        except Exception as e:
            fail_type = str(type(e))
            fail_reason = str(e)
            exception_handler(e, code, frame, export=export)
            fail_user_frame_filename, fail_user_frame_lineno = exc.get_exc_message(
                e, compile_id
            )
            raise InternalTorchDynamoError(str(e)).with_traceback(
                e.__traceback__
            ) from None
        finally:
            if tracer:
                tracer.output.local_scope = {}

            from .utils import curr_frame

            frame_key = str(curr_frame)
            if (
                fail_reason is None
                and output is not None
                and frame_key in frame_phase_timing
            ):
                guard_count = len(output.guards)
                shape_env_guard_count = len(output.shape_env.guards)
                graph_op_count = output.count_calls()
                graph_node_count = len(output.graph.nodes)
                graph_input_count = len(output.placeholders)
                entire_frame_compile_time = frame_phase_timing[frame_key].get(
                    "entire_frame_compile", None
                )
                backend_compile_time = frame_phase_timing[frame_key].get(
                    "backend_compile", None
                )
                inductor_compile_time = frame_phase_timing[frame_key].get(
                    "inductor_compile", None
                )
                code_gen_time = frame_phase_timing[frame_key].get("code_gen", None)
                non_compliant_ops = {op.__qualname__ for op in output.non_compliant_ops}
                compliant_custom_ops = {
                    op.__qualname__ for op in output.compliant_custom_ops
                }
                possibly_missed_reinplacing_opportunities = (
                    torch._dynamo.utils.counters["inductor"][
                        "possibly_missed_reinplacing_opportunities"
                    ]
                    - start_possibly_missed_reinplacing_opportunities
                )
            else:
                guard_count = None
                shape_env_guard_count = None
                graph_op_count = None
                graph_node_count = None
                graph_input_count = None
                entire_frame_compile_time = None
                backend_compile_time = None
                inductor_compile_time = None
                code_gen_time = None
                non_compliant_ops = set({})
                compliant_custom_ops = set({})
                restart_reasons = set()
                # If compilation failed, the entire time is wasted
                dynamo_time_before_restart = time.time() - start_time
                possibly_missed_reinplacing_opportunities = None

            metrics = CompilationMetrics(
                str(compile_id),
                frame_key,
                code.co_name,
                code.co_filename,
                code.co_firstlineno,
                cache_size.num_cache_entries_with_same_id_matched_objs,
                cache_size.num_cache_entries,
                guard_count,
                shape_env_guard_count,
                graph_op_count,
                graph_node_count,
                graph_input_count,
                start_time,
                entire_frame_compile_time,
                backend_compile_time,
                inductor_compile_time,
                code_gen_time,
                fail_type,
                fail_reason,
                fail_user_frame_filename,
                fail_user_frame_lineno,
                non_compliant_ops,
                compliant_custom_ops,
                restart_reasons,
                dynamo_time_before_restart,
                guarded_code is not None,
                possibly_missed_reinplacing_opportunities,
            )
            record_compilation_metrics(metrics)
            torch._dynamo.callback_handler.run_end_callbacks()


class ConvertFrame:
    def __init__(self, compiler_fn: CompilerFn, hooks: Hooks) -> None:
        self._torchdynamo_orig_callable = compiler_fn
        self._inner_convert = convert_frame_assert(compiler_fn, one_graph=False)
        self._hooks = hooks

    @property
    def _clone_with_backend(self) -> Callable[[WrapBackendDebug], ConvertFrame]:
        return lambda backend: convert_frame(backend, self._hooks)

    def __call__(
        self,
        frame: FrameType,
        cache_entry: Optional[CacheEntry],
        hooks: Hooks,
        frame_state: Dict[str, Union[int, FrameStateSizeEntry]],
        skip: int = 0,
    ) -> Optional[GuardedCode]:
        counters["frames"]["total"] += 1
        try:
            result = self._inner_convert(
                frame, cache_entry, hooks, frame_state, skip=skip + 1
            )
            counters["frames"]["ok"] += 1
            return result
        except Exception as e:
            # These two exception types are "soft" failure, in the sense that
            # we know this is due to something we didn't implement all the
            # way, scare the user less about it.  That being said, if you
            # are trying to understand why a graph break happened, it's still
            # important to have this information, so offer it.
            #
            # NB: NotImplementedError used to be on this list, but actually
            # it is impossible for it to reach here, as it is converted into
            # InternalTorchDynamoError.  This behavior seemed reasonable
            # to me (ezyang, Aug 2023) so I kept it, but maybe at some point
            # someone wanted these to also get suppressed.  If so, you'll
            # need to make these exceptions not get wrapped

            # We intentionally don't want to suppress error here.
            if isinstance(e, UncapturedHigherOrderOpError):
                raise

            soft_fail = isinstance(e, Unsupported)

            # This is a soft failure. In the sense, the code path reaches here
            # when we do not support graph breaks on bytecodes like LOAD_ATTR,
            # BUILD_SET etc. In such case, we can fallback to eager without
            # scaring users.
            if isinstance(e, Unsupported) and graph_break_log.isEnabledFor(
                logging.DEBUG
            ):
                # Log this message in the graph break. Also use the string
                # "skip: " to tell that the whole frame is falling back to
                # eager.
                if hasattr(e, "compile_id"):
                    with compile_context(CompileContext(e.compile_id)):  # type: ignore[attr-defined]
                        user_stack = e.real_stack
                        user_stack_formatted = "".join(
                            traceback.format_list(user_stack)
                        )
                        graph_break_log.debug(
                            "Graph break: skip: from user code at:\n%s",
                            user_stack_formatted,
                            exc_info=True,
                        )

            if not config.suppress_errors and not soft_fail:
                raise

            # Suppress the error.  NB: It's very important to do the
            # suppression logging HERE, where the actual suppression
            # happens. Previously it was somewhere else and so it was
            # possible to accidentally not log at all.
            record_filename = getattr(e, "record_filename", None)
            code = frame.f_code
            error_msg = format_error_msg(e, code, record_filename, frame)

            if soft_fail:
                log.info(error_msg, exc_info=True)
            else:
                log.warning(error_msg, exc_info=True)
        return None


def convert_frame(compiler_fn: CompilerFn, hooks: Hooks) -> ConvertFrame:
    """Try to convert a frame into an FX graph, if error leave frame unmodified"""
    return ConvertFrame(compiler_fn, hooks)


# TODO mlazos: add support for same args, or record them
def replay(filename: str) -> None:
    from .backends.debugging import eager

    original_replay_val = config.replay_record_enabled
    config.replay_record_enabled = False
    with open(filename, "rb") as in_file:
        record = ExecutionRecord.load(in_file)
    record.globals = dict(itertools.chain(record.globals.items(), globals().items()))

    try:
        _compile(
            record.code,
            record.globals,
            record.locals,
            record.builtins,
            compiler_fn=eager,
            one_graph=False,
            export=False,
            export_constraints=None,
            hooks=Hooks(),
            cache_size=CacheSizeRelevantForFrame(0, 0),
            cache_entry=None,
            frame=None,
            frame_state={},
            compile_id=CompileId(42, 999),
        )
    finally:
        config.replay_record_enabled = original_replay_val


def first_real_inst_idx(code: CodeType) -> int:
    if sys.version_info < (3, 11):
        return 0
    for inst in dis.get_instructions(code):
        if inst.opname == "RESUME":
            return inst.offset // 2
    raise RuntimeError("RESUME instruction not found in code")


class ConvertFrameProtocol(typing.Protocol):
    def __call__(
        self,
        frame: FrameType,
        cache_entry: Optional[CacheEntry],
        hooks: Hooks,
        frame_state: Dict[str, Union[int, FrameStateSizeEntry]],
        *,
        skip: int = 0,
    ) -> Optional[GuardedCode]:
        ...


class CatchErrorsWrapper:
    def __init__(self, callback: ConvertFrameProtocol, hooks: Hooks) -> None:
        functools.wraps(callback)(self)
        self._torchdynamo_orig_callable = callback
        self.hooks = hooks

    def __call__(
        self,
        frame: FrameType,
        cache_entry: Optional[CacheEntry],
        frame_state: Dict[str, Union[int, FrameStateSizeEntry]],
    ) -> Optional[GuardedCode]:
        assert frame_state is not None

        is_skipfile = trace_rules.check(frame.f_code)
        if sys.version_info >= (3, 13):
            has_started_execution = frame.f_lasti > first_real_inst_idx(frame.f_code)
        else:
            has_started_execution = frame.f_lasti >= first_real_inst_idx(frame.f_code)
        if (
            # TODO: the first condition is not covered by any test
            has_started_execution
            or is_skipfile
            or config.disable
            or (
                is_in_torch_dispatch_mode(include_infra_modes=False)
                and not getattr(self._torchdynamo_orig_callable, "_export", False)
            )
        ):
            if log.isEnabledFor(logging.DEBUG):
                print(frame.f_lasti, first_real_inst_idx(frame.f_code))

                if has_started_execution:
                    skip_reason = "traced frame already"
                elif trace_rules.check(frame.f_code):
                    skip_reason = "in skipfiles"
                elif is_in_torch_dispatch_mode(include_infra_modes=False):
                    skip_reason = "non-infra torch dispatch mode present, this is not supported today in torch.compile"
                else:
                    skip_reason = "dynamo tracing is disabled"

                log.debug(
                    "skipping: %s (reason: %s, file: %s)",
                    frame.f_code.co_name,
                    skip_reason,
                    frame.f_code.co_filename,
                )
            return None

        if frame.f_code.co_filename == "<string>" and frame.f_code.co_name == "__new__":
            # nametuple constructor
            return None
        if config._get_optimize_ddp_mode() == "ddp_optimizer":
            ddp_module = DistributedDataParallel._get_active_ddp_module()
            if ddp_module:
                with compile_lock:
                    from torch._dynamo.backends.distributed import DDPOptimizer

                    ddp_optimizer = DDPOptimizer(
                        bucket_bytes_cap=ddp_module.bucket_bytes_cap,
                        backend_compile_fn=self._torchdynamo_orig_callable._torchdynamo_orig_callable,  # type: ignore[attr-defined]
                    )
                    assert hasattr(
                        self._torchdynamo_orig_callable, "_clone_with_backend"
                    ), "DDPOptimizer only supports callback fns that know how to clone themselves."
                    hijacked_callback = (
                        self._torchdynamo_orig_callable._clone_with_backend(
                            ddp_optimizer.compile_fn,
                        )
                    )
                    return hijacked_callback(
                        frame, cache_entry, self.hooks, frame_state
                    )

        with compile_lock, _disable_current_modes():
            # skip=1: skip this frame
            return self._torchdynamo_orig_callable(
                frame, cache_entry, self.hooks, frame_state, skip=1
            )


def catch_errors_wrapper(
    callback: ConvertFrameProtocol, hooks: Hooks
) -> CatchErrorsWrapper:
    return CatchErrorsWrapper(callback, hooks)<|MERGE_RESOLUTION|>--- conflicted
+++ resolved
@@ -220,14 +220,11 @@
                 return fn(*args, **kwargs)
             finally:
                 cleanup.close()
-<<<<<<< HEAD
+                exit_stack.close()
                 assert (
                     torch._C._len_torch_function_stack() == 0
                 ), "Torch function mode stack state changed while dynamo tracing, please report a bug"
                 set_torch_function_mode_stack(prior_tf_mode_stack)
-=======
-                exit_stack.close()
->>>>>>> cebcb951
                 torch._C._set_grad_enabled(prior_grad_mode)
                 torch.autograd.grad_mode._enter_inference_mode(prior_inference_mode)
                 torch.use_deterministic_algorithms(
