--- conflicted
+++ resolved
@@ -264,19 +264,14 @@
     return device_interfaces.items()
 
 
-<<<<<<< HEAD
-register_interface_for_device("cuda", CudaInterface)
-for i in range(torch.cuda.device_count()):
-    register_interface_for_device(f"cuda:{i}", CudaInterface)
-
-register_interface_for_device("xpu", XpuInterface)
-for i in range(torch.xpu.device_count()):
-    register_interface_for_device(f"xpu:{i}", XpuInterface)
-=======
 def init_device_reg():
     global _device_initialized
     register_interface_for_device("cuda", CudaInterface)
     for i in range(torch.cuda.device_count()):
         register_interface_for_device(f"cuda:{i}", CudaInterface)
-    _device_initialized = True
->>>>>>> 6c2f36c9
+
+    register_interface_for_device("xpu", XpuInterface)
+    for i in range(torch.xpu.device_count()):
+        register_interface_for_device(f"xpu:{i}", XpuInterface)
+
+    _device_initialized = True