--- conflicted
+++ resolved
@@ -267,15 +267,7 @@
         else:
             return ReenterWith(self.stack_index)
 
-<<<<<<< HEAD
     def exit(self, tx, is_graph_break):
-=======
-    def exit(self, tx):
-        if hasattr(self, "graph_break") and isinstance(
-            self.with_context, TorchFunctionModeVariable
-        ):
-            return
->>>>>>> 1f3a7937
         assert self.with_context is not None
         if (
             is_graph_break and self.with_context.exit_on_graph_break()
@@ -656,13 +648,7 @@
                     )
                     continue
                 assert b.with_context is not None
-<<<<<<< HEAD
                 assert isinstance(b.with_context, (ContextWrappingVariable))
-=======
-                assert isinstance(
-                    b.with_context, (ContextWrappingVariable, TorchFunctionModeVariable)
-                )
->>>>>>> 1f3a7937
                 b.with_context.reconstruct_type(cg)
                 cg.extend_output(b.resume_fn().try_finally(cg.code_options, cleanup))
             self.output.add_output_instructions(cg.get_instructions())
