--- conflicted
+++ resolved
@@ -17,10 +17,6 @@
 from .codegen import PyCodegen
 from .exc import unimplemented
 from .source import GlobalSource, LocalSource, Source
-<<<<<<< HEAD
-from .utils import nn_module_new, object_new
-from .variables.base import MutableLocalBase, MutableLocalSource, VariableTracker
-=======
 from .utils import is_frozen_dataclass, nn_module_new, object_new
 from .variables.base import (
     is_side_effect_safe,
@@ -29,7 +25,8 @@
     VariableTracker,
 )
 from .variables.user_defined import FrozenDataClassVariable
->>>>>>> ebc2f931
+from .utils import nn_module_new, object_new
+from .variables.base import MutableLocalBase, MutableLocalSource, VariableTracker
 
 
 class MutableSideEffects(MutableLocalBase):
