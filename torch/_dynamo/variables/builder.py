import abc
import collections
import contextlib
import dataclasses
import enum
import functools
import inspect
import logging
import operator
import re
import sys
import types
from typing import List, NamedTuple, Optional, Union

try:
    import numpy as np
except ModuleNotFoundError:
    np = None

import torch

from torch import SymInt
from torch._guards import GuardSource, TracingContext
from torch._ops import HigherOrderOperator
from torch._subclasses.fake_tensor import FakeTensor, is_fake, maybe_get_fake_mode
from torch.fx.experimental.symbolic_shapes import (
    _constrain_range_for_size,
    DimConstraint,
    DimDynamic,
    RelaxedUnspecConstraint,
)
from torch.fx.immutable_collections import immutable_list
from torch.utils._python_dispatch import is_traceable_wrapper_subclass
from torch.utils.weak import TensorWeakRef, WeakIdRef

from .. import config, mutation_guard, replay_record, skipfiles
from ..allowed_functions import (
    is_allowed,
    is_builtin_callable,
    is_numpy,
    is_user_defined_allowed,
)
from ..exc import unimplemented
from ..guards import GuardBuilder, make_dupe_guard
from ..side_effects import SideEffects
from ..source import (
    AttrSource,
    ConstantSource,
    ConvertIntSource,
    GetItemSource,
    GlobalWeakRefSource,
    is_constant_source,
    LocalSource,
    NumpyTensorSource,
    RandomValueSource,
    Source,
    TupleIteratorGetItemSource,
)
from ..utils import (
    build_checkpoint_variable,
    clone_input,
    get_fake_value,
    get_static_address_type,
    global_key_name,
    is_namedtuple,
    is_typing,
    is_utils_checkpoint,
    istype,
    odict_values,
    preserve_rng_state,
    tensor_always_has_static_shape,
    tuple_iterator,
    tuple_iterator_getitem,
    tuple_iterator_len,
    wrap_fake_exception,
)

from .base import MutableLocal, typestr, VariableTracker
from .builtin import BuiltinVariable
from .constant import ConstantVariable, EnumVariable
from .ctx_manager import CUDAStreamVariable, NullContextVariable
from .dicts import (
    ConstDictVariable,
    DataClassVariable,
    DefaultDictVariable,
    HFPretrainedConfigVariable,
    PythonSysModulesVariable,
)
from .distributed import (
    DeviceMeshVariable,
    PlacementClassVariable,
    PlacementVariable,
    ProcessGroupVariable,
)
from .functions import (
    CollectiveFunctionRewriteVariable,
    FunctoolsPartialVariable,
    TritonKernelVariable,
    UserFunctionVariable,
    UserMethodVariable,
)
from .higher_order_ops import TorchHigherOrderOperatorVariable
from .lists import (
    BaseListVariable,
    ListVariable,
    NamedTupleVariable,
    RangeVariable,
    SetVariable,
    SizeVariable,
    SliceVariable,
    TupleIteratorVariable,
    TupleVariable,
)
from .misc import (
    AutogradFunctionContextVariable,
    AutogradFunctionVariable,
    ComptimeVariable,
    GetAttrVariable,
    GetSetDescriptorVariable,
    InspectSignatureVariable,
    LambdaVariable,
    MethodWrapperVariable,
    NumpyVariable,
    PythonModuleVariable,
    SkipFilesVariable,
    TypingVariable,
)

from .nn_module import FSDPManagedNNModuleVariable, UnspecializedNNModuleVariable
from .optimizer import OptimizerVariable
from .tensor import (
    NumpyNdarrayVariable,
    SymNodeVariable,
    TensorSubclassVariable,
    TensorVariable,
    UnspecializedPythonVariable,
)
from .torch import tensor_dunder_fns, torch_special_class_types, TorchVariable
from .torch_function import TensorWithTFOverrideVariable
from .user_defined import (
    KeyedJaggedTensorVariable,
    UserDefinedClassVariable,
    UserDefinedObjectVariable,
)


log = logging.getLogger(__name__)


DimList = List


class _missing:
    pass


@dataclasses.dataclass
class GraphArg:
    source: Source
    # TODO: storing a SymInt here but not a FakeTensor is a pretty strange
    # thing to do.  Probably should have example (which stores an int) and
    # fake_example
    _example: Union[TensorWeakRef, torch.SymInt]
    is_unspecialized: bool
    fake_tensor: Optional[torch._subclasses.fake_tensor.FakeTensor]
    # UnspecializedPythonVariable often masquerades as a tensor.
    # We MUST NOT generate shape guard code
    # that actually tries to access tensor properties on these values.
    # is_tensor lets us tell if this graph arg actually is a tensor
    # or not.
    is_tensor: bool = True
    # Sometimes, the Tensor we pass to example is freshly allocated (smh).
    # Then we cannot only keep a weak reference to it.  This lets you
    # stash a strong reference too.
    example_strong_ref: Optional[torch.Tensor] = None

    @property
    def example(self):
        if isinstance(self._example, TensorWeakRef):
            r = self._example()
            assert r is not None
            return r
        else:
            return self._example

    def __post_init__(self):
        if isinstance(self._example, torch.Tensor):
            self._example = TensorWeakRef(self._example)
            assert is_fake(self.fake_tensor)

    def load(self, tx):
        return self.source.reconstruct(tx)

    def erase(self):
        self._example = None

    def __eq__(self, other):
        return self.source.name() == other.source.name()


@dataclasses.dataclass
class FrameStateSizeEntry:
    scalar: Optional[int]
    size: Optional[List[int]]


class VariableBuilder:
    """Wrap a python value in a VariableTracker() instance"""

    def __init__(
        self,
        tx,
        source: Source,
    ):
        assert (
            source is not None
        ), "Consider SourcelessBuilder for ephemeral objects, usually objects created locally."
        assert TracingContext.get() is not None, "Expected active TracingContext"
        super().__init__()
        self.tx = tx
        self.source = source
        self.name = source.name()

    def __call__(self, value):
        if value in self.tx.output.side_effects:
            side_effect_result = self.tx.output.side_effects[value]
            dup_guard = make_dupe_guard(self.source, side_effect_result.source)
            if dup_guard:
                side_effect_result = side_effect_result.add_guards(
                    self.make_guards(dup_guard)
                )
            return side_effect_result
        vt = self._wrap(value).clone(**self.options())
        if self._can_lift_attrs_to_inputs(vt):
            vt = self.tx.output.side_effects.track_object_existing(
                self.source, value, vt
            )
        return vt

    def _can_lift_attrs_to_inputs(self, vt):
        if type(vt) in [
            TensorVariable,
            TensorWithTFOverrideVariable,
            UserDefinedObjectVariable,
            NumpyNdarrayVariable,
        ]:
            return True
        return False

    @staticmethod
    @functools.lru_cache(None)
    def _common_constants():
        return {
            # We zero-one specialize shapes, so specialize these constants
            # too
            0,
            1,
            # NB: There used to be more constants here, but honestly it was
            # pretty confusing.  Note we specialize floats by default, and
            # DON'T specialize ints by default.  This all only matters with
            # dynamic_shapes
        }

    def get_source(self):
        return self.source

    def options(self):
        return {"source": self.get_source()}

    def make_guards(self, *guards):
        source = self.get_source()
        if (
            isinstance(source, ConstantSource)
            or source.guard_source() == GuardSource.CONSTANT
        ):
            return None
        return {source.make_guard(guard) for guard in guards}

    @classmethod
    @functools.lru_cache(None)
    def _type_dispatch(cls):
        # NB: Careful not to close over self to avoid ref cycle from lru_cache
        entries = [
            (
                (torch.Tensor, torch.nn.Parameter, torch._subclasses.FakeTensor),
                cls.wrap_tensor,
            ),
            ((tuple, list, odict_values, collections.deque), cls.wrap_listlike),
            (tuple_iterator, cls.wrap_tuple_iterator),
            ((slice, range), cls.wrap_slice_range),
            (
                (
                    int,
                    float,
                    bool,
                    type(None),
                    str,
                    torch.Size,
                    torch.device,
                    torch.dtype,
                ),
                cls.wrap_literal,
            ),
        ]

        if config.trace_numpy and np:
            entries.append((np.ndarray, cls.wrap_numpy_ndarray))

        result = {}
        for ts, fn in entries:
            for t in ts if isinstance(ts, tuple) else (ts,):
                assert t not in result
                result[t] = fn

        return result

    @classmethod
    @functools.lru_cache(None)
    def _id_dispatch(cls):
        from ..comptime import comptime

        entries = [
            (
                inspect.signature,
                lambda self, value: LambdaVariable(
                    InspectSignatureVariable.create,
                    source=self.source,
                    guards=self.make_guards(GuardBuilder.CLOSURE_MATCH),
                ),
            ),
            (comptime, lambda self, value: ComptimeVariable()),
            (
                dataclasses.fields,
                lambda self, value: LambdaVariable(
                    _dataclasses_fields_lambda,
                    source=self.source,
                    guards=self.make_guards(GuardBuilder.FUNCTION_MATCH),
                ),
            ),
            (
                tensor_dunder_fns,
                lambda self, value: TorchVariable(
                    value,
                    source=self.source,
                    guards=self.make_guards(GuardBuilder.FUNCTION_MATCH),
                ),
            ),
        ]

        result = {}
        for ts, fn in entries:
            for t in ts if isinstance(ts, (tuple, list)) else (ts,):
                assert t not in result
                result[id(t)] = fn

        return result

    def _wrap(self, value):
        # import here to avoid circular dependencies
        from torch.utils._triton import has_triton

        if has_triton():
            from triton.runtime.jit import JITFunction
        else:

            class JITFunction:
                pass

        make_guards = self.make_guards

        # Handle exact type() match
        type_dispatch = self._type_dispatch().get(type(value))
        if type_dispatch is not None:
            return type_dispatch(self, value)

        # Handle exact id() match
        id_dispatch = self._id_dispatch().get(id(value))
        if id_dispatch is not None:
            return id_dispatch(self, value)

        # Note - There are some nested values where types mismatch!
        # We want to get those out and wrap those.
        value = inspect.getattr_static(value, "_torchdynamo_inline", value)

        # Everything else (NB: order matters!)
        if is_traceable_wrapper_subclass(value) or istype(
            value, config.traceable_tensor_subclasses
        ):
            return self.wrap_tensor(value)
        elif is_namedtuple(value):
            return self.wrap_listlike(value)

        elif value is torch.utils._pytree.SUPPORTED_NODES:
            result = {
                k: UserDefinedObjectVariable(
                    value[k],
                    source=GetItemSource(self.get_source(), k),
                    # For SUPPORTED_NODES, we guard on the dictionary version (PEP509)
                    # under the assumption that the values themselves don't change.
                    guards=self.make_guards(GuardBuilder.DICT_VERSION),
                )
                for k in value.keys()
            }
            return ConstDictVariable(result, type(value))
        elif value is sys.modules:
            return PythonSysModulesVariable(source=self.source)
        elif istype(
            value, (dict, collections.defaultdict, collections.OrderedDict)
        ) and all(
            ConstantVariable.is_literal(k)
            or self.tensor_can_be_dict_key(k)
            or isinstance(k, enum.Enum)
            for k in value.keys()
        ):
            if not value and self.get_source().is_nn_module():
                # It is faster to guard on 'false' property than to guard
                # on actual dict keys, but we can't do this fast guard in general because
                # it omits a crucial type check that ensures the value is actually still a dict at runtime.

                # Why is this OK for (specialized) nnmodules? We set up a setattr hook
                # to check for module property mutations, which does a reasonable,
                # but not completely secure job ensuring a property wasn't changed.
                guards = self.make_guards(GuardBuilder.BOOL_FALSE)
            else:
                guards = self.make_guards(GuardBuilder.DICT_KEYS)

            # store key variables in global location for reconstruction
            for key in value.keys():
                if self.tensor_can_be_dict_key(key):
                    self.tx.store_global_weakref(global_key_name(key), key)

            def index_source(key):
                if self.tensor_can_be_dict_key(key):
                    return GlobalWeakRefSource(global_key_name(key))
                else:
                    return key

            result = {
                k: VariableBuilder(
                    self.tx, GetItemSource(self.get_source(), index_source(k))
                )(value[k]).add_guards(guards)
                for k in value.keys()
            }

            if istype(value, collections.defaultdict):
                result = DefaultDictVariable(
                    result,
                    type(value),
                    self._wrap(value.default_factory),
                    guards=guards,
                )
            else:
                result = ConstDictVariable(result, type(value), guards=guards)

            return self.tx.output.side_effects.track_dict(self.source, value, result)
        elif isinstance(value, torch.nn.Module):
            return self.wrap_module(value)
        elif ConstantVariable.is_literal(value):  # non-atomic literals
            return self.wrap_literal(value)
        elif istype(value, frozenset) and (
            all(is_allowed(x) or ConstantVariable.is_literal(x) for x in value)
        ):
            # For frozenset, we can guard by object ID instead of value
            # equality, this allows us to handle non-literal values
            return ConstantVariable.create(
                value=value,
                source=self.source,
                guards=make_guards(GuardBuilder.ID_MATCH),
            )
        elif isinstance(value, enum.Enum):
            return EnumVariable(
                value=value,
                source=self.source,
                guards=make_guards(GuardBuilder.ID_MATCH),
            )
        elif is_builtin_callable(value):
            return BuiltinVariable(
                value,
                source=self.source,
                guards=make_guards(GuardBuilder.BUILTIN_MATCH),
            )
        elif is_utils_checkpoint(value):
            return build_checkpoint_variable(source=self.source)
        elif isinstance(value, functools.partial):
            func_src = AttrSource(self.get_source(), "func")
            func_obj = VariableBuilder(self.tx, func_src)(value.func)

            args = []
            args_source = AttrSource(self.get_source(), "args")
            for i, arg in enumerate(value.args):
                args.append(
                    VariableBuilder(self.tx, GetItemSource(args_source, i))(arg)
                )

            keywords = {}
            keywords_source = AttrSource(self.get_source(), "keywords")
            for k, v in value.keywords.items():
                keywords[k] = VariableBuilder(
                    self.tx, GetItemSource(keywords_source, k)
                )(v)

            guards = {
                self.get_source().make_guard(GuardBuilder.TYPE_MATCH),
                keywords_source.make_guard(GuardBuilder.DICT_KEYS),
                args_source.make_guard(GuardBuilder.LIST_LENGTH),
            }

            return FunctoolsPartialVariable(
                func_obj, args, keywords, original=value, guards=guards
            )
        elif is_typing(value):
            # typing.List, typing.Mapping, etc.
            return TypingVariable(
                value,
                source=self.source,
                guards=make_guards(GuardBuilder.ID_MATCH),
            )
        elif isinstance(value, np.generic):
            # numpy array scalars: convert to 0D arrays
            return self.wrap_numpy_ndarray(np.asarray(value))
        elif is_numpy(value):
            assert np
            return NumpyVariable(
                value,
                source=self.source,
                guards=make_guards(
                    GuardBuilder.FUNCTION_MATCH
                    if callable(value)
                    else GuardBuilder.TYPE_MATCH
                ),
            )
        # NB: These can't be put in type_dispatch, they have to run later
        elif CollectiveFunctionRewriteVariable.can_rewrite(value):
            new_fn, new_source = CollectiveFunctionRewriteVariable.rewrite(value)
            old_source = self.source
            self.source = new_source
            return CollectiveFunctionRewriteVariable(
                new_fn,
                orig_fn=value,
                orig_source=old_source,
                source=new_source,
                guards=make_guards(GuardBuilder.FUNCTION_MATCH),
            )
<<<<<<< HEAD
        elif istype(value, (types.FunctionType, torch.jit.ScriptFunction)):
            return UserFunctionVariable(
                value,
                source=self.source,
                guards=make_guards(GuardBuilder.CLOSURE_MATCH),
            )
        elif istype(value, (types.ModuleType, replay_record.DummyModule)):
            return PythonModuleVariable(
                value,
                source=self.source,
                guards=make_guards(GuardBuilder.PYMODULE_MATCH),
            )
=======
>>>>>>> 39f48464
        elif istype(value, torch.autograd.function.FunctionMeta):
            return AutogradFunctionVariable(
                value,
                source=self.source,
                guards=make_guards(GuardBuilder.FUNCTION_MATCH),
            )
        elif isinstance(value, torch.autograd.function.FunctionCtx):
            # The autograd.function context
            return self.tx.output.side_effects.track_object_existing(
                self.source,
                value,
                AutogradFunctionContextVariable(
                    value,
                    source=self.source,
                    guards=make_guards(GuardBuilder.TYPE_MATCH),
                ),
            )
        elif (
            isinstance(value, types.MethodType)
            and istype(
                getattr(value, "__self__", None), torch.autograd.function.FunctionMeta
            )
            and getattr(value, "__name__", "") == "apply"
            and value == getattr(value.__self__, "apply", None)
        ):
            # handle aliased autograd function `apply` calls
            return GetAttrVariable(
                AutogradFunctionVariable(
                    value.__self__,
                    source=self.source,
                    guards=make_guards(GuardBuilder.FUNCTION_MATCH),
                ),
                "apply",
            )
        elif np and isinstance(value, np.number):
            return self.wrap_unspecialized_primitive(value)
        elif DataClassVariable.is_matching_object(value):
            return DataClassVariable.wrap(self, value).add_guards(
                make_guards(GuardBuilder.TYPE_MATCH)
            )
        elif HFPretrainedConfigVariable.is_matching_object(value):
            return HFPretrainedConfigVariable(
                value, guards=make_guards(GuardBuilder.TYPE_MATCH)
            )
        elif isinstance(value, HigherOrderOperator):
            return TorchHigherOrderOperatorVariable.make(
                value,
                source=self.source,
                guards=self.make_guards(
                    GuardBuilder.TYPE_MATCH, GuardBuilder.NAME_MATCH
                ),
            )
        elif type(value).__name__ == "builtin_function_or_method" and isinstance(
            value.__self__, torch_special_class_types
        ):
            return TorchVariable(
                value,
                guards=make_guards(GuardBuilder.FUNCTION_MATCH),
            )
        elif isinstance(value, torch.cuda.streams.Stream):
            unimplemented("CUDAStreamVariable does not currently work soundly.")
            # return CUDAStreamVariable(
            #     None,
            #     value,
            #     source=self.source,
            #     guards=self.make_guards(GuardBuilder.ID_MATCH),
            # )
        elif (
            isinstance(value, torch._C._TensorMeta)
            and value in config.traceable_tensor_subclasses
        ):
            return TensorSubclassVariable(value, source=self.source)
        elif (
            istype(value, contextlib.nullcontext)
            and inspect.getattr_static(value, "enter_result", None) is None
        ):
            return NullContextVariable(
                source=self.source,
                guards=make_guards(GuardBuilder.FUNCTION_MATCH),
            )
        elif KeyedJaggedTensorVariable.is_matching_object(value):
            result = KeyedJaggedTensorVariable(
                value,
                source=self.source,
                guards=self.make_guards(GuardBuilder.TYPE_MATCH),
            )
            # TODO: this doing it manually is bad
            return self.tx.output.side_effects.track_object_existing(
                self.source, value, result
            )
        elif isinstance(value, torch.optim.Optimizer):
            return OptimizerVariable(
                value,
                source=self.source,
                guards=self.make_guards(GuardBuilder.TYPE_MATCH),
            )
        elif ProcessGroupVariable.is_process_group(value):
            return ProcessGroupVariable(
                value,
                source=self.source,
                guards=self.make_guards(GuardBuilder.ID_MATCH),
            )
        elif DeviceMeshVariable.is_device_mesh(value):
            # TODO: see if we need to add custom guard instead
            # of a simple ID_MATCH
            return DeviceMeshVariable(
                value,
                source=self.source,
                guards=self.make_guards(GuardBuilder.ID_MATCH),
            )
        elif PlacementClassVariable.is_placement_type(value):
            # TODO: see if we need to add custom guard instead
            # of a simple ID_MATCH
            return PlacementClassVariable(
                value,
                source=self.source,
                guards=make_guards(GuardBuilder.ID_MATCH),
            )
        elif PlacementVariable.is_placement(value):
            # TODO: see if we need to add custom guard instead
            # of a simple ID_MATCH
            return PlacementVariable(
                value,
                source=self.source,
                guards=make_guards(GuardBuilder.ID_MATCH),
            )
        elif isinstance(value, torch.SymBool):
            # Note: the idea here is to re-use the infra we've built for SymInt by simulating the
            # user provided SymBool with a SymInt in dynamo.

            # Concretely,
            # 1. We create a SymInt in dynamo's shape_env, whose source is constructed as ConvertIntSource(self.source).
            # so that guards on the SymInts can be effectively applied on the original SymBool in user program.
            # 2. We create a SymBool based on the SymInt in dynamo's ShapeEnv. Because the original user program
            # depends on the value being a SymBool. This allows dynamo to interpret the user's program correctly.

            value_hint = value.node.require_hint()
            new_source = ConvertIntSource(self.source)

            new_symint = self.tx.output.shape_env.create_unspecified_symint_and_symbol(
                int(value_hint),
                new_source,
                dynamic_dim=DimDynamic.DYNAMIC,
            )

            sym_node_proxy = self.tx.output.root_tracer.create_graph_input(
                re.sub(r"[^a-zA-Z0-9]+", "_", self.name),
                type(new_symint),
                source=new_source,
            )

            sym_node_proxy.node.meta["grapharg"] = GraphArg(
                new_source,
                new_symint,
                False,
                None,
                is_tensor=False,
                example_strong_ref=new_symint,
            )
            self.tx.output.tracked_fakes.append(
                TrackedFake(new_symint, new_source, None)
            )
            return SymNodeVariable(
                sym_node_proxy,
                new_symint == 1,
            )
        elif isinstance(value, JITFunction):
            return TritonKernelVariable(
                value,
                None,  # No kernel idx provided
                None,  # No grid provided
                source=self.source,
                guards=make_guards(GuardBuilder.ID_MATCH),
            )
        elif is_allowed(value):
            if is_user_defined_allowed(value):
                self.tx.output.has_user_defined_allowed_in_graph = True
            return TorchVariable(
                value,
                source=self.source,
                guards=make_guards(GuardBuilder.FUNCTION_MATCH),
            )
        elif (
            istype(value, (type, types.FunctionType))
            and skipfiles.check(value, allow_torch=True)
            and not inspect.getattr_static(value, "_torchdynamo_inline", False)
        ):
            return SkipFilesVariable(
                value,
                skipfiles.check_verbose(value, allow_torch=True).reason,
                source=self.source,
                guards=make_guards(GuardBuilder.FUNCTION_MATCH),
            )
        elif istype(value, (types.FunctionType, torch.jit.ScriptFunction)):
            return UserFunctionVariable(
                value,
                source=self.source,
                guards=make_guards(GuardBuilder.FUNCTION_MATCH),
            )
        elif isinstance(value, types.MethodType) and isinstance(
            value.__self__, torch.nn.Module
        ):
            # don't let MethodTypes fall through to UserDefinedObject,
            # which doesn't support 'CALL_FUNCTION'

            # TODO(whc): Why do we limit this to methods on NNModules?
            # I don't have a good reason for this, but it preserves the existing behavior
            # for MBartForConditionalGeneration, which generates many graph breaks and OOMs otherwise.
            # I suspect we probably want to relax this check and dig deeper there.

            # In order to construct a MethodVariable in Dynamo, we start with an actual method obj from python,
            # but need to separately wrap its underlying `__func__` and its `self` argument.  We wrap `self` here
            # and then `__func__` gets wrapped inside UserMethodVariable.
            self_obj = VariableBuilder(
                self.tx, source=AttrSource(self.source, "__self__")
            )(value.__self__)
            assert self_obj and isinstance(
                self_obj, VariableTracker
            ), "Failed to produce a valid self obj"
            return UserMethodVariable(
                value.__func__,
                self_obj,
                source=self.source,
                guards=make_guards(GuardBuilder.FUNCTION_MATCH),
            )
        elif istype(value, (types.ModuleType, replay_record.DummyModule)):
            return PythonModuleVariable(
                value,
                source=self.source,
                guards=make_guards(GuardBuilder.PYMODULE_MATCH),
            )
        elif isinstance(value, types.GetSetDescriptorType):
            return GetSetDescriptorVariable(
                value, guards=self.make_guards(GuardBuilder.FUNCTION_MATCH)
            )
        elif isinstance(value, types.MethodWrapperType):
            return MethodWrapperVariable(
                value, guards=self.make_guards(GuardBuilder.FUNCTION_MATCH)
            )
        elif issubclass(type(value), type):
            return UserDefinedClassVariable(
                value,
                source=self.source,
                guards=make_guards(GuardBuilder.FUNCTION_MATCH),
            )
        else:
            result = UserDefinedObjectVariable(
                value,
                source=self.source,
                guards=self.make_guards(GuardBuilder.TYPE_MATCH),
            )
            if not SideEffects.cls_supports_mutation_side_effects(type(value)):
                # don't allow STORE_ATTR mutation with custom __setattr__
                return result
            return self.tx.output.side_effects.track_object_existing(
                self.source, value, result
            )

    def tensor_can_be_dict_key(self, value):
        # only allow Parameter and another specific Tensor can be used as dict key
        return (
            isinstance(value, torch.nn.Parameter)
            or isinstance(self.source, AttrSource)
            and self.source.member == "state"
            and isinstance(self.source.base, LocalSource)
        )

    def tensor_should_specialize(self):
        return (
            self.source
            and isinstance(self.source, GetItemSource)
            and isinstance(self.source.base, GetItemSource)
            and self.source.base.index == "params"
            and isinstance(self.source.base.base, GetItemSource)
            and isinstance(self.source.base.base.base, AttrSource)
            and self.source.base.base.base.member == "param_groups"
            and isinstance(self.source.base.base.base.base, LocalSource)
            and (
                isinstance(
                    self.tx.f_locals[self.source.base.base.base.base.local_name],
                    torch.optim.Optimizer,
                )
                if self.source.base.base.base.base.local_name in self.tx.f_locals.keys()
                else True
            )
        )

    def wrap_listlike(self, value: Union[tuple, list, odict_values, NamedTuple]):
        # One can index a tensor with a list/tuple. Therefore, we need to
        # have a stricter match.
        guards = self.make_guards(GuardBuilder.LIST_LENGTH)

        for item in value:
            if item is value:
                unimplemented("list elements are pointing to the list itself")

        output = [
            VariableBuilder(self.tx, GetItemSource(self.get_source(), i))(
                item
            ).add_guards(guards)
            for i, item in enumerate(value)
        ]
        result = BaseListVariable.cls_for_instance(value)(
            output, mutable_local=MutableLocal(), guards=guards
        )
        if istype(value, list):
            return self.tx.output.side_effects.track_list(self.source, value, result)
        return result

    def wrap_tuple_iterator(self, value: tuple_iterator):
        guards = self.make_guards(GuardBuilder.TUPLE_ITERATOR_LEN)
        output = [
            VariableBuilder(self.tx, TupleIteratorGetItemSource(self.get_source(), i))(
                tuple_iterator_getitem(value, i)
            ).add_guards(guards)
            for i in range(tuple_iterator_len(value))
        ]
        return TupleIteratorVariable(
            output, mutable_local=MutableLocal(), guards=guards
        )

    def wrap_slice_range(self, value: Union[slice, range]):
        items = [
            VariableBuilder(self.tx, AttrSource(self.get_source(), k))(
                getattr(value, k)
            )
            for k in ("start", "stop", "step")
        ]
        if isinstance(value, slice):
            return SliceVariable(
                items, guards=self.make_guards(GuardBuilder.TYPE_MATCH)
            )
        else:
            return RangeVariable(
                items, guards=self.make_guards(GuardBuilder.EQUALS_MATCH)
            )

    def wrap_module(self, value: torch.nn.Module):
        from ..eval_frame import OptimizedModule

        if istype(value, OptimizedModule):
            guards = self.make_guards(GuardBuilder.TYPE_MATCH)
            self.source = AttrSource(self.source, "_orig_mod")
            return self.wrap_module(value._orig_mod).add_guards(guards)

        if (
            isinstance(value, (torch.nn.RNN, torch.nn.GRU, torch.nn.LSTM))
            and not config.allow_rnn
        ):
            unimplemented("TorchDynamo purposely graph breaks on RNN, GRU, LSTMs")
        if mutation_guard.is_dynamic_nn_module(value):
            # created dynamically, don't specialize on it
            result = UnspecializedNNModuleVariable(
                value, guards=self.make_guards(GuardBuilder.TYPE_MATCH)
            )
            if not SideEffects.cls_supports_mutation_side_effects(type(value)):
                # don't allow STORE_ATTR mutation with custom __setattr__
                return result
            return self.tx.output.side_effects.track_object_existing(
                self.source, value, result
            )
        elif issubclass(
            value.__class__, torch.nn.parallel.distributed.DistributedDataParallel
        ):
            return UnspecializedNNModuleVariable(
                value, guards=self.make_guards(GuardBuilder.TYPE_MATCH)
            )
        elif getattr(value, "_is_fsdp_managed_module", False):
            # See note [Dynamo treats FSDP wrapped modules as UnspecializedNNModule]
            # in fully_sharded_data_parallel.py for more information

            # we can't do this assert inside FSDP constructor,
            # since we don't know yet whether dynamo will be used
            assert getattr(
                value, "_fsdp_use_orig_params", False
            ), "Dynamo only supports FSDP with use_orig_params=True"

            # Note on FSDP guarding
            # 1. We expect FSDP wrapping mutates an nn module irreversably (no way to de-wrap).
            # 2. Eager FSDP already assumes (requires, but without enforcement) that users don't mutate their
            #    model parameters/structure after FSDP wrapping, because FSDP wouldn't notice or update its FlatParams.
            #
            # Due to (1), once we enter this path we expect not to go back nor have to guard on type
            # or _is_fsdp_managed_module.
            #
            # TODO(whc) We could add a guard on the opposite case, where a user compiled/ran
            # pre-FSDP-wrapped model, then wrapped, to ensure that we recompile with the FSDP handling.
            #
            # Due to (2), we skip guards on inner contents of fsdp_managed modules, by using FSDPNNModuleSource as the
            # guard source.  This behavior is gated on config.skip_fsdp_guards.
            #
            # ID_MATCH is required to disambiguate cases as simple as a unit test that constructs 2 models and wraps
            # them differently with different FSDP configs.  (test_dynamo_distributed.py -k test_fsdp_aot_eager)
            return FSDPManagedNNModuleVariable(
                value,
                guards=self.make_guards(GuardBuilder.TYPE_MATCH, GuardBuilder.ID_MATCH),
                source=self.get_source(),
            )
        else:
            return self.tx.output.register_attr_or_module(
                value,
                self.name,
                source=self.get_source(),
                # Guards are added inside register_attr_or_module
            )

    def wrap_literal(self, value):
        unspec = not config.specialize_int
        if unspec and type(value) is torch.Size:
            return SizeVariable(
                [
                    VariableBuilder(self.tx, GetItemSource(self.get_source(), i))(v)
                    for i, v in enumerate(value)
                ],
                guards=self.make_guards(GuardBuilder.LIST_LENGTH),
            )
        elif unspec and type(value) is int:
            # unspecializing int by default, but still
            # specialize for the following conditions
            if not TracingContext.get().force_unspec_int_unbacked_size_like and (
                value in self._common_constants()
                # Assume integers from global variables want to be specialized
                or not self.source.guard_source().is_local()
                # Assume that integers that came from NN modules want to be
                # specialized (as we don't expect users to be changing the
                # NN modules on the fly)
                or self.source.guard_source().is_nn_module()
            ):
                return ConstantVariable.create(
                    value=value,
                    guards=self.make_guards(GuardBuilder.CONSTANT_MATCH),
                )
            else:
                return self.wrap_unspecialized_primitive(value)
        else:
            return ConstantVariable.create(
                value=value,
                guards=self.make_guards(GuardBuilder.CONSTANT_MATCH),
            )

    def wrap_tensor(self, value: torch.Tensor):
        source = self.get_source()

        if (
            source.guard_source().is_nn_module()
            or get_static_address_type(value) is not None
        ) and not source.guard_source().is_fsdp_module():
            return self.tx.output.register_attr_or_module(
                value,
                self.name,
                source=source,
                # Guards are done inside register_attr_or_module
                # guards=self.make_guards(GuardBuilder.TENSOR_MATCH),
            )

        if is_constant_source(source):
            return self.tx.output.register_attr_or_module(
                value,
                re.sub(r"[^a-zA-Z0-9]+", "_", self.name),
                source=source,
                # Guards are added inside register_attr_or_module
            )

        if type(value) in config.traceable_tensor_subclasses:
            # Ordinarily, we would fakeify a tensor so that it can get dynamic
            # shapes and be computed on without triggering actual operations.
            # However, how can we fakeify a tensor subclass?  Ordinary
            # inheritance (nor multiple inheritance) won't work work.
            #
            # Instead, our plan is to *manually simulate* the tensor subclass
            # inheriting from a fake tensor with dynamo.  This means our
            # data representation for a tensor subclass will be a fake tensor
            # + tensor subclass type + any extra data the subclass may have
            # been storing on the tensor.  Because all Python accesses are
            # mediated through TensorWithTFOverrideVariable, we can ensure
            # that we dispatch differently, e.g., according to
            # __torch_function__
            #
            # To simplify things for now, the __dict__ tracking bits haven't
            # been implemented yet, but they can be added into this design at
            # a later point in time.
            ignore_subclass = True
        else:
            assert type(value) in (
                torch.Tensor,
                torch.nn.Parameter,
                torch._subclasses.fake_tensor.FakeTensor,
            ) or is_traceable_wrapper_subclass(value), type(value)
            ignore_subclass = False

        # NB: this just says we accessed a tensor from the same source again
        # (e.g., a tensor lives in a global foo, and we LOAD_GLOBAL it twice).
        # This is distinct from two distinct sources mapping to the same
        # Tensor (per id())!  No guard is necessary here.  See below for the
        # other case.
        is_duplicate_tensor = source in self.tx.output.input_source_to_var
        if is_duplicate_tensor:
            return self.tx.output.input_source_to_var[source]

        # We have accessed the SAME tensor from a different source.  In some
        # situations, it doesn't matter if you have the same tensor identity
        # or not, but we are unable to do this fine-grained tracking.  So
        # instead we just say, if x is y, then to successfully reuse this
        # compiled tensor again, you must have x is y again.  Negative
        # aliases, that is, that x is not y, are IMPLICITLY checked as part of
        # the code cache matching process, you don't need to explicitly
        # generate a guard for it (nor would you want to, you need O(n^2)
        # pairwise 'is not' tests to do it.)
        if value in self.tx.output.real_value_tensor_positive_aliases:
            stored_value = self.tx.output.real_value_tensor_positive_aliases[value]
            # TODO(voz): Decently common pattern, refactor at some point.
            dup_guard = self._make_dupe_guard(stored_value)
            if dup_guard:
                stored_value = stored_value.add_guards(self.make_guards(dup_guard))
            return stored_value

        # tx.output has multiple tracers if we're introspecting HigherOrderOperator.
        # When we've discovered an untracked tensor, then we actually need
        # to get Dynamo to track the tensor (which is what this function does)
        # and put it as a graph input on the root tracer. Later on,
        # if the input is actually used in the body of the HigherOrderOperator,
        # then the relevant SubgraphTracer will lift it to being an input of
        # the subgraph.
        # See NOTE [HigherOrderOperator tracing design] for more details.

        tensor_proxy = self.tx.output.root_tracer.create_graph_input(
            re.sub(r"[^a-zA-Z0-9]+", "_", self.name), type(value), source=source
        )
        tensor_variable = wrap_fx_proxy(
            tx=self.tx,
            proxy=tensor_proxy,
            example_value=value,
            guards=self.make_guards(
                functools.partial(
                    GuardBuilder.TENSOR_MATCH,
                    value=value
                    if isinstance(source, NumpyTensorSource)
                    else TensorWeakRef(value),
                )
            ),
            should_specialize=self.tensor_should_specialize(),
            ignore_subclass=ignore_subclass,
            source=source,
        )
        self.tx.output.input_source_to_var[source] = tensor_variable
        assert "tensor_dict" not in tensor_proxy.node.meta
        tensor_proxy.node.meta["tensor_dict"] = value.__dict__.copy()

        # TODO: I think the result is guaranteed to be fake with
        # ignore_subclass changes
        fake_tensor_value = None
        example_value = tensor_variable.proxy.node.meta["example_value"]
        if is_fake(example_value):
            fake_tensor_value = example_value

        grapharg = GraphArg(source, value, False, fake_tensor_value)
        tensor_proxy.node.meta["grapharg"] = grapharg
        self.tx.output.add_symbol_bindings(grapharg)

        if type(value) in config.traceable_tensor_subclasses:
            # NB: This is slightly misnamed, a tensor subclass might not have
            # any explicit __torch_function__ implementation and is relying
            # on the default inherited from torch.Tensor
            torch_fn = VariableBuilder(
                self.tx,
                AttrSource(AttrSource(self.source, "__torch_function__"), "__func__"),
            )(value.__torch_function__.__func__).add_guards(
                self.make_guards(GuardBuilder.FUNCTION_MATCH)
            )
            return TensorWithTFOverrideVariable.create(
                self.tx,
                tensor_variable,
                torch_fn,
                type(value),
                guards=self.make_guards(GuardBuilder.TYPE_MATCH),
            )

        return tensor_variable

    def wrap_numpy_ndarray(self, value):
        assert np is not None
        assert isinstance(value, np.ndarray)

        source = NumpyTensorSource(self.get_source())

        from torch._numpy import _util

        try:
            tensor_value = _util._try_convert_to_tensor(value)
        except NotImplementedError as e:
            # failed to convert to tensor, graph break
            unimplemented(str(e))

        # We do this because we want the full behavior of guarding the numpy ndarray as if it were
        # a tensor. It's a little annoying to make a VT to throw out, but there's so many side effects here
        # that there's not another great way to do this atm.
        # This creates the right graphargs, as well as registration for guards in tensor names and shape env.
        tensor_vt = VariableBuilder(self.tx, source)(tensor_value)
        proxy = self.tx.output.root_tracer.create_graph_input(
            re.sub(r"[^a-zA-Z0-9]+", "_", self.name), type(tensor_value), source=source
        )
        options = {"source": source, "guards": tensor_vt.guards}
        numpy_ndarray_variable = wrap_fx_proxy_cls(
            target_cls=NumpyNdarrayVariable,
            tx=self.tx,
            proxy=proxy,
            example_value=tensor_value,
            **options,
        )

        self.tx.output.input_source_to_var[source] = numpy_ndarray_variable
        example_value = numpy_ndarray_variable.proxy.node.meta["example_value"]

        # is_unspecialized should be true because we are wrapping a np.ndarray as argument input, and it needs to be
        # converted to a tensor.
        grapharg = GraphArg(
            source,
            tensor_value,
            is_unspecialized=True,
            fake_tensor=example_value,
            is_tensor=True,
            example_strong_ref=tensor_value,
        )
        proxy.node.meta["grapharg"] = grapharg

        return numpy_ndarray_variable

    def wrap_unspecialized_primitive(self, value):
        if self.name in self.tx.output.unspec_variable_map:
            return self.tx.output.unspec_variable_map[self.name]
        else:
            shape_env = self.tx.output.shape_env
            if TracingContext.get().force_unspec_int_unbacked_size_like and isinstance(
                value, int
            ):
                wrapped_value = shape_env.create_unbacked_symint()
                _constrain_range_for_size(wrapped_value)
                self.tx.output.tracked_fakes.append(
                    TrackedFake(wrapped_value, self.source, None)
                )

            # NB: We do not do float.  For motivation, see
            # https://docs.google.com/document/d/1INSCdYu1PxXcr43HrD82OudeEuS-qxQe1yZmLg2wy6A/edit
            # but the general idea is that we generate kernels that can
            # take unspecialized floats and use them in sizevar computation
            elif (
                isinstance(value, int)
                and not is_constant_source(self.get_source())
                and not isinstance(self.get_source(), RandomValueSource)
            ):
                if torch._dynamo.config.specialize_int:
                    # If specialize_int is False, also return
                    # a constant (but this should have been handled
                    # in the caller, TBH)
                    return ConstantVariable.create(
                        value=value,
                        guards=self.make_guards(GuardBuilder.CONSTANT_MATCH),
                    )

                name = self.source.name()
                if name not in self.tx.output.frame_state:
                    # Note - this essentially means that if this name gets reused as a tensor,
                    # it will start fully dynamic. That should always be a safe option, and not awfully inefficient.
                    # Alternatively, if we want to improve pef here, we can add a third state of unset, but I am not
                    # sure that is necessary for now.
                    frame_state_entry = FrameStateSizeEntry(scalar=value, size=None)
                else:
                    frame_state_entry = self.tx.output.frame_state[name]
                    if frame_state_entry.scalar != value:
                        log.debug(
                            "automatic dynamic int %s val %s != %s",
                            name,
                            value,
                            frame_state_entry.scalar,
                        )
                        frame_state_entry.scalar = None
                self.tx.output.frame_state[name] = frame_state_entry

                # TODO: This should be dynamic, as we in general do not
                # know if bare integers are actually going to be sizevars
                # and it is inappropriate to eagerly duck size them with
                # real sizevars
                if (
                    config.automatic_dynamic_shapes and frame_state_entry.scalar is None
                ) or not config.assume_static_by_default:
                    dynamic_dim = DimDynamic.DYNAMIC
                else:  # assume_static_by_default
                    # TODO: dynamic_dim = DimDynamic.STATIC should work but
                    # for some reason it doesn't
                    return ConstantVariable.create(
                        value=value,
                        guards=self.make_guards(GuardBuilder.CONSTANT_MATCH),
                    )

                wrapped_value = shape_env.create_unspecified_symint_and_symbol(
                    value,
                    source=self.source,
                    dynamic_dim=dynamic_dim,
                )

                self.tx.output.tracked_fakes.append(
                    TrackedFake(wrapped_value, self.source, None)
                )
            else:
                wrapped_value = torch.tensor(value)
            if not isinstance(self.get_source(), RandomValueSource):
                guards = {self.get_source().make_guard(GuardBuilder.TYPE_MATCH, True)}
                options = {"guards": guards}
            else:
                options = {}
            options.update({"source": self.get_source()})
            if isinstance(wrapped_value, torch.Tensor):
                options.update({"raw_value": value})

            proxy = self.tx.output.root_tracer.create_graph_input(
                re.sub(r"[^a-zA-Z0-9]+", "_", self.name),
                type(wrapped_value),
                source=self.get_source(),
            )

            unspec_var = wrap_fx_proxy_cls(
                UnspecializedPythonVariable,
                tx=self.tx,
                proxy=proxy,
                example_value=wrapped_value,
                **options,
            )
            self.tx.output.unspec_variable_map[self.name] = unspec_var
            if not is_constant_source(self.get_source()):
                if self.tx.export and not isinstance(self.get_source(), LocalSource):
                    raise AssertionError(
                        "Dynamo attempts to add additional input during export: value={}, source={}".format(
                            wrapped_value, self.get_source()
                        )
                    )
                fake_tensor_value = None
                if isinstance(unspec_var, ConstantVariable):
                    example_value = unspec_var.value
                else:
                    example_value = unspec_var.proxy.node.meta["example_value"]
                if is_fake(example_value):
                    fake_tensor_value = example_value
                    assert fake_tensor_value.fake_mode is self.tx.fake_mode, (
                        f"fake mode ({fake_tensor_value.fake_mode}) from fake tensor metadata doesn't match mode"
                        "({self.tx.fake_mode}) from InstructionTranslator"
                    )

                proxy.node.meta["grapharg"] = GraphArg(
                    self.get_source(),
                    wrapped_value,
                    isinstance(wrapped_value, torch.Tensor),
                    fake_tensor_value,
                    is_tensor=False,
                    example_strong_ref=wrapped_value,
                )
            return unspec_var


def _dataclasses_fields_lambda(obj):
    if isinstance(obj, UserDefinedObjectVariable):
        value = obj.value
    elif isinstance(obj, DataClassVariable):
        value = obj.user_cls
    else:
        unimplemented(f"Dataclass fields handling fails for type {obj}")
    items = []
    for field in dataclasses.fields(value):
        source = None
        if obj.source:
            source = GetItemSource(
                AttrSource(obj.source, "__dataclass_fields__"), field.name
            )
        items.append(UserDefinedObjectVariable(field, source=source).add_options(obj))
    return TupleVariable(items).add_options(obj)


def wrap_fx_proxy(tx, proxy, example_value=None, **options):
    return wrap_fx_proxy_cls(
        target_cls=TensorVariable,
        tx=tx,
        proxy=proxy,
        example_value=example_value,
        **options,
    )


# Note: Unfortunate split due to some gross classes existing that subclass TensorVariable
# Should be compositional instead
#
# This is a horribly complicated function that does too many things, to
# explain what it does, let's first talk about the classic usage wrap_fx_proxy
# for a TensorVariable.  There are two primary modes of use:
#
#   1. Wrapping a pre-existing Tensor.  In this case, example_value is set
#      to the pre-existing Tensor.  (Note that this example_value will NOT
#      be the final example_value we put into node.meta['example_value'],
#      instead it is converted into a fake tensor using
#      wrap_to_fake_tensor_and_record and registered as a graph input.)
#
#   2. "Wrapping" the result of some Tensor operation Dynamo traced over.  In
#      this case, example_value is None (and we are going to figure it out
#      ourselves using FakeTensors, via get_fake_value, which will run
#      the operation represented by the (singular!) FX node referenced by
#      the passed in proxy.)
#
# The expectation is you end up with a Tensor output, and everything is
# straightforwardly traced into the graph.
#
# Upon closer inspection, you may notice that there are a slurry of non-Tensor
# output cases.  What gives?  Well, we sometimes trace operations into the
# graph that don't involve tensors.
#
#   * Some operators return tuples; we need to recursively handle their
#     contents
#
#   * Some operators have side effects that will affect subsequent AOTAutograd
#     tracing but don't otherwise return anything.
#
#   * Some operators return symbolic ints/floats/bools which can go in the
#     graph and be traced (but only if they're actually symbolic!  If they're
#     static you don't want to put them in the graph, which means you
#     shouldn't call this function.)
#
# The common theme is that you only use this function WHEN YOU ARE TRACING
# SOMETHING INTO THE GRAPH.  This is sort of obvious, because you can't call
# this function without a proxy.
def wrap_fx_proxy_cls(
    target_cls, tx, proxy, example_value=None, ignore_subclass=False, **options
):
    from ..symbolic_convert import InstructionTranslatorBase

    assert isinstance(tx, InstructionTranslatorBase)
    if "guards" in options and options["guards"] is not None:
        tx.output.guards.update(options["guards"])

    assert "example_value" not in proxy.node.meta, f"{proxy.node.meta['example_value']}"

    initial_example_value = example_value

    def _is_functional_tensor_fakified_by_dynamo(x):
        if isinstance(x, torch.Tensor) and torch._is_functional_tensor(x):
            reapply_views = torch._C._functionalization_reapply_views_tls()
            unwrapped = torch._C._functorch._unwrap_functional_tensor(x, reapply_views)
            return (
                isinstance(unwrapped, FakeTensor)
                and unwrapped.fake_mode == tx.fake_mode
            )
        return False

    def _clone_input(value):
        if isinstance(value, torch.Tensor):
            # tensor subclasses will not be converted to FakeTensors and need to be cloned
            if not (
                isinstance(value, FakeTensor)
                or _is_functional_tensor_fakified_by_dynamo(value)
                or value.is_nested
            ):
                # NB: ensure strides are preserved
                value = clone_input(value)

        return value

    with preserve_rng_state():
        if example_value is None:
            example_value = get_fake_value(proxy.node, tx)

        # Handle recursive calls here
        elif (
            is_fake(example_value)
            and maybe_get_fake_mode(example_value) is tx.fake_mode
        ) or _is_functional_tensor_fakified_by_dynamo(example_value):
            pass

        elif isinstance(example_value, torch.Tensor):
            if tx.export:
                # The legacy behavior for real value cache with subclasses was
                # to perform a clone WITHOUT preserving the subclass.  It's
                # not entirely clear this is what you actually want though.
                with torch._C.DisableTorchFunctionSubclass():
                    proxy.tracer.real_value_cache[proxy.node] = _clone_input(
                        example_value
                    )
            # NB: If we're ignoring subclass, then the expectation is you will
            # take the returned TensorVariable and wrap it into a more
            # accurate TensorVariable that is able to track subclass-ness;
            # otherwise this is wrong!
            kwargs = {
                "ignore_subclass": ignore_subclass,
                "is_tensor": target_cls is TensorVariable,
            }
            assert "source" in options and options["source"] is not None
            kwargs["source"] = options["source"]
            example_value = wrap_to_fake_tensor_and_record(
                example_value, tx=tx, **kwargs
            )

    if isinstance(example_value, torch.Tensor):
        is_parameter = isinstance(example_value, torch.nn.Parameter)
        should_specialize = options.pop("should_specialize", False)
        if is_parameter or should_specialize:
            specialized_value = initial_example_value
        else:
            specialized_value = None

        # NB: In most (all?) cases, this does not actually do a clone.
        # (WARNING: this means that if we mutate metadata on the fake
        # tensor, the stored example value will update too!)
        example_value = _clone_input(example_value)
        proxy.node.meta["example_value"] = example_value
        specialized_props = target_cls.specialize(example_value)
        # TODO: not sure about this fake mode test
        if (
            isinstance(example_value, torch._subclasses.fake_tensor.FakeTensor)
            and example_value.fake_mode is tx.fake_mode
        ):
            # NB: This will be wrong for ignore_subclass; fix it up later!
            specialized_props["class_type"] = (
                torch.nn.Parameter if is_parameter else torch.Tensor
            )

        specialized_props["specialized_value"] = specialized_value

        options.update(specialized_props)
        return target_cls(proxy, **options)
    elif (
        hasattr(proxy.node.target, "__name__")
        and proxy.node.target.__name__ == "set_state"
        and isinstance(proxy.node.target.__self__, torch._C.Generator)
        or proxy.node.target == torch.random.set_rng_state
    ):
        from . import TorchVariable

        return TorchVariable(proxy.node.target)
    elif (
        proxy.node.target == torch._C._DisableFuncTorch
        or proxy.node.target == torch.cuda._is_in_bad_fork
    ):
        from . import UserDefinedObjectVariable

        return UserDefinedObjectVariable(example_value)
    elif istype(example_value, torch.Size) and all(
        isinstance(x, int) for x in example_value
    ):
        sizes = [ConstantVariable.create(x) for x in example_value]
        return SizeVariable(sizes, **options)
    elif isinstance(example_value, (tuple, list, set)):
        proxy.node.meta["example_value"] = example_value
        unpacked = []
        for i, val in enumerate(example_value):
            if val is None:
                # nn.MultiheadAttention() can return None, see issue #175
                unpacked.append(
                    ConstantVariable.create(None, **options),
                )
            else:
                unpacked.append(
                    wrap_fx_proxy_cls(
                        target_cls,
                        tx,
                        proxy.tracer.create_proxy(
                            "call_function", operator.getitem, (proxy, i), {}
                        ),
                        example_value=val,
                        **options,
                    )
                )
        if isinstance(example_value, torch.Size):
            # NB: Keep the old proxy around.  See SizeVariable for an
            # explanation why
            return SizeVariable(unpacked, proxy, **options)
        elif istype(example_value, tuple):
            return TupleVariable(unpacked, **options)
        elif istype(example_value, (list, immutable_list)):
            return ListVariable(unpacked, mutable_local=MutableLocal(), **options)
        elif istype(example_value, set):
            return SetVariable(unpacked, mutable_local=MutableLocal(), **options)
        else:
            assert example_value.__class__.__module__ == "torch.return_types" or hasattr(
                example_value, "_fields"
            ), f"expected {example_value.__class__.__module__} == torch.return_types or named tuple but got {type(example_value)}"
            return NamedTupleVariable(unpacked, example_value.__class__, **options)
    elif example_value is None or proxy.node.target is torch.manual_seed:
        return ConstantVariable.create(None, **options)
    elif isinstance(example_value, (torch.SymInt, torch.SymFloat, torch.SymBool)):
        proxy.node.meta["example_value"] = example_value
        return SymNodeVariable(proxy, example_value, **options)
    elif proxy.node.target in [torch.cuda.streams.Stream, torch.cuda.current_stream]:
        proxy.node.meta["example_value"] = example_value
        return CUDAStreamVariable(proxy, example_value, **options)
    elif isinstance(example_value, int) and proxy.node.target in [
        torch.sym_int,
        getattr,
        operator.getitem,
        torch._utils._element_size,
        torch.seed,
        operator.mod,
        # some mac builds are missing torch.distributed.get_rank()
        getattr(torch.distributed, "get_rank", _missing),
        getattr(torch.distributed, "get_world_size", _missing),
        # This always wants to be in the graph, even if the constraint
        # results in a constant int
        torch._constrain_as_value,
        torch._constrain_as_size,
    ]:
        proxy.node.meta["example_value"] = example_value
        return ConstantVariable.create(example_value, **options)
    else:
        unimplemented(
            "torch.* op returned non-Tensor "
            + f"{typestr(example_value)} {proxy.node.op} {proxy.node.target}"
        )


# Tracks the sources of all fake tensors we wrap in Dynamo.
# Used by shape guard computation.
@dataclasses.dataclass
class TrackedFake:
    fake: Union[FakeTensor, SymInt]
    source: Source
    # Is None when fake is SymInt
    constraint_dims: Optional[DimList[DimConstraint]]

    def __hash__(self) -> int:
        return hash((self.fake, self.source.name()))

    def __eq__(self, other: object) -> bool:
        if isinstance(other, TrackedFake):
            return self.fake is other.fake and self.source.name() == other.source.name()
        return False


# Performs automatic dynamic dim determination.
# Returns tuple of (dynamic_dims, constraint_dims) where each is either a list of dims or None.
def _automatic_dynamic(e, tx, name, static_shapes):
    if static_shapes:
        return [DimDynamic.STATIC] * e.dim(), [None] * e.dim()

    # We preserve the dynamism of inputs. For example, when users call
    # make_fx(torch.cond, tracing_mode="symbolic")(*args), inputs have SymInt sizes.
    if any(isinstance(s, SymInt) for s in e.size()):
        return [
            DimDynamic.DYNAMIC if isinstance(s, SymInt) else DimDynamic.STATIC
            for s in e.size()
        ], [None] * e.dim()

    # Prep for automatic dynamic
    frame_state_entry = None
    if name not in tx.output.frame_state:
        # If there is no entry for this source, add the tensor to frame state with its current static size.
        # E.g., {} -> {"x": [2, 4]}
        frame_state_entry = FrameStateSizeEntry(None, None)
        frame_state_entry.size = list(e.size())
    else:
        frame_state_entry = tx.output.frame_state[name]
        if frame_state_entry.size is not None:
            if e.ndim != len(frame_state_entry.size):
                # If there is already an entry, and the dim mismatches, replace the frame state entry with None.
                # E.g. {"x": [2, 3, 4]} -> {"x": None}
                log.debug(
                    "automatic dynamic %s dim %s != %s",
                    name,
                    e.ndim,
                    frame_state_entry.size,
                )
                frame_state_entry.size = None
            else:
                # If there is already an entry, and the dim matches, for every size in the frame state which
                # disagrees with the current static size, replace it with None. E.g., {"x": [2, 3]} -> {"x": [2, None]}
                for i, dim in enumerate(frame_state_entry.size):
                    if dim is not None and e.size()[i] != dim:
                        log.debug(
                            "automatic dynamic %s size(%s) %s != %s",
                            name,
                            i,
                            e.size(i),
                            dim,
                        )
                        frame_state_entry.size[i] = None

    # TODO: index export_constraints ahead of time so we don't have to
    # do a linear scan every time here
    t_id = id(e)
    dim2constraint = {}

    def update_dim2constraint(dim, constraint_range, debug_name):
        if dim in dim2constraint:
            from torch.fx.experimental.symbolic_shapes import StrictMinMaxConstraint

            old_constraint_range, old_debug_name = dim2constraint[dim]
            new_constraint_range = StrictMinMaxConstraint(
                vr=constraint_range.vr & old_constraint_range.vr,
                warn_only=False,
            )
            if old_debug_name is not None:
                assert debug_name is None or debug_name == old_debug_name
                new_debug_name = old_debug_name
            else:
                new_debug_name = debug_name
            dim2constraint[dim] = new_constraint_range, new_debug_name
        else:
            dim2constraint[dim] = constraint_range, debug_name

    if tx.output.export_constraints:
        for constraint in tx.output.export_constraints:
            if constraint.t_id == t_id:
                update_dim2constraint(
                    constraint.dim, constraint.constraint_range, constraint.debug_name
                )
            if constraint.shared is not None and constraint.shared.t_id == t_id:
                # We process constraint ranges for each shared dimension separately
                # so that we can directly check range constraint violations on them
                # without looking up which other shared dimensions have this info.
                # In other words, for this t_id, we will have processed all of its
                # constraint ranges, no matter where / how they were specified, by
                # by the end of this loop.
                update_dim2constraint(
                    constraint.shared.dim,
                    constraint.constraint_range,
                    constraint.debug_name,
                )

    dynamic_dims = []
    constraint_dims = []
    for i in range(e.dim()):
        # NB: mark dynamic has precedence over static
        marked_dynamic = i in getattr(e, "_dynamo_dynamic_indices", set())
        marked_weak_dynamic = i in getattr(e, "_dynamo_weak_dynamic_indices", set())
        marked_static = i in getattr(e, "_dynamo_static_indices", set())

        # NB: both static and dynamic have precedence over
        automatic_dynamic = config.automatic_dynamic_shapes and (
            frame_state_entry.size is None or frame_state_entry.size[i] is None
        )

        # Reflect the user directive in the frame_state
        # For dynamic, apply None always
        if frame_state_entry.size and marked_dynamic:
            log.debug("automatic dynamic %s marked dynamic", name)
            frame_state_entry.size[i] = None

        # We will process constraints first, as they will imply that we
        # have a dynamic dimension
        # Precedence: export constraints > eager constraints
        constraint = dim2constraint.get(i)
        if constraint is None:
            if marked_dynamic and not config.allow_ignore_mark_dynamic:
                constraint_dim = RelaxedUnspecConstraint(warn_only=False)
            elif not marked_static and automatic_dynamic:
                constraint_dim = RelaxedUnspecConstraint(warn_only=True)
            else:
                constraint_dim = None
        else:
            constraint_dim, debug_name = constraint
            if debug_name is not None:
                dim_name = f"{name}.size()[{i}]"
                tx.output.shape_env.source_name_to_debug_name[dim_name] = debug_name
        constraint_dims.append(constraint_dim)

        # Now, figure out if the dim is dynamic/duck/static
        if constraint_dim is not None or marked_dynamic or marked_weak_dynamic:
            # NB: We could assert static_shapes is False here, but it
            # seems better to allow the user to override policy in this
            # case
            dynamic = DimDynamic.DYNAMIC
        elif static_shapes or config.assume_static_by_default or marked_static:
            dynamic = DimDynamic.STATIC
        else:
            dynamic = DimDynamic.DUCK

        dynamic_dims.append(dynamic)

    tx.output.frame_state[name] = frame_state_entry

    return dynamic_dims, constraint_dims


def wrap_to_fake_tensor_and_record(
    e, tx, ignore_subclass=False, *, source: Optional[Source], is_tensor: bool
):
    if (
        type(e) in (torch.Tensor, torch.nn.Parameter, FakeTensor)
        or (ignore_subclass and isinstance(e, torch.Tensor))
        or is_traceable_wrapper_subclass(e)
    ):
        assert source is not None
        static_shapes, reason = tensor_always_has_static_shape(
            e, is_tensor, guard_source=source.guard_source()
        )

        dynamic_dims, constraint_dims = None, None
        if not e.is_nested:
            # TODO: We should probably support this for nested tensors too
            dynamic_dims, constraint_dims = _automatic_dynamic(
                e, tx, source.name(), static_shapes
            )

        log.debug(
            "wrap_to_fake %s %s %s %s",
            source.name(),
            tuple(e.shape),
            dynamic_dims,
            constraint_dims,
        )
        fake_e = wrap_fake_exception(
            lambda: tx.fake_mode.from_tensor(
                e,
                ignore_subclass=ignore_subclass,
                source=source,
                dynamic_dims=dynamic_dims,
                constraint_dims=constraint_dims,
            )
        )
        if is_tensor and not (static_shapes and source.is_nn_module()):
            tx.output.tracked_fakes.append(TrackedFake(fake_e, source, constraint_dims))
            tx.output.tracked_fakes_id_to_source[id(e)].append(source)
        tx.output.tensor_weakref_to_sizes_strides[WeakIdRef(e)] = {
            "size": fake_e.size(),
            "stride": fake_e.stride(),
        }
        return fake_e
    else:
        return e


class SourcelessBuilder:
    """
    Like builder, but stateless and does not require a source. Useful for simple type->VT objects, or objects
    that are being created/evaporated during inlining (ex: consider a locally made list of tensors we then iterate over
    .), such a list should not show up as an artifact from inputs, nor in reconstruction, nor in the graph. However,
    there may be reasons to represent it as a ListVariable internally.

    NOTE - Objects produced here are born UNGUARDED due to the nature of sources!

    NOTE - This class is very new! It will have some rough edges, but it was created to stem the bleeding of giant
    if/else type->VariableTracker trees that were cropping up all over dynamo.
    """

    def __call__(self, tx, value) -> VariableTracker:
        if isinstance(value, VariableTracker):
            # This is always valid to call, and useful for recursive calls.
            return value
        if isinstance(value, dataclasses._HAS_DEFAULT_FACTORY_CLASS):
            return UserDefinedObjectVariable(value)
        if ConstantVariable.is_literal(value):
            return SourcelessBuilder.wrap_constant_literal(value)
        elif is_builtin_callable(value):
            return BuiltinVariable(value)
        elif is_allowed(value):
            if is_user_defined_allowed(value):
                self.tx.output.has_user_defined_allowed_in_graph = True
            return TorchVariable(value)
        elif isinstance(value, types.FunctionType):
            return UserFunctionVariable(value)
        elif isinstance(value, enum.Enum):
            return EnumVariable(value)
        elif isinstance(value, (type, abc.ABCMeta)):
            return UserDefinedClassVariable(value)
        elif isinstance(value, dict):
            return ConstDictVariable(
                {k: self(tx, v) for k, v in value.items()},
                dict,
                mutable_local=MutableLocal(),
            )
        elif isinstance(value, (tuple, list)):
            cls = BaseListVariable.cls_for(type(value))
            return cls([self(tx, x) for x in value], mutable_local=MutableLocal())
        elif isinstance(value, types.MethodWrapperType):
            return MethodWrapperVariable(value)
        unimplemented(f"Unexpected type in sourceless builder {type(value)}")

    @staticmethod
    def wrap_constant_literal(value):
        assert ConstantVariable.is_literal(value)
        return ConstantVariable.create(value=value)<|MERGE_RESOLUTION|>--- conflicted
+++ resolved
@@ -541,26 +541,11 @@
                 source=new_source,
                 guards=make_guards(GuardBuilder.FUNCTION_MATCH),
             )
-<<<<<<< HEAD
-        elif istype(value, (types.FunctionType, torch.jit.ScriptFunction)):
-            return UserFunctionVariable(
-                value,
-                source=self.source,
-                guards=make_guards(GuardBuilder.CLOSURE_MATCH),
-            )
-        elif istype(value, (types.ModuleType, replay_record.DummyModule)):
-            return PythonModuleVariable(
-                value,
-                source=self.source,
-                guards=make_guards(GuardBuilder.PYMODULE_MATCH),
-            )
-=======
->>>>>>> 39f48464
         elif istype(value, torch.autograd.function.FunctionMeta):
             return AutogradFunctionVariable(
                 value,
                 source=self.source,
-                guards=make_guards(GuardBuilder.FUNCTION_MATCH),
+                guards=make_guards(GuardBuilder.CLOSURE_MATCH),
             )
         elif isinstance(value, torch.autograd.function.FunctionCtx):
             # The autograd.function context
