--- conflicted
+++ resolved
@@ -15,11 +15,8 @@
 __all__ = [
     "all",
     "any",
-<<<<<<< HEAD
+    "enumerate",
     "sum",
-=======
-    "enumerate",
->>>>>>> 9afac349
 ]
 
 
@@ -42,11 +39,6 @@
     return False
 
 
-<<<<<<< HEAD
-@substitute_in_graph(builtins.sum, can_constant_fold_through=True)  # type: ignore[arg-type]
-def sum(iterable: Iterable[_T], /, start: _T = 0) -> _T:  # type: ignore[assignment]
-    return functools.reduce(operator.add, iterable, start)
-=======
 @substitute_in_graph(builtins.enumerate, is_embedded_type=True)  # type: ignore[arg-type]
 def enumerate(iterable: Iterable[_T], start: int = 0) -> Iterable[tuple[int, _T]]:
     if not isinstance(start, int):
@@ -57,4 +49,8 @@
     for x in iterable:
         yield start, x
         start += 1
->>>>>>> 9afac349
+
+
+@substitute_in_graph(builtins.sum, can_constant_fold_through=True)  # type: ignore[arg-type]
+def sum(iterable: Iterable[_T], /, start: _T = 0) -> _T:  # type: ignore[assignment]
+    return functools.reduce(operator.add, iterable, start)