# mypy: ignore-errors

from copy import copy
from functools import partial

import torch
from torch.testing._internal.common_methods_invocations import op_db
from torch.testing._internal.opinfo.core import (
    BinaryUfuncInfo,
    ReductionOpInfo,
    SampleInput,
    UnaryUfuncInfo,
)
from torch.utils._pytree import tree_map


# random integer used for sizes
def _rnd():
    return torch.randint(3, 8, ()).item()


def _raggedness_matches(nt1, nt2):
    return (
        nt1.is_nested
        and nt2.is_nested
        and nt1._ragged_idx == nt2._ragged_idx
        and nt1.shape[nt1._ragged_idx] == nt2.shape[nt2._ragged_idx]
    )


# Generates a random NT.
# dims should be something like [5, None, 10], with None indicating that a
# random ragged structure should be used
def random_nt_from_dims(
    dims, device=None, dtype=None, layout=torch.strided, requires_grad=False
):
    sizes = [[d if d is not None else _rnd() for d in dims[1:]] for d in range(dims[0])]
    return torch.nested.nested_tensor(
        [torch.randn(*size) for size in sizes],
        device=device,
        dtype=dtype,
        layout=layout,
        requires_grad=requires_grad,
    )


# Helper function for generating a comprehensive set of NJT sample inputs.
def _sample_njts(
    device,
    dtype,
    requires_grad=False,
    dims=None,
    # include non-contiguous NJTs?
    include_noncontig_transposed=False,
    # include non-contiguous with holes NJTs?
    include_noncontig_with_holes=False,
):
    if dims is None:
        dims = [2, 3, 4]
    if not isinstance(dims, (list, tuple)):
        dims = [dims]

    # contiguous NJTs
    for dim in dims:
        # with min / max seqlen cached
        shape = (_rnd(), None, *[_rnd() for _ in range(dim - 2)])
        nt = random_nt_from_dims(
            shape,
            device=device,
            dtype=dtype,
            requires_grad=requires_grad,
            layout=torch.jagged,
        )
        yield nt

        # without min / max seqlen cached
        values = nt.values().clone().detach()
        offsets = nt.offsets().clone().detach()
        yield torch.nested.nested_tensor_from_jagged(values, offsets)

        # non-contiguous transposed NJT (not possible for 2D)
        if include_noncontig_transposed and dim > 2:
            yield nt.transpose(-2, -1)

        # non-contiguous with holes NJT
        if include_noncontig_with_holes:
            values = nt.values().clone().detach()
            offsets = nt.offsets().clone().detach()
            # subtract 1 to cause holes
            lengths = (offsets.diff() - 1).clone().detach()
            yield torch.nested.nested_tensor_from_jagged(
                values=values,
                offsets=offsets,
                lengths=lengths,
            )


# Computes an unbind-based reference for a given OpInfo on a given SampleInput.
# This reference unbinds the input NJT and invokes the op on each of the components,
# optionally wrapping the result in an NJT.
def unbind_reference(op, sample, wrap_output_as_njt=True):
    # first NJT in the arglist determines expected ragged structure
    nt_inp = (
        sample.input
        if sample.input.is_nested
        # TODO: look in kwargs too?
        else next(a for a in sample.args if a.is_nested)
    )

    out_ref_components = []
    for i in range(nt_inp.shape[0]):

        def _slice_input(t, i=i, inp=nt_inp):
            # any NJT with the same ragged structure as the input should
            # be sliced to pass to the reference
            if isinstance(t, torch.Tensor) and _raggedness_matches(t, inp):
                return t[i]
            # allow the SampleInput to tell us how to slice it for ref calculation
            elif isinstance(t, torch.Tensor) and hasattr(t, "_batch_dim"):
                bdim = t._batch_dim  # type: ignore[attr]
                if t.shape[bdim] == 1:
                    return t[0]
                else:
                    return t.select(bdim, i)
            else:
                return t

        inp = _slice_input(sample.input)
        args = tree_map(_slice_input, sample.args)
        kwargs = tree_map(_slice_input, sample.kwargs)

        from torch._prims_common import canonicalize_dims

        # Need to adjust dim to apply on NJT component
        if "dim" in kwargs:
            kwargs["dim"] = canonicalize_dims(nt_inp.dim(), kwargs["dim"]) - 1
            assert kwargs["dim"] >= 0

        # TODO: handle this
        assert "dims" not in kwargs

        out_ref_component = op.op(inp, *args, **kwargs)

        # TODO: handle list / tuple / non-NJT outputs
        assert not isinstance(out_ref_component, (list, tuple))
        out_ref_components.append(out_ref_component)

    if wrap_output_as_njt:
        return torch.nested.as_nested_tensor(out_ref_components, layout=torch.jagged)

    return out_ref_components


# Computes the reference value for a reduction op.
def reduction_reference(op, sample):
    assert sample.input.is_nested
    dim = sample.kwargs.get("dim", None)
    keepdim = sample.kwargs.get("keepdim", False)
    assert dim != 0, "reductions over the batch dim are not supported"
    assert "dims" not in sample.kwargs
    assert sample.input._ragged_idx == 1

    if dim is None:
        # calculate reference value by running reduction on values buffer
        return op.op(sample.input.values(), *sample.args, **sample.kwargs)

    if dim == sample.input._ragged_idx:
        # calculate reference value by running an unbind reference and stacking
        out_ref_components = unbind_reference(op, sample, wrap_output_as_njt=False)
        return torch.stack(out_ref_components, dim=0)

    # unbind reference works for other reductions
    return unbind_reference(op, sample)


def sample_inputs_elementwise_njt_unary(
    op_info, device, dtype, requires_grad, op_kwargs=None, **kwargs
):
    if not op_kwargs:
        op_kwargs = {}

    for njt in _sample_njts(
        device=device, dtype=dtype, requires_grad=requires_grad, dims=[2, 3, 4]
    ):
        yield SampleInput(njt, kwargs=dict(op_kwargs))


def sample_inputs_elementwise_njt_binary(
    op_info, device, dtype, requires_grad, op_kwargs=None, **kwargs
):
    if not op_kwargs:
        op_kwargs = {}

    for njt1 in _sample_njts(
        device=device, dtype=dtype, requires_grad=requires_grad, dims=[2, 3, 4]
    ):
        # TODO: account for non-contiguous NJTs here
        njt2 = torch.randn_like(njt1)
        yield SampleInput(njt1, args=(njt2,), kwargs=dict(op_kwargs))

        # broadcasting case: (B, j0, ...) with (B, 1, ...)
        t = torch.randn(
            (njt1.shape[0], 1, *njt1.shape[2:]),
            device=device,
            dtype=dtype,
            requires_grad=requires_grad,
        )
        # used for slicing in unbind_reference()
        t._batch_dim = 0
        # (NT, T)
        yield SampleInput(njt1, args=(t,), kwargs=dict(op_kwargs))
        # (T, NT)
        yield SampleInput(t, args=(njt1,), kwargs=dict(op_kwargs))

        # broadcasting case: (B, j0, ...) with (1, 1...)
        t = torch.randn(
            [1 for _ in range(njt1.dim())],
            device=device,
            dtype=dtype,
            requires_grad=requires_grad,
        )
        # used for slicing in unbind_reference()
        t._batch_dim = 0
        # (NT, T)
        yield SampleInput(njt1, args=(t,), kwargs=dict(op_kwargs))
        # (T, NT)
        yield SampleInput(t, args=(njt1,), kwargs=dict(op_kwargs))

        # broadcasting case: (B, j0, ...) with (...)
        t = torch.randn(
            njt1.shape[2:], device=device, dtype=dtype, requires_grad=requires_grad
        )
        # (NT, T)
        yield SampleInput(njt1, args=(t,), kwargs=dict(op_kwargs))
        # (T, NT)
        yield SampleInput(t, args=(njt1,), kwargs=dict(op_kwargs))

        # broadcasting case: (B, j0, ...) with scalar
        t = torch.randn((), device=device, dtype=dtype, requires_grad=requires_grad)
        # (NT, T)
        yield SampleInput(njt1, args=(t,), kwargs=dict(op_kwargs))
        # (T, NT)
        yield SampleInput(t, args=(njt1,), kwargs=dict(op_kwargs))

    # mixed broadcasting case: (B, j0, 1) with (B, 1, D)
    B = 4
    D = 16
    njt = random_nt_from_dims(
        (B, None, 1),
        device=device,
        dtype=dtype,
        requires_grad=requires_grad,
        layout=torch.jagged,
    )
    t = torch.randn(B, 1, D, device=device, dtype=dtype, requires_grad=requires_grad)
    # used for slicing in unbind_reference()
    t._batch_dim = 0

    # (NT, T)
    yield SampleInput(njt, args=(t,), kwargs=dict(op_kwargs))
    # (T, NT)
    yield SampleInput(t, args=(njt,), kwargs=dict(op_kwargs))


def sample_inputs_njt_reduction(
    op_info, device, dtype, requires_grad, op_kwargs=None, **kwargs
):
    if not op_kwargs:
        op_kwargs = {}

    for njt in _sample_njts(
        device=device, dtype=dtype, requires_grad=requires_grad, dims=[2, 3, 4]
    ):
        # dim-wise reduction; includes reduction over the ragged dim
        # NB: reduction over the batch dim is not supported!
        # TODO: Cover this in the set of error inputs
        for dim in range(1, njt.dim()):
            for keepdim in [False, True]:
                yield SampleInput(
                    njt, kwargs={**op_kwargs, "dim": dim, "keepdim": keepdim}
                )

        # full reduction
        yield SampleInput(njt, kwargs=dict(op_kwargs))


def unsupported_sample_inputs_func(op_name):
    def _f(op_info, device, dtype, requires_grad, op_name=op_name, **kwargs):
        raise RuntimeError(
            f"OpInfo for {op_name} does not support NJT. Support can be added by modifying "
            "torch/testing/_internal/opinfo/definitions/nested.py."
        )

    return _f


def unsupported_reference(op_name):
    def _f(op, sample):
        raise RuntimeError(
            f"OpInfo for {op_name} does not define a ref() function. Support can be added by "
            "modifying torch/testing/_internal/opinfo/definitions/nested.py."
        )

    return _f


# === BEGIN OP-SPECIFIC SAMPLE INPUTS FUNCS ===
def sample_inputs_clone(op_info, device, dtype, requires_grad, **kwargs):
    # non-contiguous NJTs
    for njt in _sample_njts(
        device=device, dtype=dtype, requires_grad=requires_grad, dims=[2, 3, 4]
    ):
        yield SampleInput(njt)

    for memory_format in (torch.contiguous_format, torch.preserve_format):
        # construct a "non-contiguous with holes" NJT
        values = torch.randn(
            10, 5, device=device, dtype=dtype, requires_grad=requires_grad
        )
        offsets = torch.tensor([0, 2, 4, 10], device=device, dtype=torch.int64)
        lengths = torch.tensor([2, 1, 3], device=device, dtype=torch.int64)
        njt = torch.nested.nested_tensor_from_jagged(
            values, offsets=offsets, lengths=lengths
        )

        yield SampleInput(njt, kwargs={"memory_format": memory_format})


def sample_inputs_mvl_gamma(p):
    return partial(sample_inputs_elementwise_njt_unary, op_kwargs={"p": p})


def sample_inputs_polygamma_n(n):
    return partial(sample_inputs_elementwise_njt_unary, op_kwargs={"n": n})


def sample_inputs_special_polygamma_n(n):
    return partial(sample_inputs_elementwise_njt_unary, op_kwargs={"n": n})


def sample_inputs_to(op_info, device, dtype, requires_grad, op_kwargs=None, **kwargs):
    for njt in _sample_njts(
        device=device,
        dtype=dtype,
        requires_grad=requires_grad,
        dims=[2, 3, 4],
        include_noncontig_transposed=True,
        include_noncontig_with_holes=True,
    ):
        contiguity = "contig"
        if not njt._values.is_contiguous():
            contiguity = "noncontig_transposed"
        if njt._lengths is not None:
            contiguity = "noncontig_with_holes"

        other_dtypes = (
            d for d in (torch.float32, torch.half, torch.double) if d is not dtype
        )
        for other_dtype in other_dtypes:
            sample_name = f"{contiguity} {njt.dim()}D: {dtype} -> {other_dtype}"
            yield SampleInput(
                njt.clone().detach(), kwargs={"dtype": dtype}, name=sample_name
            )

<<<<<<< HEAD
        other_device = "cuda" if device == "cpu" else "cpu"
        sample_name = f"{contiguity} {njt.dim()}D: {device} -> {other_device}"
        yield SampleInput(
            njt.clone().detach(), kwargs={"device": other_device}, name=sample_name
        )
=======
        # only include device transfer for CUDA inputs
        if "cuda" in device:
            other_device = "cpu"
            sample_name = f"{njt.dim()}D: {device} -> {other_device}"
            yield SampleInput(
                njt.clone().detach(), kwargs={"device": other_device}, name=sample_name
            )
>>>>>>> 70d02053


def sample_inputs_masked_select(
    op_info, device, dtype, requires_grad, op_kwargs=None, **kwargs
):
    for njt in _sample_njts(
        device=device, dtype=dtype, requires_grad=requires_grad, dims=[2]
    ):
        yield SampleInput(
            njt, kwargs={"mask": (torch.randn_like(njt, requires_grad=False) < 0.0)}
        )


def sample_inputs_nn_functional_embedding_bag(
    op_info, device, dtype, requires_grad, **kwargs
):
    for generate_per_sample_weight in (True, False):
        for mode in ("sum", "mean", "max"):
            # per_sample_weights is only supported for mode='sum'
            if mode != "sum" and generate_per_sample_weight:
                continue

            NUM_EMBEDDINGS = 10
            EMBEDDING_DIM = 32
            weight = torch.randn(
                NUM_EMBEDDINGS, EMBEDDING_DIM, dtype=dtype, device=device
            )

            njt = torch.nested.nested_tensor(
                [
                    torch.randint(0, NUM_EMBEDDINGS, size=(2,)),
                    torch.randint(0, NUM_EMBEDDINGS, size=(3,)),
                    torch.randint(0, NUM_EMBEDDINGS, size=(4,)),
                ],
                layout=torch.jagged,
                dtype=torch.int64,
                device=device,
            )

            per_sample_weights = None
            if generate_per_sample_weight:
                per_sample_weights = torch.randn_like(njt, dtype=dtype)

            # NB: the OpInfo entry for embedding_bag expects weight first so the gradients
            # can be checked
            yield SampleInput(
                weight,
                args=(njt,),
                kwargs={
                    "mode": mode,
                    "per_sample_weights": per_sample_weights,
                },
            )


def reference_nn_functional_embedding_bag(op, sample):
    # run reference on a single bag at a time
    new_kwargs = dict(sample.kwargs)
    new_kwargs.update(
        {"offsets": torch.tensor([0], dtype=torch.int64, device=sample.input.device)}
    )
    # flip input / weight back to what unbind_reference() expects
    sample = SampleInput(sample.args[0], args=(sample.input,), kwargs=new_kwargs)
    old_op = op.op
    op.op = torch.nn.functional.embedding_bag
    output = unbind_reference(op, sample, wrap_output_as_njt=False)
    op.op = old_op
    # concat bag outputs to get final output
    return torch.cat(output, dim=0)


def sample_inputs_nn_functional_linear(op_info, device, dtype, requires_grad, **kwargs):
    for njt in _sample_njts(
        device=device, dtype=dtype, requires_grad=requires_grad, dims=[3, 4, 5]
    ):
        # with bias
        NUM_OUTPUT = 10
        weight = torch.randn(
            NUM_OUTPUT,
            njt.size(-1),
            device=device,
            dtype=dtype,
            requires_grad=requires_grad,
        )
        bias = torch.randn(
            NUM_OUTPUT, device=device, dtype=dtype, requires_grad=requires_grad
        )
        yield SampleInput(
            njt,
            kwargs={
                "weight": weight,
                "bias": bias,
            },
        )

        # without bias
        yield SampleInput(
            njt,
            kwargs={
                "weight": weight,
            },
        )


def sample_inputs_nn_functional_rms_norm(
    op_info, device, dtype, requires_grad, **kwargs
):
    for njt in _sample_njts(
        device=device, dtype=dtype, requires_grad=requires_grad, dims=[3, 4]
    ):
        # normalize over non-ragged dims
        for start_dim in range(2, njt.dim()):
            normalized_shape = njt.shape[start_dim:]
            weight = torch.randn(
                normalized_shape,
                device=device,
                dtype=dtype,
                requires_grad=requires_grad,
            )

            yield SampleInput(
                njt,
                kwargs={
                    "normalized_shape": normalized_shape,
                    "weight": weight,
                },
            )


sample_inputs_nn_functional_threshold = partial(
    sample_inputs_elementwise_njt_unary,
    op_kwargs={"threshold": float.fromhex("0x1.3ap-3"), "value": -9},
)
# === END OP-SPECIFIC SAMPLE INPUTS FUNCS ===


# Mapping of OpInfo full names -> sample_inputs_funcs, which define the set of sample inputs
# (involving NJTs) to pass to the op. Full name consists of the OpInfo's name and variant name
# separated by a period (e.g. special.polygamma.special_polygamma_n_0). These are necessary
# to specify if they cannot be auto-generated for some reason. Try to keep these sorted
# in alphabetical order!
njt_sample_inputs = {
    "clone": sample_inputs_clone,
    **{f"mvlgamma.mvlgamma_p_{p}": sample_inputs_mvl_gamma(p=1) for p in (1, 3, 5)},
    "nn.functional.embedding_bag": sample_inputs_nn_functional_embedding_bag,
    "nn.functional.linear": sample_inputs_nn_functional_linear,
    "nn.functional.rms_norm": sample_inputs_nn_functional_rms_norm,
    "nn.functional.threshold": sample_inputs_nn_functional_threshold,
    **{f"polygamma.polygamma_n_{n}": sample_inputs_polygamma_n(n=n) for n in range(5)},
    "special.polygamma.special_polygamma_n_0": sample_inputs_special_polygamma_n(n=0),
    "to": sample_inputs_to,
    "masked_select": sample_inputs_masked_select,
}

njt_references = {
    "nn.functional.embedding_bag": reference_nn_functional_embedding_bag,
}


# Translates an OpInfo entry to one that operates on NJTs.
def translate_opinfo(op):
    new_op = copy(op)
    new_op.supports_njt = True

    if op.full_name in njt_sample_inputs:
        new_op.sample_inputs_func = njt_sample_inputs[op.full_name]
        new_op.ref = njt_references.get(op.full_name, unbind_reference)
    elif isinstance(op, UnaryUfuncInfo):
        new_op.sample_inputs_func = partial(
            sample_inputs_elementwise_njt_unary, op_kwargs=None
        )
        new_op.ref = unbind_reference
    elif isinstance(op, BinaryUfuncInfo):
        new_op.sample_inputs_func = partial(
            sample_inputs_elementwise_njt_binary, op_kwargs=None
        )
        new_op.ref = unbind_reference
    elif isinstance(op, ReductionOpInfo):
        new_op.sample_inputs_func = partial(sample_inputs_njt_reduction, op_kwargs=None)
        new_op.ref = reduction_reference
    # TODO: Translate the rest of the OpInfos
    else:
        new_op.sample_inputs_func = unsupported_sample_inputs_func(op.full_name)
        new_op.ref = unsupported_reference(op.full_name)
        new_op.supports_njt = False

    return new_op


njt_op_db = [translate_opinfo(op) for op in op_db]<|MERGE_RESOLUTION|>--- conflicted
+++ resolved
@@ -362,21 +362,13 @@
                 njt.clone().detach(), kwargs={"dtype": dtype}, name=sample_name
             )
 
-<<<<<<< HEAD
-        other_device = "cuda" if device == "cpu" else "cpu"
-        sample_name = f"{contiguity} {njt.dim()}D: {device} -> {other_device}"
-        yield SampleInput(
-            njt.clone().detach(), kwargs={"device": other_device}, name=sample_name
-        )
-=======
         # only include device transfer for CUDA inputs
         if "cuda" in device:
             other_device = "cpu"
-            sample_name = f"{njt.dim()}D: {device} -> {other_device}"
+            sample_name = f"{contiguity} {njt.dim()}D: {device} -> {other_device}"
             yield SampleInput(
                 njt.clone().detach(), kwargs={"device": other_device}, name=sample_name
             )
->>>>>>> 70d02053
 
 
 def sample_inputs_masked_select(
