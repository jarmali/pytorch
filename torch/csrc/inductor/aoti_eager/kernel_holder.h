--- conflicted
+++ resolved
@@ -3,6 +3,7 @@
 
 #include <ATen/ATen.h>
 
+#include <torch/csrc/dynamo/guards.h>
 #include <torch/csrc/inductor/aoti_eager/kernel_meta_info.h>
 #include <torch/csrc/inductor/aoti_runner/model_container_runner.h>
 #include <torch/csrc/utils/pybind.h>
@@ -13,6 +14,11 @@
 
 namespace torch::inductor {
 
+struct AOTIKernelState {
+  std::shared_ptr<AOTIModelContainerRunner> kernel_runner_;
+  std::vector<TensorCheck> tensor_checks_;
+};
+
 class AOTIPythonKernelHolder : public c10::OperatorKernel {
   torch::impl::dispatch::PythonKernelHolder python_kernel_holder_;
   c10::DispatchKey dispatch_key_;
@@ -21,14 +27,12 @@
   std::string op_overload_name_;
   bool is_symbolic_;
   bool is_fall_back_;
-  c10::optional<c10::Device> device_opt_;
+  c10::Device device_;
   c10::impl::PyInterpreter* pyinterpreter_;
 
-  std::unordered_map<
-      AOTIKernelMetaInfo,
-      std::shared_ptr<AOTIEagerKernelRunner>,
-      AOTIKernelMetaInfoHash>
-      aoti_kernel_cache_;
+  std::
+      unordered_map<AOTIKernelMetaInfo, AOTIKernelState, AOTIKernelMetaInfoHash>
+          aoti_kernel_cache_;
 
  public:
   AOTIPythonKernelHolder(
@@ -45,32 +49,28 @@
       torch::jit::Stack* stack);
 
  private:
-<<<<<<< HEAD
-  void initAOTIKernelCache();
-  bool unpackTensors(
-      const torch::jit::Stack& stack,
-      std::vector<at::Tensor>& inputs);
-  AOTIKernelMetaInfo getInputsMetaInfo(const std::vector<at::Tensor>&);
-  std::shared_ptr<AOTIEagerKernelRunner> getAOTIEagerKernelRunner(
-      const std::string&);
-=======
   bool detect_cache(
       const c10::OperatorHandle& op,
-      c10::DispatchKeySet keyset,
-      torch::jit::Stack* stack);
+      const c10::DispatchKeySet& keyset,
+      const torch::jit::Stack* stack,
+      AOTIKernelState& kernel_state);
   void cache_miss(
       const c10::OperatorHandle& op,
-      c10::DispatchKeySet keyset,
+      const c10::DispatchKeySet& keyset,
       torch::jit::Stack* stack);
   void cache_hit(
+      const AOTIKernelState& kernel_state,
       const c10::OperatorHandle& op,
-      c10::DispatchKeySet keyset,
+      const c10::DispatchKeySet& keyset,
       torch::jit::Stack* stack);
-  std::string produce_aot_kernel_lib(
+  std::string produce_aoti_kernel_lib(
       const c10::OperatorHandle& op,
-      c10::DispatchKeySet keyset,
-      torch::jit::Stack* stack);
->>>>>>> 3778fb10
+      const c10::DispatchKeySet& keyset,
+      const torch::jit::Stack* stack);
+  void init_aoti_kernel_cache();
+  AOTIKernelMetaInfo get_inputs_meta_info(const std::vector<at::Tensor>&);
+  std::shared_ptr<AOTIModelContainerRunner> load_aoti_model_runner(
+      const std::string&);
 };
 
 } // namespace torch::inductor
