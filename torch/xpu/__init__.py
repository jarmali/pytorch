--- conflicted
+++ resolved
@@ -232,10 +232,6 @@
         Dict[str, Any]: the xpu capability dictionary of the device
     """
     props = get_device_properties(device)
-<<<<<<< HEAD
-    props_dict = {
-        prop: getattr(props, prop) for prop in dir(props) if not prop.startswith("__")
-=======
     # pybind service attributes are no longer needed and their presence breaks
     # the further logic related to the serialization of the created dictionary.
     # In particular it filters out `<bound method PyCapsule._pybind11_conduit_v1_ of _XpuDeviceProperties..>`
@@ -245,7 +241,6 @@
         prop: getattr(props, prop)
         for prop in dir(props)
         if not prop.startswith(("__", "_pybind11_"))
->>>>>>> 5c78c6b0
     }
     # Remove `<bound method PyCapsule._pybind11_conduit_v1_ of _XpuDeviceProperties..>`
     # to fix Triton tests.
