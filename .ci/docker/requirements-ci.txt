# Python dependencies required for unit tests

#awscli==1.6 #this breaks some platforms
#Description: AWS command line interface
#Pinned versions: 1.6
#test that import:

boto3==1.19.12
#Description: AWS SDK for python
#Pinned versions: 1.19.12, 1.16.34
#test that import:

click
#Description: Command Line Interface Creation Kit
#Pinned versions:
#test that import:

coremltools==5.0b5 ; python_version < "3.12"
#Description: Apple framework for ML integration
#Pinned versions: 5.0b5
#test that import:

#dataclasses #this breaks some platforms
#Description: Provides decorators for auto adding special methods to user classes
#Pinned versions:
#test that import:

dill==0.3.7
#Description: dill extends pickle with serializing and de-serializing for most built-ins
#Pinned versions: 0.3.7
#test that import: dynamo/test_replay_record.py test_dataloader.py test_datapipe.py test_serialization.py

expecttest==0.2.1
#Description: method for writing tests where test framework auto populates
# the expected output based on previous runs
#Pinned versions: 0.2.1
#test that import:

fbscribelogger==0.1.6
#Description: write to scribe from authenticated jobs on CI
#Pinned versions: 0.1.6
#test that import:

flatbuffers==2.0
#Description: cross platform serialization library
#Pinned versions: 2.0
#test that import:

hypothesis==5.35.1
# Pin hypothesis to avoid flakiness: https://github.com/pytorch/pytorch/issues/31136
#Description: advanced library for generating parametrized tests
#Pinned versions: 3.44.6, 4.53.2
#test that import: test_xnnpack_integration.py, test_pruning_op.py, test_nn.py

junitparser==2.1.1
#Description: unitparser handles JUnit/xUnit Result XML files
#Pinned versions: 2.1.1
#test that import:

lark==0.12.0
#Description: parser
#Pinned versions: 0.12.0
#test that import:

librosa>=0.6.2 ; python_version < "3.11"
#Description: A python package for music and audio analysis
#Pinned versions: >=0.6.2
#test that import: test_spectral_ops.py

#mkl #this breaks linux-bionic-rocm4.5-py3.7
#Description: Intel oneAPI Math Kernel Library
#Pinned versions:
#test that import: test_profiler.py, test_public_bindings.py, test_testing.py,
#test_nn.py, test_mkldnn.py, test_jit.py, test_fx_experimental.py,
#test_autograd.py

#mkl-devel
# see mkl

#mock
#Description: A testing library that allows you to replace parts of your
#system under test with mock objects
#Pinned versions:
#test that import: test_modules.py, test_nn.py,
#test_testing.py

#MonkeyType # breaks pytorch-xla-linux-bionic-py3.7-clang8
#Description: collects runtime types of function arguments and return
#values, and can automatically generate stub files
#Pinned versions:
#test that import:

mypy==1.11.2
# Pin MyPy version because new errors are likely to appear with each release
#Description: linter
#Pinned versions: 1.10.0
#test that import: test_typing.py, test_type_hints.py

networkx==2.8.8
#Description: creation, manipulation, and study of
#the structure, dynamics, and functions of complex networks
#Pinned versions: 2.8.8
#test that import: functorch

#ninja
#Description: build system.  Note that it install from
#here breaks things so it is commented out
#Pinned versions: 1.10.0.post1
#test that import: run_test.py, test_cpp_extensions_aot.py,test_determination.py

numba==0.49.0 ; python_version < "3.9"
numba==0.55.2 ; python_version == "3.9"
numba==0.55.2 ; python_version == "3.10"
#Description: Just-In-Time Compiler for Numerical Functions
#Pinned versions: 0.54.1, 0.49.0, <=0.49.1
#test that import: test_numba_integration.py
#For numba issue see https://github.com/pytorch/pytorch/issues/51511

#numpy
#Description: Provides N-dimensional arrays and linear algebra
#Pinned versions: 1.20
#test that import: test_view_ops.py, test_unary_ufuncs.py, test_type_promotion.py,
#test_type_info.py, test_torch.py, test_tensorexpr_pybind.py, test_tensorexpr.py,
#test_tensorboard.py, test_tensor_creation_ops.py, test_static_runtime.py,
#test_spectral_ops.py, test_sort_and_select.py, test_shape_ops.py,
#test_segment_reductions.py, test_reductions.py, test_pruning_op.py,
#test_overrides.py, test_numpy_interop.py, test_numba_integration.py
#test_nn.py, test_namedtensor.py, test_linalg.py, test_jit_cuda_fuser.py,
#test_jit.py, test_indexing.py, test_datapipe.py, test_dataloader.py,
#test_binary_ufuncs.py

#onnxruntime
#Description: scoring engine for Open Neural Network Exchange (ONNX) models
#Pinned versions: 1.9.0
#test that import:

opt-einsum==3.3
#Description: Python library to optimize tensor contraction order, used in einsum
#Pinned versions: 3.3
#test that import: test_linalg.py

<<<<<<< HEAD
optree==0.12.1 ; python_version <= "3.12"
=======
optree==0.13.0
>>>>>>> 9b2e453e
#Description: A library for tree manipulation
#Pinned versions: 0.13.0
#test that import: test_vmap.py, test_aotdispatch.py, test_dynamic_shapes.py,
#test_pytree.py, test_ops.py, test_control_flow.py, test_modules.py,
#common_utils.py, test_eager_transforms.py, test_python_dispatch.py,
#test_expanded_weights.py, test_decomp.py, test_overrides.py, test_masked.py,
#test_ops.py, test_prims.py, test_subclass.py, test_functionalization.py,
#test_schema_check.py, test_profiler_tree.py, test_meta.py, test_torchxla_num_output.py,
#test_utils.py, test_proxy_tensor.py, test_memory_profiler.py, test_view_ops.py,
#test_pointwise_ops.py, test_dtensor_ops.py, test_torchinductor.py, test_fx.py,
#test_fake_tensor.py, test_mps.py

pillow==10.3.0 ; python_version <= "3.12"
#Description:  Python Imaging Library fork
#Pinned versions: 10.3.0
#test that import:

protobuf==3.20.2
#Description:  Google’s data interchange format
#Pinned versions: 3.20.1
#test that import: test_tensorboard.py

psutil
#Description: information on running processes and system utilization
#Pinned versions:
#test that import: test_profiler.py, test_openmp.py, test_dataloader.py

pytest==7.3.2
#Description: testing framework
#Pinned versions:
#test that import: test_typing.py, test_cpp_extensions_aot.py, run_test.py

pytest-xdist==3.3.1
#Description: plugin for running pytest in parallel
#Pinned versions:
#test that import:

pytest-flakefinder==1.1.0
#Description: plugin for rerunning tests a fixed number of times in pytest
#Pinned versions: 1.1.0
#test that import:

pytest-rerunfailures>=10.3
#Description: plugin for rerunning failure tests in pytest
#Pinned versions:
#test that import:

#pytest-benchmark
#Description: fixture for benchmarking code
#Pinned versions: 3.2.3
#test that import:

#pytest-sugar
#Description: shows failures and errors instantly
#Pinned versions:
#test that import:

xdoctest==1.1.0
#Description: runs doctests in pytest
#Pinned versions: 1.1.0
#test that import:

pygments==2.15.0
#Description: support doctest highlighting
#Pinned versions: 2.12.0
#test that import: the doctests

#PyYAML
#Description: data serialization format
#Pinned versions:
#test that import:

#requests
#Description: HTTP library
#Pinned versions:
#test that import: test_type_promotion.py

#rich
#Description: rich text and beautiful formatting in the terminal
#Pinned versions: 10.9.0
#test that import:

scikit-image==0.19.3 ; python_version < "3.10"
scikit-image==0.20.0 ; python_version >= "3.10" and python_version <= "3.12"
#Description: image processing routines
#Pinned versions:
#test that import: test_nn.py

#scikit-learn
#Description: machine learning package
#Pinned versions: 0.20.3
#test that import:

scipy==1.10.1 ; python_version <= "3.11"
scipy==1.12.0 ; python_version == "3.12"
scipy>1.14 ; python_version == "3.13"
# Pin SciPy because of failing distribution tests (see #60347)
#Description: scientific python
#Pinned versions: 1.10.1
#test that import: test_unary_ufuncs.py, test_torch.py,test_tensor_creation_ops.py
#test_spectral_ops.py, test_sparse_csr.py, test_reductions.py,test_nn.py
#test_linalg.py, test_binary_ufuncs.py

#tabulate
#Description: Pretty-print tabular data
#Pinned versions:
#test that import:

tb-nightly==2.13.0a20230426 ; python_version <= "3.12"
#Description: TensorBoard
#Pinned versions:
#test that import:

# needed by torchgen utils
typing-extensions
#Description: type hints for python
#Pinned versions:
#test that import:

#virtualenv
#Description: virtual environment for python
#Pinned versions:
#test that import:

unittest-xml-reporting<=3.2.0,>=2.0.0 ; python_version <= "3.12"
#Description: saves unit test results to xml
#Pinned versions:
#test that import:

#lintrunner is supported on aarch64-linux only from 0.12.4 version
lintrunner==0.12.5
#Description: all about linters!
#Pinned versions: 0.12.5
#test that import:

redis>=4.0.0
#Description: redis database
#test that import: anything that tests OSS caching/mocking (inductor/test_codecache.py, inductor/test_max_autotune.py)

rockset==1.0.3
#Description: queries Rockset
#Pinned versions: 1.0.3
#test that import:

ghstack==0.8.0
#Description: ghstack tool
#Pinned versions: 0.8.0
#test that import:

jinja2==3.1.4
#Description: jinja2 template engine
#Pinned versions: 3.1.4
#test that import:

pytest-cpp==2.3.0
#Description: This is used by pytest to invoke C++ tests
#Pinned versions: 2.3.0
#test that import:

z3-solver==4.12.2.0
#Description: The Z3 Theorem Prover Project
#Pinned versions:
#test that import:

tensorboard==2.13.0 ; python_version <= "3.12"
#Description: Also included in .ci/docker/requirements-docs.txt
#Pinned versions:
#test that import: test_tensorboard

pywavelets==1.4.1 ; python_version < "3.12"
pywavelets==1.5.0 ; python_version == "3.12"
#Description: This is a requirement of scikit-image, we need to pin
# it here because 1.5.0 conflicts with numpy 1.21.2 used in CI
#Pinned versions: 1.4.1
#test that import:

lxml==5.0.0 ; python_version <= "3.12"
#Description: This is a requirement of unittest-xml-reporting

# Python-3.9 binaries

PyGithub==2.3.0 ; python_version <= "3.12"

sympy==1.12.1 ; python_version == "3.8"
sympy==1.13.1 ; python_version >= "3.9"
#Description: Required by coremltools, also pinned in .github/requirements/pip-requirements-macOS.txt
#Pinned versions:
#test that import:

onnx==1.16.1 ; python_version <= "3.12"
#Description: Required by mypy and test_public_bindings.py when checking torch.onnx._internal
#Pinned versions:
#test that import:

onnxscript==0.1.0.dev20240817 ; python_version <= "3.12"
#Description: Required by mypy and test_public_bindings.py when checking torch.onnx._internal
#Pinned versions:
#test that import:

parameterized==0.8.1
#Description: Parameterizes unittests, both the tests themselves and the entire testing class
#Pinned versions:
#test that import:<|MERGE_RESOLUTION|>--- conflicted
+++ resolved
@@ -139,11 +139,7 @@
 #Pinned versions: 3.3
 #test that import: test_linalg.py
 
-<<<<<<< HEAD
-optree==0.12.1 ; python_version <= "3.12"
-=======
 optree==0.13.0
->>>>>>> 9b2e453e
 #Description: A library for tree manipulation
 #Pinned versions: 0.13.0
 #test that import: test_vmap.py, test_aotdispatch.py, test_dynamic_shapes.py,
