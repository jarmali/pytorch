#include <ATen/cuda/CUDAContext.h>
#include <ATen/cuda/CUDADataType.h>
#include <ATen/cuda/CUDASparse.h>
#include <ATen/cuda/CUDAConfig.h>
#include <ATen/core/Tensor.h>
#include <ATen/Dispatch.h>
#include <ATen/Functions.h>
#include <c10/core/ScalarType.h>
#include <c10/cuda/CUDACachingAllocator.h>
#include <c10/util/Half.h>
#include <cusparse.h>
#include <cstdint>
#include <unordered_map>
#include <set>

#if AT_CUSPARSELT_ENABLED()

#include <cusparseLt.h>

namespace at::native {

// Ideally we would use the same DeviceThreadHandlePool mechanism as used in aten/src/ATen/cuda/CuSparseHandlePool.cpp
// which would handle this for us. However, the cuSPARSELt handle signature is different from that of cuSPARSE/cuBLAS,
// so it's not possible to reuse the existing pooling mechanism. Instead we have to handle our handles ourselves, which
// is why these variables are thread local. Once cuSPARSELt updates their handle signature to be consistent with the rest
// of CUDA, we can switch to using DeviceThreadHandlePool.
thread_local cusparseLtHandle_t handle;
thread_local bool handle_initialized = false;

// Look-up table for HIPSPARSELT data types
#ifdef USE_ROCM
const static std::unordered_map<hipDataType, hipsparseLtDatatype_t> sparseLtDataTypes = {
    {HIP_R_8I, HIPSPARSELT_R_8I},
    {HIP_R_16F, HIPSPARSELT_R_16F},
    {HIP_R_16BF, HIPSPARSELT_R_16BF},
};

static std::unordered_map<int, bool> cache;
const static std::set<std::string> supported_archs = {"gfx940", "gfx941", "gfx942", "gfx1200", "gfx1201"};
static bool isHipSparseLtSupported(int idx) {
    if (cache.find(idx) != cache.end()) {
        return cache[idx];
    }
    std::unique_ptr<hipDeviceProp_t> prop(at::cuda::getDeviceProperties(idx));
    std::string arch{prop->gcnArchName};
    bool result = (supported_archs.find(arch) != supported_archs.end()) && (ROCM_VERSION >= 61000);
    cache[idx] = result;
    return result;
}
#endif


at::Tensor _cslt_compress(const Tensor& sparse_input)
{
    if (!handle_initialized){
        TORCH_CUDASPARSE_CHECK(cusparseLtInit(&handle));
        handle_initialized = true;
    }
    // create sparse descriptor, dtype
    cusparseLtMatDescriptor_t sparse_input_descriptor;
    cudaDataType type;
    auto compression_factor = 9;

    switch(
        sparse_input.scalar_type()
    )
    {
        case at::ScalarType::Char:
            type = CUDA_R_8I;
            compression_factor = 10;
            break;
        case at::ScalarType::Half:
            type = CUDA_R_16F;
            break;
        case at::ScalarType::BFloat16:
            type = CUDA_R_16BF;
            break;
#ifndef USE_ROCM
    case at::ScalarType::Float:
            type = CUDA_R_32F;
            break;
<<<<<<< HEAD
=======
#if defined(CUSPARSELT_VERSION) && CUSPARSELT_VERSION >= 602
        case at::ScalarType::Float8_e4m3fn:
            type = CUDA_R_8F_E4M3;
            break;
>>>>>>> 14b40995
#endif
        default:
            TORCH_CHECK(false, "Unsupported dtype for cuSPARSELt compressed matrix");
            break;
    }

    // create a new compressed tensor with the same dtype as
    auto compressed_tensor = sparse_input.new_empty(sparse_input.numel() * compression_factor / 16);

    TORCH_CUDASPARSE_CHECK(cusparseLtStructuredDescriptorInit(
        &handle,
        &sparse_input_descriptor,
        sparse_input.size(0),
        sparse_input.size(1),
    #ifdef USE_ROCM
        sparse_input.size(0),
    #else
        sparse_input.size(1),
    #endif
        16,
    #ifdef USE_ROCM
        sparseLtDataTypes.at(type),
    #else
        type,
    #endif
    #ifdef USE_ROCM
        CUSPARSE_ORDER_COL,
    #else
        CUSPARSE_ORDER_ROW,
    #endif
        CUSPARSELT_SPARSITY_50_PERCENT));

    // compress input
    //--------------------------------------------------------------------------
    size_t compressed_size, compressed_buffer_size;
    TORCH_CUDASPARSE_CHECK(cusparseLtSpMMACompressedSize2(
        &handle,
        &sparse_input_descriptor,
        &compressed_size,
        &compressed_buffer_size));

    auto& allocator = *::c10::cuda::CUDACachingAllocator::get();
    auto compressedBufferPtr = allocator.allocate(compressed_buffer_size);
    cudaStream_t stream = at::cuda::getCurrentCUDAStream();

    TORCH_CUDASPARSE_CHECK(cusparseLtSpMMACompress2(
        &handle,
        &sparse_input_descriptor,
        true,
        CUSPARSE_OPERATION_NON_TRANSPOSE,
        sparse_input.data_ptr(),
        compressed_tensor.data_ptr(),
        compressedBufferPtr.get(),
        stream));

    return compressed_tensor;
}

std::tuple<int64_t, at::Tensor> _cslt_sparse_mm_impl(
    const Tensor& compressed_A,
    const Tensor& dense_B,
    const std::optional<Tensor>& bias_opt,
    const std::optional<Tensor>& alpha_opt,
    const std::optional<c10::ScalarType> out_dtype_opt,
    bool transpose_result,
    int alg_id,
    bool search_alg_id
)
{
  if (!handle_initialized){
      TORCH_CUDASPARSE_CHECK(cusparseLtInit(&handle));
      handle_initialized = true;
  }
  // cupsarselt constructs
  cusparseLtMatmulDescriptor_t matmul;
  cusparseLtMatmulPlan_t plan;
  cusparseLtMatmulAlgSelection_t alg_sel;

  int tensor_alpha_mode = 0;
  float alpha = 1.0;
  float beta = 0.0;
  cudaDataType input_type;
  cudaDataType output_type;
  cudaDataType C_type;
  cusparseComputeType compute_type;
  auto compression_factor = 9;
<<<<<<< HEAD
  #ifdef USE_ROCM
    TORCH_CHECK(isHipSparseLtSupported(compressed_A.device().index()), "hipSPARSELt not supported on this platform.");
  #endif
=======
>>>>>>> 14b40995

  switch(compressed_A.scalar_type())
  {

    case at::ScalarType::Char:
        input_type = CUDA_R_8I;
        output_type = CUDA_R_8I;
        C_type = CUDA_R_8I;
        compute_type = CUSPARSE_COMPUTE_32I;
        compression_factor = 10;
        break;

// cuSPARSELt v0.5.2 onwards changes CUSPARSE_COMPUTE_TF32, CUSPARSE_COMPUT_16F to CUSPARSE_COMPUTE_32F
#if ((defined(CUSPARSELT_VERSION) && CUSPARSELT_VERSION >= 502) || defined(USE_ROCM))
    case at::ScalarType::Half:
        input_type = CUDA_R_16F;
        output_type = CUDA_R_16F;
        C_type = CUDA_R_16F;
        compute_type = CUSPARSE_COMPUTE_32F;
        break;
    case at::ScalarType::BFloat16:
        input_type = CUDA_R_16BF;
        output_type = CUDA_R_16BF;
        C_type = CUDA_R_16BF;
        compute_type = CUSPARSE_COMPUTE_32F;
        break;
    case at::ScalarType::Float:
        input_type = CUDA_R_32F;
        output_type = CUDA_R_32F;
        C_type = CUDA_R_32F;
        compute_type = CUSPARSE_COMPUTE_32F;
        #ifdef USE_ROCM
        TORCH_CHECK(false, "HIPSPARSELT does not support R_32F data type.");
        #endif
        break;
// if cuSPARSELt >= 6.2.3, we can add Float8 support
#if defined(CUSPARSELT_VERSION) && CUSPARSELT_VERSION >= 602
    case at::ScalarType::Float8_e4m3fn:
        input_type = CUDA_R_8F_E4M3;
        output_type = CUDA_R_8F_E4M3;
        C_type = CUDA_R_16F;
        compute_type = CUSPARSE_COMPUTE_32F;
        break;
#endif
// cuSPARSELt <= v0.5.2 uses CUSPARSE_COMPUTE_TF32, CUSPARSE_COMPUTE_16F
#else
    case at::ScalarType::Half:
        input_type = CUDA_R_16F;
        output_type = CUDA_R_16F;
        C_type = CUDA_R_16F;
        compute_type = CUSPARSE_COMPUTE_16F;
        break;
    case at::ScalarType::BFloat16:
        input_type = CUDA_R_16BF;
        output_type = CUDA_R_16BF;
        C_type = CUDA_R_16BF;
        compute_type = CUSPARSE_COMPUTE_16F;
        break;
    case at::ScalarType::Float:
        input_type = CUDA_R_32F;
        output_type = CUDA_R_32F;
        C_type = CUDA_R_32F;
        compute_type = CUSPARSE_COMPUTE_TF32;
        break;
#endif
    default:
        TORCH_CHECK(false, "Unsupported dtype for cuSPARSELt compressed matrix multiplication.");
        break;
  }
  ScalarType out_dtype = dense_B.scalar_type();
  // special check for mixed dtype support for 8 bit dtypes
  // cslt 0.5.2+: int8 int8 -> {fp16, bf16, int32} support
  if (out_dtype_opt.has_value()) {
    out_dtype = out_dtype_opt.value();
    if (input_type == CUDA_R_8I)
    {
        switch (out_dtype)
        {
            case at::ScalarType::Half:
                C_type = CUDA_R_16F;
                output_type = CUDA_R_16F;
                break;
            case at::ScalarType::BFloat16:
                C_type = CUDA_R_16BF;
                output_type = CUDA_R_16BF;
                break;
            case at::ScalarType::Int:
                C_type = CUDA_R_32I;
                output_type = CUDA_R_32I;
                break;
            default:
                TORCH_CHECK(false, "Unsupported out_dtype passed, must be one of {fp16, bf16, int32} for int8 inputs");
                break;
        }
    }
// cslt 0.6.2+: fp8 fp8 -> {fp8, fp16, bf16, fp32} support
#if defined(CUSPARSELT_VERSION) && CUSPARSELT_VERSION >= 602
    else if (input_type == CUDA_R_8F_E4M3)
    {
        switch (out_dtype)
        {
            case at::ScalarType::Float8_e4m3fn:
                output_type = CUDA_R_8F_E4M3;
                C_type = CUDA_R_16F;
                break;
            case at::ScalarType::Half:
                output_type = CUDA_R_16F;
                C_type = CUDA_R_16F;
                break;
            case at::ScalarType::BFloat16:
                output_type = CUDA_R_16BF;
                C_type = CUDA_R_16BF;
                break;
            case at::ScalarType::Float:
                output_type = CUDA_R_32F;
                C_type = CUDA_R_32F;
                break;
            default:
                TORCH_CHECK(false, "Unsupported out_dtype passed, must be one of {fp16, bf16, float32} for fp8 inputs");
                break;
        }
    }
#endif
    else {
        TORCH_CHECK(false, "out_dtype support only available for int8/fp8 inputs");
    }
  }

  int64_t k = dense_B.size(0);
  int64_t n = dense_B.size(1);
  int64_t m = (compressed_A.numel() * 16 / compression_factor  ) / k;

  //initialize sparse descriptor
  cusparseLtMatDescriptor_t sparse_input_descriptor;
  TORCH_CUDASPARSE_CHECK(cusparseLtStructuredDescriptorInit(
      &handle,
      &sparse_input_descriptor,
      m,
      k,
#ifdef USE_ROCM
      m,
#else
      k,
#endif
      16,
#ifdef USE_ROCM
      sparseLtDataTypes.at(input_type),
#else
      input_type,
#endif
#ifdef USE_ROCM
      CUSPARSE_ORDER_COL,
#else
      CUSPARSE_ORDER_ROW,
#endif
      CUSPARSELT_SPARSITY_50_PERCENT));

  // initialize dense input descriptor
  cusparseLtMatDescriptor_t dense_input_descriptor;
  TORCH_CUDASPARSE_CHECK(cusparseLtDenseDescriptorInit(
      &handle,
      &dense_input_descriptor,
      (dense_B.is_contiguous()) ? k : n,
      (dense_B.is_contiguous()) ? n : k,
#ifdef USE_ROCM
      (dense_B.is_contiguous()) ? k : n,
#else
      (dense_B.is_contiguous()) ? n : k,
#endif
      16,
#ifdef USE_ROCM
      sparseLtDataTypes.at(input_type),
#else
      input_type,
#endif
#ifdef USE_ROCM
      CUSPARSE_ORDER_COL
#else
      CUSPARSE_ORDER_ROW
#endif
      ));

  // create result tensor
  auto res_tensor_options = c10::TensorOptions().dtype(out_dtype).device(dense_B.device());
  at::Tensor res = (transpose_result) ? at::empty({n, m}, res_tensor_options)
                                      : at::empty({m, n}, res_tensor_options);
#ifdef USE_ROCM
at::Tensor res_out = (transpose_result) ? at::empty({n, m}, res_tensor_options)
                                      : at::empty({m, n}, res_tensor_options);
#endif

  cusparseLtMatDescriptor_t res_descriptor;
  TORCH_CUDASPARSE_CHECK(cusparseLtDenseDescriptorInit(
      &handle,
      &res_descriptor,
      m,
      n,
#ifdef USE_ROCM
      m,
#else
      (transpose_result) ? m: n,
#endif
      16,
#ifdef USE_ROCM
      sparseLtDataTypes.at(output_type),
#else
      output_type,
#endif
#ifdef USE_ROCM
      CUSPARSE_ORDER_COL
#else
      (transpose_result) ? CUSPARSE_ORDER_COL : CUSPARSE_ORDER_ROW
#endif
      ));

  // For float8, need fp16 C_descriptor, can't use FP8 for this matrix
  cusparseLtMatDescriptor_t C_descriptor;
  TORCH_CUDASPARSE_CHECK(cusparseLtDenseDescriptorInit(
      &handle,
      &C_descriptor,
      m,
      n,
      (transpose_result) ? m: n,
      16,
      C_type,
      (transpose_result) ? CUSPARSE_ORDER_COL : CUSPARSE_ORDER_ROW));

  // initialize matmul
  TORCH_CUDASPARSE_CHECK(cusparseLtMatmulDescriptorInit(
      &handle,
      &matmul,
      CUSPARSE_OPERATION_NON_TRANSPOSE,
      (dense_B.is_contiguous()) ? CUSPARSE_OPERATION_NON_TRANSPOSE : CUSPARSE_OPERATION_TRANSPOSE,
      &sparse_input_descriptor,
      &dense_input_descriptor,
      &C_descriptor,
      &res_descriptor,
      compute_type));

  // set bias pointer for matmul, need to assign to get location
  if (bias_opt.has_value()) {
    auto& bias = bias_opt.value();
    void* dBias = bias.data_ptr();
    TORCH_CUDASPARSE_CHECK(cusparseLtMatmulDescSetAttribute(
        &handle, &matmul, CUSPARSELT_MATMUL_BIAS_POINTER, &dBias, sizeof(dBias)));
  }

  TORCH_CUDASPARSE_CHECK(cusparseLtMatmulAlgSelectionInit(
      &handle, &alg_sel, &matmul, CUSPARSELT_MATMUL_ALG_DEFAULT));

  // set alg_id
  TORCH_CUDASPARSE_CHECK(cusparseLtMatmulAlgSetAttribute(
      &handle, &alg_sel, CUSPARSELT_MATMUL_ALG_CONFIG_ID, &alg_id, sizeof(alg_id)));

  // set tensor_alpha_mode and alpha pointer for matmul
  const auto alpha_tensor = alpha_opt.has_value() ? *alpha_opt: Tensor{};
  auto alpha_ptr = &alpha;
  if (alpha_opt.has_value()) {
    if (alpha_tensor.numel() == 1) {
        alpha = alpha_tensor.item<float>();
    }
    else {
        tensor_alpha_mode = 1;
        TORCH_CUDASPARSE_CHECK(cusparseLtMatmulDescSetAttribute(
            &handle, &matmul, CUSPARSELT_MATMUL_ALPHA_VECTOR_SCALING, &tensor_alpha_mode, sizeof(tensor_alpha_mode)));
        alpha_ptr = static_cast<float*>(alpha_tensor.data_ptr());
    }
  }

  TORCH_CUDASPARSE_CHECK(
      cusparseLtMatmulPlanInit(&handle, &plan, &matmul, &alg_sel));

  size_t workspace_size;
  TORCH_CUDASPARSE_CHECK(
      cusparseLtMatmulGetWorkspace(&handle, &plan, &workspace_size));

  auto& allocator = *::c10::cuda::CUDACachingAllocator::get();
  auto workspacePtr = allocator.allocate(workspace_size);
  cudaStream_t stream = at::cuda::getCurrentCUDAStream();

  if(search_alg_id){
    // run matmul search
    TORCH_CUDASPARSE_CHECK(cusparseLtMatmulSearch(
        &handle,
        &plan,
        alpha_ptr,
        compressed_A.data_ptr(),
        dense_B.data_ptr(),
        &beta,
        res.data_ptr(),
        res.data_ptr(),
        workspacePtr.get(),
        // jank because of the way we want this to be an array of streams
        &stream,
        1));

    // get alg_id used
    TORCH_CUDASPARSE_CHECK(cusparseLtMatmulAlgGetAttribute(
        &handle, &alg_sel, CUSPARSELT_MATMUL_ALG_CONFIG_ID, &alg_id, sizeof(alg_id)));
  }
  else {
    // do normal matmul
    TORCH_CUDASPARSE_CHECK(cusparseLtMatmul(
        &handle,
        &plan,
        alpha_ptr,
        compressed_A.data_ptr(),
        dense_B.data_ptr(),
        &beta,
        res.data_ptr(),
        res.data_ptr(),
        workspacePtr.get(),
        // jank because of the way we want this to be an array of streams
        &stream,
        1));
  }

  //destroy descriptors
  TORCH_CUDASPARSE_CHECK(
      cusparseLtMatDescriptorDestroy(&sparse_input_descriptor));
  TORCH_CUDASPARSE_CHECK(
      cusparseLtMatDescriptorDestroy(&dense_input_descriptor));
  TORCH_CUDASPARSE_CHECK(cusparseLtMatDescriptorDestroy(&res_descriptor));
  // destroy plan
  TORCH_CUDASPARSE_CHECK(cusparseLtMatmulPlanDestroy(&plan));

  return {alg_id, res};
}

at::Tensor _cslt_sparse_mm(
    const Tensor& compressed_A,
    const Tensor& dense_B,
    const std::optional<Tensor>& bias_opt,
    const std::optional<Tensor>& alpha_opt,
    const std::optional<c10::ScalarType> out_dtype_opt,
    bool transpose_result,
    int64_t alg_id
)
{
    auto result = _cslt_sparse_mm_impl(
        compressed_A,
        dense_B,
        bias_opt,
        alpha_opt,
        out_dtype_opt,
        transpose_result,
        (int) alg_id,
        false);
    return std::get<1>(result);
}

int64_t _cslt_sparse_mm_search(
    const Tensor& compressed_A,
    const Tensor& dense_B,
    const std::optional<Tensor>& bias_opt,
    const std::optional<Tensor>& alpha_opt,
    const std::optional<c10::ScalarType> out_dtype_opt,
    bool transpose_result
)
{
    int alg_id_int = 0;
    auto result = _cslt_sparse_mm_impl(
        compressed_A,
        dense_B,
        bias_opt,
        alpha_opt,
        out_dtype_opt,
        transpose_result,
        alg_id_int,
        true);
    return (int64_t) std::get<0>(result);
}


} // namespace at::native

#else // No cuSPARSELt support, throw error if these functions are called.

namespace at::native {

at::Tensor _cslt_compress(const Tensor& sparse_input){
    TORCH_CHECK(false, "cuSPARSELt not supported on your machine.");
}

at::Tensor _cslt_sparse_mm(
    const Tensor& compressed_A,
    const Tensor& dense_B,
    const std::optional<Tensor>& bias_opt,
    const std::optional<Tensor>& alpha_opt,
    const std::optional<c10::ScalarType> out_dtype,
    bool transpose_result,
    int64_t alg_id)
{
    TORCH_CHECK(false, "cuSPARSELt not supported on your machine.");
}

int64_t _cslt_sparse_mm_search(
    const Tensor& compressed_A,
    const Tensor& dense_B,
    const std::optional<Tensor>& bias_opt,
    const std::optional<Tensor>& alpha_opt,
    const std::optional<c10::ScalarType> out_dtype,
    bool transpose_result
)
{
    TORCH_CHECK(false, "cuSPARSELt not supported on your machine.");
}

} // namespace at::native

#endif<|MERGE_RESOLUTION|>--- conflicted
+++ resolved
@@ -79,13 +79,10 @@
     case at::ScalarType::Float:
             type = CUDA_R_32F;
             break;
-<<<<<<< HEAD
-=======
 #if defined(CUSPARSELT_VERSION) && CUSPARSELT_VERSION >= 602
         case at::ScalarType::Float8_e4m3fn:
             type = CUDA_R_8F_E4M3;
             break;
->>>>>>> 14b40995
 #endif
         default:
             TORCH_CHECK(false, "Unsupported dtype for cuSPARSELt compressed matrix");
@@ -172,12 +169,10 @@
   cudaDataType C_type;
   cusparseComputeType compute_type;
   auto compression_factor = 9;
-<<<<<<< HEAD
+
   #ifdef USE_ROCM
     TORCH_CHECK(isHipSparseLtSupported(compressed_A.device().index()), "hipSPARSELt not supported on this platform.");
   #endif
-=======
->>>>>>> 14b40995
 
   switch(compressed_A.scalar_type())
   {
@@ -261,7 +256,7 @@
                 output_type = CUDA_R_16F;
                 break;
             case at::ScalarType::BFloat16:
-                C_type = CUDA_R_16BF;
+                C_type = <<<<<<< hipSPARSELt_rocmCUDA_R_16BF;
                 output_type = CUDA_R_16BF;
                 break;
             case at::ScalarType::Int:
